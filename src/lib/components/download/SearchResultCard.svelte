--- conflicted
+++ resolved
@@ -609,13 +609,7 @@
       </div>
 
       <p class="text-sm text-muted-foreground text-center mb-6">
-<<<<<<< HEAD
         You will be charged ${(currentPrice ?? 0.0001).toFixed(4)} Chiral. Continue?
-=======
-        {isSeeding
-          ? `Download a local copy for free (you're already seeding this file)`
-          : `You will be charged ${(currentPrice ?? 0.0001).toFixed(4)} Chiral. Continue?`}
->>>>>>> 03e698fd
       </p>
 
       <div class="flex gap-3">

<script lang="ts">
  import Card from '$lib/components/ui/card.svelte';
  import Input from '$lib/components/ui/input.svelte';
  import Label from '$lib/components/ui/label.svelte';
  import Button from '$lib/components/ui/button.svelte';
  import { Search, X, History, RotateCcw, AlertCircle, CheckCircle2 } from 'lucide-svelte';
  import { createEventDispatcher, onDestroy, onMount } from 'svelte';
  import { get } from 'svelte/store';
  import { t } from 'svelte-i18n';
  import { dhtService } from '$lib/dht';
  import { paymentService } from '$lib/services/paymentService';
  import type { FileMetadata } from '$lib/dht';
  import { buildSaveDialogOptions } from '$lib/utils/saveDialog';
  import SearchResultCard from './SearchResultCard.svelte';
  import { dhtSearchHistory, type SearchHistoryEntry, type SearchStatus } from '$lib/stores/searchHistory';
  import PeerSelectionModal, { type PeerInfo } from './PeerSelectionModal.svelte';
  import PeerSelectionService from '$lib/services/peerSelectionService';

  type ToastType = 'success' | 'error' | 'info' | 'warning';
  type ToastPayload = { message: string; type?: ToastType; duration?: number; };

  const dispatch = createEventDispatcher<{ download: FileMetadata; message: ToastPayload }>();
  const tr = (key: string, params?: Record<string, unknown>) => (get(t) as any)(key, params);

  // 40 second timeout gives backend (35s) enough time, which gives Kademlia (30s) enough time
  // Timeout hierarchy: Frontend (40s) > Backend (35s) > Kademlia (30s) + Provider delay (3-5s)
  // This prevents premature timeouts that would kill queries that would eventually succeed
  const SEARCH_TIMEOUT_MS = 40_000;

  let searchHash = '';
  let searchMode = 'merkle_hash'; // 'merkle_hash', 'cid', 'magnet', or 'torrent'
  let isSearching = false;
  let torrentFileInput: HTMLInputElement;
  let torrentFileName: string | null = null;
  let hasSearched = false;
  let latestStatus: SearchStatus = 'pending';
  let latestMetadata: FileMetadata | null = null;
  let searchError: string | null = null;
  let lastSearchDuration = 0;
  let historyEntries: SearchHistoryEntry[] = [];
  let activeHistoryId: string | null = null;
  let showHistoryDropdown = false;

  // Peer selection modal state
  let showPeerSelectionModal = false;
  let selectedFile: FileMetadata | null = null;
  let peerSelectionMode: 'auto' | 'manual' = 'auto';
<<<<<<< HEAD
  let selectedProtocol: 'http' | 'webrtc' = 'http';
=======
  let selectedProtocol: 'http' | 'webrtc' | 'bitswap' = 'http';
>>>>>>> 3701a93a
  let availablePeers: PeerInfo[] = [];
  let autoSelectionInfo: Array<{peerId: string; score: number; metrics: any}> | null = null;

  // Torrent confirmation state
  let pendingTorrentIdentifier: string | null = null;
  let pendingTorrentBytes: number[] | null = null;
  let pendingTorrentType: 'magnet' | 'file' | null = null;

  const unsubscribe = dhtSearchHistory.subscribe((entries) => {
    historyEntries = entries;
    // if (!activeHistoryId && entries.length > 0) {
    //   activeHistoryId = entries[0].id;
    //   latestStatus = entries[0].status;
    //   latestMetadata = entries[0].metadata ?? null;
    //   searchError = entries[0].errorMessage ?? null;
    //   hasSearched = entries.length > 0;
    // }
    if (entries.length > 0) {
      // 1. Always set the active ID from the most recent entry for the history dropdown.
      activeHistoryId = entries[0].id;

      // 2. Control the main UI state based on whether a search has been initiated in this session.
      if (!hasSearched) {
        // If it's a fresh load (hasSearched is false):
        // Keep the input clear, and the result panel empty.
        searchHash = '';
        latestStatus = 'pending';
        latestMetadata = null;
        searchError = null;
      } else {
        // If the user has searched in this session, ensure the current search results are displayed.
        const entry = entries.find(e => e.id === activeHistoryId) || entries[0];
        if (entry) {
          latestStatus = entry.status;
          latestMetadata = entry.metadata ?? null;
          searchError = entry.errorMessage ?? null;
          searchHash = entry.hash;
        }
      }
    } else {
      activeHistoryId = null;
      // On empty history, ensure the main state is also reset.
      if (!hasSearched) {
        searchHash = '';
        latestStatus = 'pending';
        latestMetadata = null;
        searchError = null;
      }
    }
  });

  onMount(() => {
    document.addEventListener('click', handleClickOutside);
  });

  onDestroy(() => {
    document.removeEventListener('click', handleClickOutside);
    unsubscribe();
  });

  function pushMessage(message: string, type: ToastType = 'info', duration = 4000) {
    dispatch('message', { message, type, duration });
  }

  function clearSearch() {
    searchHash = '';
    torrentFileName = null;
  }

  function handleTorrentFileSelect(event: Event) {
    const target = event.target as HTMLInputElement
    const file = target.files?.[0]
    if (file && file.name.endsWith('.torrent')) {
      // For Tauri, we'll handle this differently in the download function
      torrentFileName = file.name
    } else {
      torrentFileName = null
      pushMessage('Please select a valid .torrent file', 'warning')
    }
  }

  function hydrateFromEntry(entry: SearchHistoryEntry | undefined) {
    if (!entry) {
      latestStatus = 'pending';
      latestMetadata = null;
      searchError = null;
      return;
    }

    latestStatus = entry.status;
    latestMetadata = entry.metadata ?? null;
    searchError = entry.errorMessage ?? null;
    hasSearched = true;
    searchHash = entry.hash;
    lastSearchDuration = entry.elapsedMs ?? 0;
  }

  async function searchForFile() {
    // Handle BitTorrent downloads - show confirmation instead of immediately downloading
    if (searchMode === 'magnet' || searchMode === 'torrent') {
      let identifier: string | null = null

      if (searchMode === 'magnet') {
        identifier = searchHash.trim()
        if (!identifier) {
          pushMessage('Please enter a magnet link', 'warning')
          return
        }
      } else if (searchMode === 'torrent') {
        if (!torrentFileName) {
          pushMessage('Please select a .torrent file', 'warning')
          return
        }
        // Use the file input to get the actual file
        const file = torrentFileInput?.files?.[0]
        if (file) {
          // Read the file and pass it to the backend
          // For now, we'll just use the filename approach
          identifier = torrentFileName
        } else {
          pushMessage('Please select a .torrent file', 'warning')
          return
        }
      }

      if (identifier) {
        try {
          isSearching = true
          
          // Store the pending torrent info for confirmation
          if (searchMode === 'torrent') {
            const file = torrentFileInput?.files?.[0]
            if (file) {
              const arrayBuffer = await file.arrayBuffer()
              const bytes = new Uint8Array(arrayBuffer)
              pendingTorrentBytes = Array.from(bytes)
              pendingTorrentType = 'file'
              pendingTorrentIdentifier = torrentFileName
            }
          } else {
            // For magnet links
            pendingTorrentIdentifier = identifier
            pendingTorrentType = 'magnet'
            pendingTorrentBytes = null
          }
          
          // Show confirmation (metadata display) instead of immediately downloading
          latestMetadata = {
            merkleRoot: '', // No merkle root for torrents
            fileHash: '',
            fileName: pendingTorrentType === 'magnet' ? 'Magnet Link Download' : (torrentFileName || 'Torrent Download'),
            fileSize: 0, // Unknown until torrent metadata is fetched
            seeders: [],
            createdAt: Date.now() / 1000,
            mimeType: undefined,
            isEncrypted: false,
            encryptionMethod: undefined,
            keyFingerprint: undefined,
            cids: undefined,
            isRoot: true,
            downloadPath: undefined,
            price: undefined,
            uploaderAddress: undefined,
            httpSources: undefined,
          }
          
          latestStatus = 'found'
          hasSearched = true
          isSearching = false
          pushMessage(`${pendingTorrentType === 'magnet' ? 'Magnet link' : 'Torrent file'} ready to download`, 'success')
        } catch (error) {
          console.error("Failed to prepare torrent:", error)
          pushMessage(`Failed to prepare download: ${String(error)}`, 'error')
          isSearching = false
        }
      }
      return
    }

    // Original DHT search logic for merkle_hash and cid
    const trimmed = searchHash.trim();
    if (!trimmed) {
      pushMessage(searchMode === 'hash' ? tr('download.notifications.enterHash') : 'Please enter a file name', 'warning');
      return;
    }

    isSearching = true;
    hasSearched = true;
    latestMetadata = null;
    latestStatus = 'pending';
    searchError = null;

    const startedAt = performance.now();

    try {
      if (searchMode === 'cid') {
        const entry = dhtSearchHistory.addPending(trimmed);
        activeHistoryId = entry.id;
        pushMessage('Searching for providers by CID...', 'info', 2000);
        await dhtService.searchFileByCid(trimmed);
        // The result will come via a `found_file` event, which is handled by the search history store.
        // We just need to wait and see.
        setTimeout(() => {
          isSearching = false;
        }, SEARCH_TIMEOUT_MS);
      } else {
        // Skip local file lookup - always search DHT for peer information
        // This ensures we get proper seeder lists for peer selection
        console.log('🔍 Searching DHT for file hash:', trimmed);

        // Original hash search
        const entry = dhtSearchHistory.addPending(trimmed);
        activeHistoryId = entry.id;

        pushMessage(tr('download.search.status.started'), 'info', 2000);
        const metadata = await dhtService.searchFileMetadata(trimmed, SEARCH_TIMEOUT_MS);
        const elapsed = Math.round(performance.now() - startedAt);
        lastSearchDuration = elapsed;

        if (metadata) {
          metadata.fileHash = metadata.merkleRoot || "";
          latestMetadata = metadata;
          latestStatus = 'found';
          dhtSearchHistory.updateEntry(entry.id, {
            status: 'found',
            metadata,
            elapsedMs: elapsed,
          });
          pushMessage(
            tr('download.search.status.foundNotification', { values: { name: metadata.fileName } }),
            'success',
          );
          isSearching = false;
        } else {
          latestStatus = 'not_found';
          dhtSearchHistory.updateEntry(entry.id, {
            status: 'not_found',
            metadata: undefined,
            errorMessage: undefined,
            elapsedMs: elapsed,
          });
          pushMessage(tr('download.search.status.notFoundNotification'), 'warning', 6000);
        }
      }
    } catch (error) {
      const message = error instanceof Error ? error.message : tr('download.search.status.unknownError');
      const elapsed = Math.round(performance.now() - startedAt);
      lastSearchDuration = elapsed;
      latestStatus = 'error';
      searchError = message;

      if (searchMode === 'hash' && activeHistoryId) {
        dhtSearchHistory.updateEntry(activeHistoryId, {
          status: 'error',
          errorMessage: message,
          elapsedMs: elapsed,
        });
      }

      console.error('Search failed:', error);
      pushMessage(`${tr('download.search.status.errorNotification')}: ${message}`, 'error', 6000);
    } finally {
      // Ensure isSearching is always set to false
      setTimeout(() => {
        isSearching = false;
        console.log('🔒 Forced isSearching to false');
      }, 100);
    }
  }

  function clearHistory() {
    dhtSearchHistory.clear();
    historyEntries = [];
    activeHistoryId = null;
    latestMetadata = null;
    latestStatus = 'pending';
    searchError = null;
    hasSearched = false;
  }

  function handleCopy(event: CustomEvent<string>) {
    pushMessage(
      tr('download.search.notifications.copied', { values: { value: event.detail } }),
      'info',
      2000,
    );
  }


  function statusIcon(status: string) {
    switch (status) {
      case 'found':
        return CheckCircle2;
      case 'error':
        return AlertCircle;
      default:
        return Search;
    }
  }

  function statusClass(status: string) {
    switch (status) {
      case 'found':
        return 'text-emerald-600';
      case 'error':
        return 'text-red-600';
      case 'not_found':
        return 'text-amber-600';
      default:
        return 'text-muted-foreground';
    }
  }

  function toggleHistoryDropdown() {
    showHistoryDropdown = !showHistoryDropdown;
  }

  function selectHistoryEntry(entry: SearchHistoryEntry) {
    searchHash = entry.hash;
    activeHistoryId = entry.id;
    hydrateFromEntry(entry);
    showHistoryDropdown = false;
  }

  function handleClickOutside(event: MouseEvent) {
    const target = event.target as HTMLElement;
    if (!target.closest('.search-input-container')) {
      showHistoryDropdown = false;
    }
  }

  // Handle file download - show peer selection modal first
  async function handleFileDownload(metadata: FileMetadata) {
    // Handle BitTorrent downloads (magnet/torrent) - skip peer selection
    if (pendingTorrentType && pendingTorrentIdentifier) {
      selectedFile = metadata;
      showPeerSelectionModal = true;
      return;
    }

    // Check if there are any seeders
    if (!metadata.seeders || metadata.seeders.length === 0) {
      pushMessage('No seeders available for this file', 'warning');
      dispatch('download', metadata);
      return;
    }

    selectedFile = metadata;
    autoSelectionInfo = null;  // Clear previous auto-selection info

    // Fetch peer metrics for each seeder
    try {
      const allMetrics = await PeerSelectionService.getPeerMetrics();

      const sizeInMb = metadata.fileSize > 0 ? metadata.fileSize / (1024 * 1024) : 0;
      let perMbPrice =
        metadata.price && sizeInMb > 0
          ? metadata.price / sizeInMb
          : 0;

      if (!Number.isFinite(perMbPrice) || perMbPrice <= 0) {
        try {
          perMbPrice = await paymentService.getDynamicPricePerMB(1.2);
        } catch (pricingError) {
          console.warn('Falling back to static per MB price:', pricingError);
          perMbPrice = 0.001;
        }
      }

      availablePeers = metadata.seeders.map(seederId => {
        const metrics = allMetrics.find(m => m.peer_id === seederId);

        return {
          peerId: seederId,
          latency_ms: metrics?.latency_ms,
          bandwidth_kbps: metrics?.bandwidth_kbps,
          reliability_score: metrics?.reliability_score ?? 0.5,
          price_per_mb: perMbPrice,
          selected: true,  // All selected by default
          percentage: Math.round(100 / metadata.seeders.length)  // Equal split
        };
      });

      // If in auto mode, pre-calculate the selection for transparency
      if (peerSelectionMode === 'auto') {
        await calculateAutoSelection(metadata, allMetrics);
      }

      showPeerSelectionModal = true;
    } catch (error) {
      console.error('Failed to fetch peer metrics:', error);
      // Fall back to direct download without peer selection
      pushMessage('Failed to load peer selection, proceeding with default download', 'warning');
      dispatch('download', metadata);
    }
  }

  // Calculate auto-selection for transparency display
  async function calculateAutoSelection(metadata: FileMetadata, allMetrics: any[]) {
    try {
      // Auto-select best peers using backend algorithm
      const autoPeers = await PeerSelectionService.getPeersForParallelDownload(
        metadata.seeders,
        metadata.fileSize,
        3,  // Max 3 peers
        metadata.isEncrypted
      );

      // Get metrics for selected peers
      const selectedMetrics = autoPeers.map(peerId =>
        allMetrics.find(m => m.peer_id === peerId)
      ).filter(m => m !== undefined);

      if (selectedMetrics.length > 0) {
        // Calculate composite scores for each peer
        const peerScores = selectedMetrics.map(m => ({
          peerId: m!.peer_id,
          score: PeerSelectionService.compositeScoreFromMetrics(m!)
        }));

        // Calculate total score
        const totalScore = peerScores.reduce((sum, p) => sum + p.score, 0);

        // Store selection info for transparency display
        autoSelectionInfo = peerScores.map((p, index) => ({
          peerId: p.peerId,
          score: p.score,
          metrics: selectedMetrics[index]!
        }));

        // Update availablePeers with score-weighted percentages
        availablePeers = availablePeers.map(peer => {
          const peerScore = peerScores.find(ps => ps.peerId === peer.peerId);
          if (peerScore) {
            const percentage = Math.round((peerScore.score / totalScore) * 100);
            return {
              ...peer,
              selected: true,
              percentage
            };
          }
          return {
            ...peer,
            selected: false,
            percentage: 0
          };
        });

        // Adjust for rounding to ensure selected peers total 100%
        const selectedPeers = availablePeers.filter(p => p.selected);
        const totalPercentage = selectedPeers.reduce((sum, p) => sum + p.percentage, 0);
        if (totalPercentage !== 100 && selectedPeers.length > 0) {
          selectedPeers[0].percentage += (100 - totalPercentage);
        }
      }
    } catch (error) {
      console.error('Failed to calculate auto-selection:', error);
    }
  }

  // Confirm peer selection and start download
  async function confirmPeerSelection() {
    if (!selectedFile) return;

    // Handle BitTorrent downloads (magnet/torrent)
    if (pendingTorrentType && pendingTorrentIdentifier) {
      try {
        const { invoke } = await import("@tauri-apps/api/core")
        
        if (pendingTorrentType === 'file' && pendingTorrentBytes) {
          // For torrent files, pass the file bytes
          await invoke('download_torrent_from_bytes', { bytes: pendingTorrentBytes })
        } else if (pendingTorrentType === 'magnet') {
          // For magnet links
          await invoke('download_torrent', { identifier: pendingTorrentIdentifier })
        }
        
        // Clear state
        searchHash = ''
        torrentFileName = null
        if (torrentFileInput) torrentFileInput.value = ''
        pendingTorrentIdentifier = null
        pendingTorrentBytes = null
        pendingTorrentType = null
        
        showPeerSelectionModal = false
        selectedFile = null
        pushMessage('Torrent download started', 'success')
      } catch (error) {
        console.error("Failed to start torrent download:", error)
        pushMessage(`Failed to start download: ${String(error)}`, 'error')
      }
      return
    }

    // Get selected peers and their allocations from availablePeers
    const selectedPeers = availablePeers
      .filter(p => p.selected)
      .map(p => p.peerId);

    const peerAllocation = availablePeers
      .filter(p => p.selected)
      .map(p => ({
        peerId: p.peerId,
        percentage: p.percentage
      }));

    // Log transparency info for auto-selection
    if (peerSelectionMode === 'auto' && autoSelectionInfo) {
      autoSelectionInfo.forEach((info, index) => {
        console.log(`📊 Auto-selected peer ${index + 1}:`, {
          peerId: info.peerId.slice(0, 12),
          score: info.score.toFixed(3),
          allocation: `${availablePeers.find(p => p.peerId === info.peerId)?.percentage}%`,
          metrics: info.metrics
        });
      });

      pushMessage(
        `Auto-selected ${selectedPeers.length} peers with score-weighted distribution`,
        'success',
        3000
      );
    }

    // Route download based on selected protocol
    if (selectedProtocol === 'http') {
      // HTTP download flow
      await handleHttpDownload(selectedFile, selectedPeers);
    } else {
      // WebRTC download flow (existing)
<<<<<<< HEAD
      console.log(`🔍 DEBUG: Initiating WebRTC download for file: ${selectedFile.fileName}`);
=======
      console.log(`🔍 DEBUG: Initiating ${selectedProtocol} download for file: ${selectedFile.fileName}`);
>>>>>>> 3701a93a

      const fileWithSelectedPeers: FileMetadata & { peerAllocation?: any[] } = {
        ...selectedFile,
        seeders: selectedPeers,  // Override with selected peers
        peerAllocation
      };

      // Dispatch to parent (Download.svelte)
      dispatch('download', fileWithSelectedPeers);
    }

    // Close modal and reset state
    showPeerSelectionModal = false;
    selectedFile = null;
    pushMessage(`Starting ${selectedProtocol.toUpperCase()} download with ${selectedPeers.length} selected peer${selectedPeers.length === 1 ? '' : 's'}`, 'info', 3000);
  }

  // Handle HTTP download
  async function handleHttpDownload(file: FileMetadata, selectedPeerIds: string[]) {
    try {
      const { invoke } = await import("@tauri-apps/api/core");
      const { save } = await import('@tauri-apps/plugin-dialog');

<<<<<<< HEAD
      // Show file save dialog
      const outputPath = await save({
        defaultPath: file.fileName,
        filters: [{
          name: 'All Files',
          extensions: ['*']
        }]
      });
=======
      // For HTTP, use the first selected peer
      const firstPeer = selectedPeerIds[0];
      if (!firstPeer) {
        throw new Error('No peers selected for HTTP download');
      }

      // PAYMENT PROCESSING: Calculate and check payment before download
      const paymentAmount = await paymentService.calculateDownloadCost(file.fileSize);
      console.log(`💰 Payment required for HTTP download: ${paymentAmount.toFixed(6)} Chiral for ${file.fileName}`);

      // Check if user has sufficient balance
      if (paymentAmount > 0 && !paymentService.hasSufficientBalance(paymentAmount)) {
        throw new Error(`Insufficient balance. Need ${paymentAmount.toFixed(4)} Chiral`);
      }

      // Show file save dialog
      const outputPath = await save(buildSaveDialogOptions(file.fileName));
>>>>>>> 3701a93a

      if (!outputPath) {
        pushMessage('Download cancelled by user', 'info');
        return;
      }

<<<<<<< HEAD
      // For HTTP, use the first selected peer
      // Get HTTP URL from DHT metadata
      const firstPeer = selectedPeerIds[0];
      if (!firstPeer) {
        throw new Error('No peers selected for HTTP download');
      }

=======
>>>>>>> 3701a93a
      // Get HTTP URL from file metadata (published to DHT)
      const seederUrl = file.httpSources?.[0]?.url || `http://localhost:8080`;
      const merkleRoot = file.fileHash || file.merkleRoot || '';

      console.log(`📡 Starting HTTP download from ${seederUrl}`);
<<<<<<< HEAD
      await invoke('download_file_http', {
        seederUrl,
        merkleRoot,
        outputPath
      });

      pushMessage(`HTTP download started successfully`, 'success');
    } catch (error) {
      const errorMessage = error instanceof Error ? error.message : 'Unknown error';
=======
      console.log(`   File hash: ${merkleRoot}`);
      console.log(`   Output path: ${outputPath}`);
      
      pushMessage(`Starting HTTP download to ${outputPath}`, 'info');
      
      try {
        await invoke('download_file_http', {
          seederUrl,
          merkleRoot,
          outputPath
        });

        console.log(`✅ HTTP download completed: ${outputPath}`);

        // Process payment after successful download
        // Use uploaderAddress from file metadata (this is the wallet address of who uploaded the file)
        const seederWalletAddress = paymentService.isValidWalletAddress(file.uploaderAddress)
          ? file.uploaderAddress!
          : null;

        if (!seederWalletAddress) {
          console.warn('⚠️ Skipping HTTP download payment due to missing or invalid uploader wallet address', {
            file: file.fileName,
            uploaderAddress: file.uploaderAddress
          });
          pushMessage(`Download completed but payment skipped: missing uploader wallet address`, 'warning', 6000);
        } else {
          const paymentResult = await paymentService.processDownloadPayment(
            merkleRoot,
            file.fileName,
            file.fileSize,
            seederWalletAddress,
            firstPeer
          );

          if (paymentResult.success) {
            console.log(`✅ Payment processed: ${paymentAmount.toFixed(6)} Chiral to ${seederWalletAddress}`);
            pushMessage(`Download completed! Paid ${paymentAmount.toFixed(4)} Chiral to seeder`, 'success', 8000);
          } else {
            console.error('❌ Payment failed:', paymentResult.error);
            pushMessage(`Download completed but payment failed: ${paymentResult.error}`, 'warning', 6000);
          }
        }
      } catch (invokeError) {
        // Log the actual error from Rust
        console.error('❌ HTTP download invoke error:', invokeError);
        throw invokeError;
      }
    } catch (error) {
      const errorMessage = error instanceof Error ? error.message : String(error);
>>>>>>> 3701a93a
      pushMessage(`HTTP download failed: ${errorMessage}`, 'error', 6000);
      console.error('HTTP download failed:', error);
    }
  }

  // Cancel peer selection
  function cancelPeerSelection() {
    showPeerSelectionModal = false;
    selectedFile = null;
    // Clear torrent state if canceling a torrent download
    if (pendingTorrentType) {
      pendingTorrentIdentifier = null;
      pendingTorrentBytes = null;
      pendingTorrentType = null;
      latestMetadata = null;
      latestStatus = 'pending';
    }
  }
</script>

<Card class="p-6">
  <div class="space-y-4">
    <div>
      <Label for="hash-input" class="text-xl font-semibold">{tr('download.addNew')}</Label>

      <!-- Search Mode Switcher -->
      <div class="flex gap-2 mb-3 mt-3">
        <select bind:value={searchMode} class="px-3 py-1 text-sm rounded-md border transition-colors bg-muted/50 hover:bg-muted border-border">
            <option value="merkle_hash">Search by Merkle Hash</option>
            <option value="cid">Search by CID</option>
            <option value="magnet">Search by Magnet Link</option>
            <option value="torrent">Search by .torrent File</option>
        </select>
      </div>

      <div class="flex flex-col sm:flex-row gap-3">
        {#if searchMode === 'torrent'}
          <!-- File input for .torrent files -->
          <div class="flex-1">
            <input
              type="file"
              bind:this={torrentFileInput}
              accept=".torrent"
              class="hidden"
              on:change={handleTorrentFileSelect}
            />
            <Button
              variant="default"
              class="w-full h-10 justify-center font-medium cursor-pointer hover:opacity-90"
              on:click={() => torrentFileInput?.click()}
            >
              <svg xmlns="http://www.w3.org/2000/svg" width="18" height="18" viewBox="0 0 24 24" fill="none" stroke="currentColor" stroke-width="2" stroke-linecap="round" stroke-linejoin="round" class="mr-2">
                <path d="M21 15v4a2 2 0 0 1-2 2H5a2 2 0 0 1-2-2v-4"></path>
                <polyline points="17 8 12 3 7 8"></polyline>
                <line x1="12" y1="3" x2="12" y2="15"></line>
              </svg>
              {torrentFileName || 'Select .torrent File'}
            </Button>
          </div>
        {:else}
          <div class="relative flex-1 search-input-container">
            <Input
              id="hash-input"
              bind:value={searchHash}
              placeholder={
                searchMode === 'merkle_hash' ? 'Enter Merkle root hash (SHA-256)...' :
                searchMode === 'cid' ? 'Enter Content Identifier (CID)...' :
                searchMode === 'magnet' ? 'magnet:?xt=urn:btih:...' :
                ''
              }
              class="pr-20 h-10"
              on:focus={toggleHistoryDropdown}
            />
            {#if searchHash}
              <button
                on:click={clearSearch}
                class="absolute right-10 top-1/2 transform -translate-y-1/2 p-1 hover:bg-muted rounded-full transition-colors"
                type="button"
                aria-label={tr('download.clearInput')}
              >
                <X class="h-4 w-4 text-muted-foreground hover:text-foreground" />
              </button>
            {/if}
            <button
              on:click={toggleHistoryDropdown}
              class="absolute right-2 top-1/2 transform -translate-y-1/2 p-1 hover:bg-muted rounded-full transition-colors"
              type="button"
              aria-label="Toggle search history"
            >
              <History class="h-4 w-4 text-muted-foreground hover:text-foreground" />
            </button>

            {#if showHistoryDropdown}
              <div class="absolute top-full left-0 right-0 mt-1 bg-background border border-border rounded-md shadow-lg z-50 max-h-80 overflow-auto">
              {#if historyEntries.length > 0}
                <div class="p-2 border-b border-border">
                  <div class="flex items-center justify-between">
                    <span class="text-sm font-medium text-muted-foreground">Search History</span>
                    <Button
                      variant="ghost"
                      size="sm"
                      class="h-6 px-2 text-xs"
                      on:click={clearHistory}
                    >
                      <RotateCcw class="h-3 w-3 mr-1" />
                      Clear
                    </Button>
                  </div>
                </div>
                <div class="py-1">
                  {#each historyEntries as entry}
                    <button
                      type="button"
                      class="w-full px-3 py-2 text-left hover:bg-muted/60 transition-colors flex items-center justify-between"
                      on:click={() => selectHistoryEntry(entry)}
                    >
                      <div class="flex items-center gap-2 flex-1 min-w-0">
                        <span class="text-sm font-medium truncate">{entry.hash}</span>
                      </div>
                      <div class="flex items-center gap-2 text-xs text-muted-foreground">
                        <svelte:component this={statusIcon(entry.status)} class={`h-3 w-3 ${statusClass(entry.status)}`} />
                        {#if entry.elapsedMs}
                          <span>{(entry.elapsedMs / 1000).toFixed(1)}s</span>
                        {/if}
                      </div>
                    </button>
                    {#if entry.metadata?.fileName}
                      <div class="px-3 pb-2 text-xs text-muted-foreground truncate">
                        {entry.metadata.fileName}
                      </div>
                    {/if}
                  {/each}
                </div>
              {:else}
                <div class="p-4 text-center">
                  <p class="text-sm text-muted-foreground">No search history yet</p>
                </div>
              {/if}
            </div>
          {/if}
          </div>
        {/if}
        <Button
          on:click={searchForFile}
          disabled={(searchMode !== 'torrent' && !searchHash.trim()) || (searchMode === 'torrent' && !torrentFileName) || isSearching}
          class="h-10 px-6"
        >
          <Search class="h-4 w-4 mr-2" />
          {#if isSearching}
            {tr('download.search.status.searching')}
          {:else if searchMode === 'magnet' || searchMode === 'torrent'}
            Download
          {:else}
            {tr('download.search.button')}
          {/if}
        </Button>
      </div>
    </div>

    {#if hasSearched}
      <div class="pt-6 border-t">
        <div class="space-y-4">
            {#if isSearching}
              <div class="rounded-md border border-dashed border-muted p-5 text-sm text-muted-foreground text-center">
                {tr('download.search.status.searching')}
              </div>
            {:else if latestStatus === 'found' && latestMetadata}
              <SearchResultCard
                metadata={latestMetadata}
                on:copy={handleCopy}
                on:download={event => handleFileDownload(event.detail)}
<<<<<<< HEAD
                isBitswap={isBitswap}
=======
>>>>>>> 3701a93a
              />
              <p class="text-xs text-muted-foreground">
                {tr('download.search.status.completedIn', { values: { seconds: (lastSearchDuration / 1000).toFixed(1) } })}
              </p>
            {:else if latestStatus === 'not_found'}
              <div class="text-center py-8">
                {#if searchError}
                   <p class="text-sm text-red-500">{searchError}</p>
                {:else}
                   <p class="text-sm text-muted-foreground">{tr('download.search.status.notFoundDetail')}</p>
                {/if}
              </div>
            {:else if latestStatus === 'error'}
              <div class="text-center py-8">
                <p class="text-sm font-medium text-muted-foreground mb-1">{tr('download.search.status.errorHeadline')}</p>
                <p class="text-sm text-muted-foreground">{searchError}</p>
              </div>
            {:else}
              <div class="rounded-md border border-dashed border-muted p-5 text-sm text-muted-foreground text-center">
                {tr('download.search.status.placeholder')}
              </div>
            {/if}
        </div>
      </div>
    {/if}
  </div>
</Card>

<!-- Peer Selection Modal -->
<PeerSelectionModal
  show={showPeerSelectionModal}
  fileName={selectedFile?.fileName || ''}
  fileSize={selectedFile?.fileSize || 0}
  bind:peers={availablePeers}
  bind:mode={peerSelectionMode}
  bind:protocol={selectedProtocol}
  autoSelectionInfo={autoSelectionInfo}
  isTorrent={pendingTorrentType !== null}
  on:confirm={confirmPeerSelection}
  on:cancel={cancelPeerSelection}
/><|MERGE_RESOLUTION|>--- conflicted
+++ resolved
@@ -45,11 +45,7 @@
   let showPeerSelectionModal = false;
   let selectedFile: FileMetadata | null = null;
   let peerSelectionMode: 'auto' | 'manual' = 'auto';
-<<<<<<< HEAD
-  let selectedProtocol: 'http' | 'webrtc' = 'http';
-=======
   let selectedProtocol: 'http' | 'webrtc' | 'bitswap' = 'http';
->>>>>>> 3701a93a
   let availablePeers: PeerInfo[] = [];
   let autoSelectionInfo: Array<{peerId: string; score: number; metrics: any}> | null = null;
 
@@ -581,11 +577,7 @@
       await handleHttpDownload(selectedFile, selectedPeers);
     } else {
       // WebRTC download flow (existing)
-<<<<<<< HEAD
-      console.log(`🔍 DEBUG: Initiating WebRTC download for file: ${selectedFile.fileName}`);
-=======
       console.log(`🔍 DEBUG: Initiating ${selectedProtocol} download for file: ${selectedFile.fileName}`);
->>>>>>> 3701a93a
 
       const fileWithSelectedPeers: FileMetadata & { peerAllocation?: any[] } = {
         ...selectedFile,
@@ -609,16 +601,6 @@
       const { invoke } = await import("@tauri-apps/api/core");
       const { save } = await import('@tauri-apps/plugin-dialog');
 
-<<<<<<< HEAD
-      // Show file save dialog
-      const outputPath = await save({
-        defaultPath: file.fileName,
-        filters: [{
-          name: 'All Files',
-          extensions: ['*']
-        }]
-      });
-=======
       // For HTTP, use the first selected peer
       const firstPeer = selectedPeerIds[0];
       if (!firstPeer) {
@@ -636,39 +618,17 @@
 
       // Show file save dialog
       const outputPath = await save(buildSaveDialogOptions(file.fileName));
->>>>>>> 3701a93a
 
       if (!outputPath) {
         pushMessage('Download cancelled by user', 'info');
         return;
       }
 
-<<<<<<< HEAD
-      // For HTTP, use the first selected peer
-      // Get HTTP URL from DHT metadata
-      const firstPeer = selectedPeerIds[0];
-      if (!firstPeer) {
-        throw new Error('No peers selected for HTTP download');
-      }
-
-=======
->>>>>>> 3701a93a
       // Get HTTP URL from file metadata (published to DHT)
       const seederUrl = file.httpSources?.[0]?.url || `http://localhost:8080`;
       const merkleRoot = file.fileHash || file.merkleRoot || '';
 
       console.log(`📡 Starting HTTP download from ${seederUrl}`);
-<<<<<<< HEAD
-      await invoke('download_file_http', {
-        seederUrl,
-        merkleRoot,
-        outputPath
-      });
-
-      pushMessage(`HTTP download started successfully`, 'success');
-    } catch (error) {
-      const errorMessage = error instanceof Error ? error.message : 'Unknown error';
-=======
       console.log(`   File hash: ${merkleRoot}`);
       console.log(`   Output path: ${outputPath}`);
       
@@ -719,7 +679,6 @@
       }
     } catch (error) {
       const errorMessage = error instanceof Error ? error.message : String(error);
->>>>>>> 3701a93a
       pushMessage(`HTTP download failed: ${errorMessage}`, 'error', 6000);
       console.error('HTTP download failed:', error);
     }
@@ -891,10 +850,6 @@
                 metadata={latestMetadata}
                 on:copy={handleCopy}
                 on:download={event => handleFileDownload(event.detail)}
-<<<<<<< HEAD
-                isBitswap={isBitswap}
-=======
->>>>>>> 3701a93a
               />
               <p class="text-xs text-muted-foreground">
                 {tr('download.search.status.completedIn', { values: { seconds: (lastSearchDuration / 1000).toFixed(1) } })}

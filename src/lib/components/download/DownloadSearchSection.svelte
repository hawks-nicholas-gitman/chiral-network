--- conflicted
+++ resolved
@@ -22,13 +22,9 @@
   const dispatch = createEventDispatcher<{ download: FileMetadata; message: ToastPayload }>();
   const tr = (key: string, params?: Record<string, unknown>) => (get(t) as any)(key, params);
 
-<<<<<<< HEAD
-  const SEARCH_TIMEOUT_MS = 30_000; // 30 seconds for DHT searches to find peers
-
-=======
-  const SEARCH_TIMEOUT_MS = 2_000; // Very aggressive timeout to prevent hanging
+  const SEARCH_TIMEOUT_MS = 10_000; // 10 seconds for DHT searches to find peers
   export let isBitswap: boolean = false;
->>>>>>> 9cc8b3de
+
   let searchHash = '';
   let searchMode = 'merkle_hash'; // 'merkle_hash' or 'cid'
   let isSearching = false;
@@ -264,35 +260,9 @@
           isSearching = false;
         }, SEARCH_TIMEOUT_MS);
       } else {
-<<<<<<< HEAD
         // Skip local file lookup - always search DHT for peer information
         // This ensures we get proper seeder lists for peer selection
         console.log('🔍 Searching DHT for file hash:', trimmed);
-=======
-        // First, check local files for the hash (immediate local seed)
-        const localMatch = get(files).find(f => f.hash === trimmed || f.name === trimmed);
-        if (localMatch && !isBitswap) {
-          const metadata: FileMetadata = {
-            fileHash: localMatch.hash,
-            fileName: localMatch.name,
-            fileSize: localMatch.size || 0,
-            seeders: [ 'local_peer' ],
-            createdAt: localMatch.uploadDate ? localMatch.uploadDate.getTime() : Date.now(),
-            isEncrypted: !!localMatch.isEncrypted,
-            manifest: localMatch.manifest ? JSON.stringify(localMatch.manifest) : undefined,
-            cids: localMatch.cids
-          };
-
-          latestMetadata = metadata;
-          latestStatus = 'found';
-          const entry = dhtSearchHistory.addPending(trimmed);
-          activeHistoryId = entry.id;
-          dhtSearchHistory.updateEntry(entry.id, { status: 'found', metadata, elapsedMs: Math.round(performance.now() - startedAt) });
-          pushMessage(tr('download.search.status.foundNotification', { values: { name: metadata.fileName } }), 'success');
-          isSearching = false;
-          return;
-        }
->>>>>>> 9cc8b3de
 
         // Original hash search
         const entry = dhtSearchHistory.addPending(trimmed);
@@ -751,12 +721,8 @@
               <SearchResultCard
                 metadata={latestMetadata}
                 on:copy={handleCopy}
-<<<<<<< HEAD
-                on:download={event => handleFileDownload(event.detail)}
-=======
                 on:download={event => dispatch('download', event.detail)}
                 isBitswap={isBitswap}
->>>>>>> 9cc8b3de
               />
               <p class="text-xs text-muted-foreground">
                 {tr('download.search.status.completedIn', { values: { seconds: (lastSearchDuration / 1000).toFixed(1) } })}

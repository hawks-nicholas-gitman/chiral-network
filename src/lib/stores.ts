--- conflicted
+++ resolved
@@ -50,13 +50,8 @@
   downloadedChunks?: number[];
   totalChunks?: number;
   downloadStartTime?: number;
-<<<<<<< HEAD
-  price?: number; // Price in Chiral for this file
-  protocol?: 'WebRTC' | 'Bitswap' | null; // Download protocol (WebRTC or Bitswap)
-=======
   price: number; // Price in Chiral for this file
   protocol?: "WebRTC" | "Bitswap" | "BitTorrent" | "ED2K" | "FTP"; // Protocol used for upload
->>>>>>> e1fd29a3
 }
 
 export interface ProxyNode {

--- conflicted
+++ resolved
@@ -323,12 +323,7 @@
         { id: 'mining', label: $t('nav.mining'), icon: Cpu },
         { id: 'network', label: $t('nav.network'), icon: Globe },
         { id: 'relay', label: $t('nav.relay'), icon: Server },
-<<<<<<< HEAD
-        { id: 'proxy', label: $t('nav.proxy'), icon: Shield },
-=======
-        { id: 'mining', label: $t('nav.mining'), icon: Cpu },
         // { id: 'proxy', label: $t('nav.proxy'), icon: Shield }, // DISABLED
->>>>>>> c69c960b
         { id: 'analytics', label: $t('nav.analytics'), icon: BarChart3 },
         { id: 'reputation', label: $t('nav.reputation'), icon: Star },
         { id: 'messages', label: $t('nav.messages'), icon: Mail },

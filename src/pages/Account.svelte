<script lang="ts">
  import Button from '$lib/components/ui/button.svelte'
  import Card from '$lib/components/ui/card.svelte'
  import Input from '$lib/components/ui/input.svelte'
  import Label from '$lib/components/ui/label.svelte'
<<<<<<< HEAD
  import { Wallet, Copy, ArrowUpRight, ArrowDownLeft, History, Coins, Plus, Import} from 'lucide-svelte'
  import { wallet, etcAccount } from '$lib/stores'
=======
  import { Wallet, Copy, ArrowUpRight, ArrowDownLeft, History, Coins, Plus, Import, BadgeX } from 'lucide-svelte'
  import { wallet, etcAccount, blacklist } from '$lib/stores'
>>>>>>> 88960c50
  import { writable, derived } from 'svelte/store'
  import { invoke } from '@tauri-apps/api/core'

  // Check if running in Tauri environment
  const isTauri = typeof window !== 'undefined' && '__TAURI_INTERNALS__' in window

  interface Transaction {
    id: number;
    type: 'sent' | 'received';
    amount: number;
    to?: string;
    from?: string;
    date: Date;
    description: string;
    status: 'pending' | 'completed';
  }
  
  let recipientAddress = ''
  let sendAmount = 0
  let rawAmountInput = '' // Track raw user input for validation
  let privateKeyVisible = false
  let showPending = false
  let importPrivateKey = ''
  let isCreatingAccount = false
  let isImportingAccount = false
  let isGethRunning = false
  
  // Demo transactions - in real app these will be fetched from blockchain
  const transactions = writable<Transaction[]>([
    { id: 1, type: 'received', amount: 50.5, from: '0x8765...4321', to: undefined, date: new Date('2024-03-15'), description: 'File purchase', status: 'completed' },
    { id: 2, type: 'sent', amount: 10.25, to: '0x1234...5678', from: undefined, date: new Date('2024-03-14'), description: 'Proxy service', status: 'completed' },
    { id: 3, type: 'received', amount: 100, from: '0xabcd...ef12', to: undefined, date: new Date('2024-03-13'), description: 'Upload reward', status: 'completed' },
    { id: 4, type: 'sent', amount: 5.5, to: '0x9876...5432', from: undefined, date: new Date('2024-03-12'), description: 'File download', status: 'completed' },
  ]);

  // Enhanced validation states
  let validationWarning = '';
  let isAmountValid = true;
  let addressWarning = '';
  let isAddressValid = false;


   // Copy feedback message
   let copyMessage = '';
   let privateKeyCopyMessage = '';
   
   // Export feedback message
   let exportMessage = '';
  // Filtering state
  let filterType: 'all' | 'sent' | 'received' = 'all';
  let filterDateFrom: string = '';
  let filterDateTo: string = '';
  let sortDescending: boolean = true;
  
  // Fetch balance when account changes
  $: if ($etcAccount && isGethRunning) {
    fetchBalance()
  }

  // Derived filtered transactions
  $: filteredTransactions = $transactions
    .filter(tx => {
      const matchesType = filterType === 'all' || tx.type === filterType;
      const txDate = tx.date instanceof Date ? tx.date : new Date(tx.date);
      const fromOk = !filterDateFrom || txDate >= new Date(filterDateFrom + 'T00:00:00'); // the start of day
      const toOk = !filterDateTo || txDate <= new Date(filterDateTo + 'T23:59:59'); // and the end of day to include full date ranges
      return matchesType && fromOk && toOk;
    })
    .slice()
    .sort((a, b) => {
      const dateA = a.date instanceof Date ? a.date : new Date(a.date);
      const dateB = b.date instanceof Date ? b.date : new Date(b.date);
      return sortDescending ? dateB.getTime() - dateA.getTime() : dateA.getTime() - dateB.getTime();
    });

  // Validation logic
  $: {
    // Address validation
    if (!recipientAddress) {
      addressWarning = '';
      isAddressValid = false;
    } else if (!recipientAddress.startsWith('0x')) {
      addressWarning = 'Address must start with 0x.';
      isAddressValid = false;
    } else if (recipientAddress.length !== 42) {
      addressWarning = 'Address must be exactly 42 characters long.';
      isAddressValid = false;
    } else if (!isValidAddress(recipientAddress)) {
      addressWarning = 'Address must contain valid hexadecimal characters (0-9, a-f, A-F)';
      isAddressValid = false;
    } else {
      addressWarning = '';
      isAddressValid = true;
    }

    // Amount validation
    if (rawAmountInput === '') {
      validationWarning = '';
      isAmountValid = false;
      sendAmount = 0;
    } else {
      const inputValue = parseFloat(rawAmountInput);

      if (isNaN(inputValue) || inputValue <= 0) {
        validationWarning = 'Please enter a valid amount greater than 0.';
        isAmountValid = false;
        sendAmount = 0;
      } else if (inputValue < 0.01) {
        validationWarning = `Amount must be at least 0.01 Chiral.`;
        isAmountValid = false;
        sendAmount = 0;
      } else if (inputValue > $wallet.balance) {
        validationWarning = `Insufficient balance - Need ${(inputValue - $wallet.balance).toFixed(2)} more Chiral.`;
        isAmountValid = false;
        sendAmount = 0;
      } else {
        // Valid amount
        validationWarning = '';
        isAmountValid = true;
        sendAmount = inputValue;
      }
    }
  }
  
  // Enhanced address validation function
  function isValidAddress(address: string): boolean {
    // Check that everything after 0x is hexadecimal
    const hexPart = address.slice(2);
    if (hexPart.length === 0) return false;
    
    const hexRegex = /^[a-fA-F0-9]+$/;
    return hexRegex.test(hexPart);
  }
  
  function copyAddress() {
    const addressToCopy = $etcAccount ? $etcAccount.address : $wallet.address;
    navigator.clipboard.writeText(addressToCopy);
    copyMessage = 'Copied!';
    setTimeout(() => copyMessage = '', 1500);
  }

  function copyPrivateKey() {
    navigator.clipboard.writeText('your-private-key-here-do-not-share');
    privateKeyCopyMessage = 'Copied!';
    setTimeout(() => privateKeyCopyMessage = '', 1500);
  }
<<<<<<< HEAD

  async function exportWallet() {
    try {
=======
  
  
  async function exportWallet() {
    try {
      throw new Error('Test error message');
>>>>>>> 88960c50
      const walletData = {
        address: $wallet.address,
        privateKey: "your-private-key-here-do-not-share", // this should change to be the actual private key
        balance: $wallet.balance,
        totalEarned: $wallet.totalEarned,
        totalSpent: $wallet.totalSpent,
        pendingTransactions: $wallet.pendingTransactions,
        exportDate: new Date().toISOString(),
        version: "1.0"
      };
      
      const dataStr = JSON.stringify(walletData, null, 2);
      const dataBlob = new Blob([dataStr], { type: 'application/json' });
      
      // Check if the File System Access API is supported
      if ('showSaveFilePicker' in window) {
        try {
          const fileHandle = await (window as any).showSaveFilePicker({
            suggestedName: `chiral-wallet-export-${new Date().toISOString().split('T')[0]}.json`,
            types: [{
              description: 'JSON files',
              accept: {
                'application/json': ['.json'],
              },
            }],
          });
          
          const writable = await fileHandle.createWritable();
          await writable.write(dataBlob);
          await writable.close();
          
          exportMessage = 'Wallet exported successfully!';
        } catch (error: any) {
          if (error.name !== 'AbortError') {
            throw error;
          }
          // User cancelled, don't show error message
          return;
        }
      } else {
        // Fallback for browsers that don't support File System Access API
        const url = URL.createObjectURL(dataBlob);
        const link = document.createElement('a');
        link.href = url;
        link.download = `chiral-wallet-export-${new Date().toISOString().split('T')[0]}.json`;
        document.body.appendChild(link);
        link.click();
        document.body.removeChild(link);
        URL.revokeObjectURL(url);
        
        exportMessage = 'Wallet exported successfully!';
      }
      
      setTimeout(() => exportMessage = '', 3000);
    } catch (error) {
      console.error('Export failed:', error);
      exportMessage = 'Export failed. Please try again.';
      setTimeout(() => exportMessage = '', 3000);
    }
  }
  
  function sendTransaction() {
    if (!isAddressValid || !isAmountValid || !isAddressValid || sendAmount <= 0) return
    
    // Simulate transaction
    wallet.update(w => ({
      ...w,
      balance: w.balance - sendAmount,
      pendingTransactions: w.pendingTransactions + 1,
      totalSpent: w.totalSpent + sendAmount
    }))

    transactions.update(txs => [
    {
      id: Date.now(),
      type: 'sent',
      amount: sendAmount,
      to: recipientAddress,
      date: new Date(),
      description: 'Manual transaction',
      status: 'pending'
    },
    ...txs // prepend so latest is first
  ])
    
    // Clear form
    recipientAddress = ''
    sendAmount = 0
    rawAmountInput = ''
    
    // Simulate transaction completion
    setTimeout(() => {
      wallet.update(w => ({
        ...w,
        pendingTransactions: Math.max(0, w.pendingTransactions - 1)
      }))
      transactions.update(txs => txs.map(tx => tx.status === 'pending' ? { ...tx, status: 'completed' } : tx))
    }, 3000)
  }
  
  function formatDate(date: Date): string {
    return date.toLocaleDateString('en-US', { month: 'short', day: 'numeric', year: 'numeric' })
  }

  // Ensure wallet.pendingTransactions matches actual pending transactions
  const pendingCount = derived(transactions, $txs => $txs.filter(tx => tx.status === 'pending').length);

  // Ensure pendingCount is used (for linter)
  $: void $pendingCount;

  import { onMount } from 'svelte'
  
  let balanceInterval: number | undefined
  
  onMount(() => {
    checkGethStatus()

    // Set up periodic balance refresh every 10 seconds
    balanceInterval = window.setInterval(() => {
      if ($etcAccount && isGethRunning) {
        fetchBalance()
      }
    }, 10000)

    // Cleanup function
    return () => {
      if (balanceInterval) window.clearInterval(balanceInterval)
    }
  })

  async function checkGethStatus() {
    try {
      if (isTauri) {
        isGethRunning = await invoke('is_geth_running') as boolean
        // Fetch balance if account exists and geth is running
        if ($etcAccount && isGethRunning) {
          fetchBalance()
        }
      } else {
        // Fallback for web environment - assume geth is not running
        isGethRunning = false
        console.log('Running in web mode - geth not available')
      }
    } catch (error) {
      console.error('Failed to check geth status:', error)
    }
  }

  async function fetchBalance() {
    if (!$etcAccount) return
    
    try {
      if (isTauri && isGethRunning) {
        // Desktop app with local geth node - get real blockchain balance
        const balance = await invoke('get_account_balance', { address: $etcAccount.address }) as string
        wallet.update(w => ({ ...w, balance: parseFloat(balance) }))
      } else if (isTauri && !isGethRunning) {
        // Desktop app but geth not running - use stored balance
        console.log('Geth not running - using stored balance')
      } else {
        // Web environment - For now, simulate balance updates for demo purposes
        const simulatedBalance = $wallet.balance + Math.random() * 10 // Small random changes
        wallet.update(w => ({ ...w, balance: Math.max(0, simulatedBalance) }))
      }
    } catch (error) {
      console.error('Failed to fetch balance:', error)
      // Fallback to stored balance on error
    }
  }

  async function createChiralAccount() {
    isCreatingAccount = true
    try {

      let account: { address: string, private_key: string, blacklist: Object[] }

      if (isTauri) {
        // Use Tauri backend
        account = await invoke('create_chiral_account') as { address: string, private_key: string, blacklist: Object[] }
      } else {
        // Fallback for web environment - generate demo account
        const demoAddress = '0x' + Math.random().toString(16).substr(2, 40)
        const demoPrivateKey = '0x' + Math.random().toString(16).substr(2, 64)
        const demoBlackList = [{node_id: 169245, name: "Jane"}]
        account = {
          address: demoAddress,
          private_key: demoPrivateKey,
          blacklist: demoBlackList
        }
        console.log('Running in web mode - using demo account')
      }
      
      // Update the Chiral account store
      etcAccount.set(account)
      // Also update the wallet store with the new Chiral address
      wallet.update(w => ({
        ...w,
        address: account.address
      }))
      // Private key stays hidden by default
      
      // Fetch balance for new account
      if (isGethRunning) {
        await fetchBalance()
      }
    } catch (error) {
      console.error('Failed to create Chiral account:', error)
      alert('Failed to create account: ' + error)
    } finally {
      isCreatingAccount = false
    }
  }

  async function importChiralAccount() {
    if (!importPrivateKey) return
    
    isImportingAccount = true
    try {
      let account: { address: string, private_key: string }
      
      if (isTauri) {
        // Use Tauri backend
        account = await invoke('import_chiral_account', { privateKey: importPrivateKey }) as { address: string, private_key: string }
      } else {
        // Fallback for web environment - use the provided private key
        // In a real implementation, you'd derive the address from the private key
        const demoAddress = '0x' + Math.random().toString(16).substr(2, 40)
        account = {
          address: demoAddress,
          private_key: importPrivateKey
        }
        console.log('Running in web mode - using provided private key')
      }
      
      // Update the Chiral account store
      etcAccount.set(account)
      // Also update the wallet store with the imported Chiral address
      wallet.update(w => ({
        ...w,
        address: account.address
      }))
      importPrivateKey = ''
      // Private key stays hidden by default
      
      // Fetch balance for imported account
      if (isGethRunning) {
        await fetchBalance()
      }
    } catch (error) {
      console.error('Failed to import Chiral account:', error)
      alert('Failed to import account: ' + error)
    } finally {
      isImportingAccount = false
    }
  }

  let newBlacklistEntry = {
    chiral_address: "",
    description: ""
  }

  $: isBlacklistFormValid = 
    newBlacklistEntry.description.trim() !== '' &&
    newBlacklistEntry.chiral_address.startsWith('0x') &&
    newBlacklistEntry.chiral_address.length === 42;
  
  function addBlacklistEntry() {
    if (newBlacklistEntry.chiral_address && newBlacklistEntry.description) {
      blacklist.update(entries => [...entries,
        { chiral_address: newBlacklistEntry.chiral_address, reason: newBlacklistEntry.description, timestamp: new Date() }
      ]);
      newBlacklistEntry = { chiral_address: "", description: "" }; // Clear input fields
    }
  }


  function removeBlacklistEntry(chiral_address: string) {
    blacklist.update(entries => {
      return entries.filter(entry => entry.chiral_address !== chiral_address);
    });
  }

  
  // Helper function to set max amount
  function setMaxAmount() {
    rawAmountInput = $wallet.balance.toFixed(2);
  }
</script>

<div class="space-y-6">
  <div>
    <h1 class="text-3xl font-bold">Account</h1>
    <p class="text-muted-foreground mt-2">Manage your wallet and account settings</p>
  </div>
  
  <div class="grid grid-cols-1 {$etcAccount ? 'md:grid-cols-2' : ''} gap-4">
    <Card class="p-6">
      <div class="flex items-center justify-between mb-4">
        <h2 class="text-lg font-semibold">Chiral Network Wallet</h2>
        <Wallet class="h-5 w-5 text-muted-foreground" />
      </div>
      
      <div class="space-y-4">
        {#if !$etcAccount}
          <div class="space-y-3">
            <p class="text-sm text-muted-foreground">Get started with Chiral Network by creating or importing an account:</p>
            
            
            <Button 
              class="w-full" 
              on:click={createChiralAccount}
              disabled={isCreatingAccount}
            >
              <Plus class="h-4 w-4 mr-2" />
              {isCreatingAccount ? 'Creating...' : 'Create New Account'}
            </Button>
            
            <div class="space-y-2">
              <Input
                type="text"
                bind:value={importPrivateKey}
                placeholder="Enter private key to import"
                class="w-full"
                autocomplete="off"
                data-form-type="other"
                data-lpignore="true"
                spellcheck="false"
              />
              <Button 
                class="w-full" 
                variant="outline"
                on:click={importChiralAccount}
                disabled={!importPrivateKey || isImportingAccount}
              >
                <Import class="h-4 w-4 mr-2" />
                {isImportingAccount ? 'Importing...' : 'Import Existing Account'}
              </Button>
            </div>
          </div>
        {:else}
          <div>
            <!-- Balance Display - Only when logged in -->
        <div>
          <p class="text-sm text-muted-foreground">Balance</p>
<<<<<<< HEAD
          <p class="text-2xl font-bold">{$wallet.balance.toFixed(2)} CN</p>
=======
          <p class="text-2xl font-bold">{$wallet.balance.toFixed(2)} Chiral</p>
>>>>>>> 88960c50
        </div>
        
            <div class="grid grid-cols-2 gap-4 mt-4">
          <div>
            <p class="text-xs text-muted-foreground">Total Earned</p>
<<<<<<< HEAD
            <p class="text-sm font-medium text-green-600">+{$wallet.totalEarned.toFixed(2)} CN</p>
          </div>
          <div>
            <p class="text-xs text-muted-foreground">Total Spent</p>
            <p class="text-sm font-medium text-red-600">-{$wallet.totalSpent.toFixed(2)} CN</p>
=======
            <p class="text-sm font-medium text-green-600">+{$wallet.totalEarned.toFixed(2)} Chiral</p>
          </div>
          <div>
            <p class="text-xs text-muted-foreground">Total Spent</p>
            <p class="text-sm font-medium text-red-600">-{$wallet.totalSpent.toFixed(2)} Chiral</p>
>>>>>>> 88960c50
          </div>
        </div>
        
            <div class="mt-6">
              <p class="text-sm text-muted-foreground">Chiral Address</p>
              <div class="flex items-center gap-2 mt-1">
                <p class="font-mono text-sm">{$etcAccount.address.slice(0, 10)}...{$etcAccount.address.slice(-8)}</p>
                <div class="relative">
                  <Button size="sm" variant="outline" on:click={copyAddress}>
                    <Copy class="h-3 w-3" />
                  </Button>
                  {#if copyMessage}
                    <span class="absolute top-full left-1/2 transform -translate-x-1/2 text-xs text-green-600 mt-1 whitespace-nowrap">{copyMessage}</span>
                  {/if}
                </div>
              </div>
            </div>
            
            <div class="mt-4">
              <p class="text-sm text-muted-foreground">Private Key</p>
                <div class="flex gap-2 mt-1">
                  <Input
                    type="text"
                    value={privateKeyVisible ? $etcAccount.private_key : '•'.repeat($etcAccount.private_key.length)}
                    readonly
                    class="flex-1 font-mono text-xs min-w-0"
                  />
                <div class="relative">
                  <Button
                    size="sm"
                    variant="outline"
                    on:click={copyPrivateKey}
                  >
                    <Copy class="h-3 w-3" />
                  </Button>
                  {#if privateKeyCopyMessage}
                    <span class="absolute top-full left-1/2 transform -translate-x-1/2 text-xs text-green-600 mt-1 whitespace-nowrap">{privateKeyCopyMessage}</span>
                  {/if}
                </div>
                <Button
                  size="sm"
                  variant="outline"
                  class="w-16"
                  on:click={() => privateKeyVisible = !privateKeyVisible}
                >
                  {privateKeyVisible ? 'Hide' : 'Show'}
                </Button>
              </div>
               <p class="text-xs text-muted-foreground mt-1">Never share your private key with anyone</p>
             </div>
             
             <div class="mt-4">
               <Button type="button" variant="outline" class="w-full" on:click={exportWallet}>
                 Export Wallet
               </Button>
               {#if exportMessage}
                 <p class="text-xs text-center mt-2 {exportMessage.includes('successfully') ? 'text-green-600' : 'text-red-600'}">{exportMessage}</p>
               {/if}
             </div>
           </div>
         {/if}
      </div>
    </Card>
    
    {#if $etcAccount}
    <Card class="p-6">
    <div class="flex items-center justify-between mb-4">
      <h2 class="text-lg font-semibold">Send Chiral Coins</h2>
      <Coins class="h-5 w-5 text-muted-foreground" />
    </div>
    <form autocomplete="off" data-form-type="other" data-lpignore="true">
      <div class="space-y-4">
        <div>
          <Label for="recipient">Recipient Address</Label>
          <Input
            id="recipient"
            bind:value={recipientAddress}
            placeholder="0x..."
            class="mt-2"
            data-form-type="other"
            data-lpignore="true"
            aria-autocomplete="none"
          />
          <div class="flex items-center justify-between mt-1">
            <span class="text-xs text-muted-foreground">
              {recipientAddress.length}/42 characters 
              {#if recipientAddress.length <= 42}
                ({42 - recipientAddress.length} remaining)
              {:else}
                ({recipientAddress.length - 42} over)
              {/if}
            </span>
            {#if addressWarning}
              <p class="text-xs text-red-500 font-medium">{addressWarning}</p>
            {/if}
          </div>
        </div>

        <div>
          <Label for="amount">Amount (Chiral)</Label>
          <div class="relative mt-2">
            <Input
              id="amount"
              type="text"
              inputmode="decimal"
              bind:value={rawAmountInput}
              placeholder=""
              class="mt-2"
              data-form-type="other"
              data-lpignore="true"
              aria-autocomplete="none"
            />
            <Button
              type="button"
              variant="outline"
              size="sm"
              class="absolute right-1 top-1/2 transform -translate-y-1/2 h-8 px-3"
              on:click={setMaxAmount}
              disabled={$wallet.balance <= 0}
            >
              Max
            </Button>
          </div>
          <div class="flex items-center justify-between mt-1">
            <p class="text-xs text-muted-foreground">
              Available: {$wallet.balance.toFixed(2)} Chiral
            </p>
            {#if validationWarning}
              <p class="text-xs text-red-500 font-medium">{validationWarning}</p>
            {/if}
          </div>
        
        </div>

        <Button
          type="button"
          class="w-full"
          on:click={sendTransaction}
          disabled={!isAddressValid || !isAmountValid || !isAddressValid || rawAmountInput === ''}
        >
          <ArrowUpRight class="h-4 w-4 mr-2" />
          Send Transaction
        </Button>

        <Button type="button" class="w-full justify-center bg-gray-100 hover:bg-gray-200 text-gray-800 rounded transition-colors py-2 font-normal" on:click={() => showPending = !showPending} aria-label="View pending transactions">
          <span class="flex items-center gap-2">
            <svg class="h-4 w-4 text-orange-500" fill="none" stroke="currentColor" stroke-width="2" viewBox="0 0 24 24">
              <circle cx="12" cy="10" r="8" />
              <polyline points="12,6 12,10 16,14" />
            </svg>
            {#if $pendingCount > 0}
              {$pendingCount} Pending Transaction{$pendingCount !== 1 ? 's' : ''}
            {:else}
              Pending Transactions
            {/if}
          </span>
        </Button>
        {#if showPending}
          <div class="mt-2 p-3 bg-gray-50 rounded shadow">
            <h3 class="text-sm mb-2 text-gray-700 font-normal">Pending Transactions</h3>
            <ul class="space-y-1">
              {#each $transactions.filter(tx => tx.status === 'pending') as tx}
                <li class="text-xs text-gray-800 font-normal">
                  {tx.description} ({tx.type === 'sent' ? 'To' : 'From'}: {tx.type === 'sent' ? tx.to : tx.from}) - {tx.amount} Chiral
                </li>
              {:else}
                <li class="text-xs text-gray-500 font-normal">No pending transaction details available.</li>
              {/each}
            </ul>
          </div>
        {/if}
        </div>
      </form>
    </Card>
  {/if}
  </div>
  
  {#if $etcAccount}
  <Card class="p-6">
    <div class="flex items-center justify-between mb-4">
      <h2 class="text-lg font-semibold">Transaction History</h2>
      <History class="h-5 w-5 text-muted-foreground" />
    </div>
    <!-- Filter Controls -->
    <div class="flex flex-wrap gap-4 mb-4 items-end">
      <div>
        <label for="filter-type" class="block text-xs font-medium mb-1">Type</label>
        <select id="filter-type" bind:value={filterType} class="border rounded px-2 py-1 text-sm">
          <option value="all">All</option>
          <option value="sent">Sent</option>
          <option value="received">Received</option>
        </select>
      </div>
      <div>
        <label for="filter-date-from" class="block text-xs font-medium mb-1">From</label>
        <input id="filter-date-from" type="date" bind:value={filterDateFrom} class="border rounded px-2 py-1 text-sm" />
      </div>
      <div>
        <label for="filter-date-to" class="block text-xs font-medium mb-1">To</label>
        <input id="filter-date-to" type="date" bind:value={filterDateTo} class="border rounded px-2 py-1 text-sm" />
      </div>
      <div>
        <label for="sort-button" class="block text-xs font-medium mb-1">Sort</label>
        <button id="sort-button" type="button" class="border rounded px-3 py-1 text-sm bg-white hover:bg-gray-100 transition-colors w-full" on:click={() => { sortDescending = !sortDescending; }} aria-pressed={sortDescending}>
          {sortDescending ? 'Newest → Oldest' : 'Oldest → Newest'}
        </button>
      </div>
      <div class="flex-1"></div>
      <div class="flex flex-col gap-1 items-end">
        <button type="button" class="border rounded px-3 py-1 text-sm bg-muted hover:bg-muted/70 transition-colors" on:click={() => { filterType = 'all'; filterDateFrom = ''; filterDateTo = ''; sortDescending = true; }}>
          Reset
        </button>
      </div>
    </div>
    <div class="space-y-2 max-h-80 overflow-y-auto pr-1">
      {#each filteredTransactions as tx}
        <div class="flex items-center justify-between p-3 bg-secondary rounded-lg">
          <div class="flex items-center gap-3">
            {#if tx.type === 'received'}
              <ArrowDownLeft class="h-4 w-4 text-green-500" />
            {:else}
              <ArrowUpRight class="h-4 w-4 text-red-500" />
            {/if}
            <div>
              <p class="text-sm font-medium">{tx.description}</p>
              <p class="text-xs text-muted-foreground">
                {tx.type === 'received' ? 'From' : 'To'}: {tx.type === 'received' ? tx.from : tx.to}
              </p>
            </div>
          </div>
          <div class="text-right">
            <p class="text-sm font-medium {tx.type === 'received' ? 'text-green-600' : 'text-red-600'}">
              {tx.type === 'received' ? '+' : '-'}{tx.amount} Chiral
            </p>
            <p class="text-xs text-muted-foreground">{formatDate(tx.date)}</p>
          </div>
        </div>
      {/each}
      {#if filteredTransactions.length === 0}
        <div class="text-center py-8 text-muted-foreground">
          <History class="h-12 w-12 mx-auto mb-2 opacity-20" />
          <p>No transactions yet</p>
          <p class="text-sm mt-1">Transactions will appear here once you send or receive Chiral</p>
        </div>
      {/if}
<<<<<<< HEAD
=======
    </div>
  </Card>

  <Card class="p-6">
    <div class="flex items-center justify-between mb-4">
      <h2 class="text-lg font-semibold">Blacklist Management</h2>
      <BadgeX class="h-5 w-5 text-muted-foreground" />
    </div>


    <div class="space-y-4">
      <div>
        <Label for="blacklist-address">Chrial Address to Blacklist</Label>
        <Input
          id="blacklist-address"
          bind:value={newBlacklistEntry.chiral_address}
          placeholder="e.g., 0x1234...5678 (42 characters)"
          class="mt-2"
        />
      </div>
      <div>
        <Label for="blacklist-name">Reason</Label>
        <Input
          id="blacklist-name"
          bind:value={newBlacklistEntry.description}
          placeholder="e.g., Malicious Peer"
          class="mt-2"
        />
      </div>
      <Button type="button" class="w-full" disabled={!isBlacklistFormValid} on:click={addBlacklistEntry}>
        Add to Blacklist
      </Button>


      <h3 class="text-md font-semibold mt-6 mb-3">Blacklisted Addresses</h3>
      {#if $blacklist.length === 0}
        <p class="text-sm text-muted-foreground">No addresses blacklisted yet.</p>
      {:else}
        <div class="space-y-2">
          {#each $blacklist as entry (entry.chiral_address)}
            <div class="flex items-center justify-between p-3 bg-secondary rounded-lg">
              <div>
                <p class="text-sm font-medium">{entry.chiral_address}</p>
                <p class="text-xs text-muted-foreground">{entry.reason}</p>
              </div>
              <Button size="sm" variant="destructive" on:click={() => removeBlacklistEntry(entry.chiral_address)}>
                Remove
              </Button>
            </div>
          {/each}
        </div>
      {/if}
>>>>>>> 88960c50
    </div>
  </Card>

  {/if}

</div><|MERGE_RESOLUTION|>--- conflicted
+++ resolved
@@ -3,13 +3,8 @@
   import Card from '$lib/components/ui/card.svelte'
   import Input from '$lib/components/ui/input.svelte'
   import Label from '$lib/components/ui/label.svelte'
-<<<<<<< HEAD
-  import { Wallet, Copy, ArrowUpRight, ArrowDownLeft, History, Coins, Plus, Import} from 'lucide-svelte'
-  import { wallet, etcAccount } from '$lib/stores'
-=======
   import { Wallet, Copy, ArrowUpRight, ArrowDownLeft, History, Coins, Plus, Import, BadgeX } from 'lucide-svelte'
   import { wallet, etcAccount, blacklist } from '$lib/stores'
->>>>>>> 88960c50
   import { writable, derived } from 'svelte/store'
   import { invoke } from '@tauri-apps/api/core'
 
@@ -156,17 +151,9 @@
     privateKeyCopyMessage = 'Copied!';
     setTimeout(() => privateKeyCopyMessage = '', 1500);
   }
-<<<<<<< HEAD
 
   async function exportWallet() {
     try {
-=======
-  
-  
-  async function exportWallet() {
-    try {
-      throw new Error('Test error message');
->>>>>>> 88960c50
       const walletData = {
         address: $wallet.address,
         privateKey: "your-private-key-here-do-not-share", // this should change to be the actual private key
@@ -511,29 +498,17 @@
             <!-- Balance Display - Only when logged in -->
         <div>
           <p class="text-sm text-muted-foreground">Balance</p>
-<<<<<<< HEAD
           <p class="text-2xl font-bold">{$wallet.balance.toFixed(2)} CN</p>
-=======
-          <p class="text-2xl font-bold">{$wallet.balance.toFixed(2)} Chiral</p>
->>>>>>> 88960c50
         </div>
         
             <div class="grid grid-cols-2 gap-4 mt-4">
           <div>
             <p class="text-xs text-muted-foreground">Total Earned</p>
-<<<<<<< HEAD
             <p class="text-sm font-medium text-green-600">+{$wallet.totalEarned.toFixed(2)} CN</p>
           </div>
           <div>
             <p class="text-xs text-muted-foreground">Total Spent</p>
             <p class="text-sm font-medium text-red-600">-{$wallet.totalSpent.toFixed(2)} CN</p>
-=======
-            <p class="text-sm font-medium text-green-600">+{$wallet.totalEarned.toFixed(2)} Chiral</p>
-          </div>
-          <div>
-            <p class="text-xs text-muted-foreground">Total Spent</p>
-            <p class="text-sm font-medium text-red-600">-{$wallet.totalSpent.toFixed(2)} Chiral</p>
->>>>>>> 88960c50
           </div>
         </div>
         
@@ -779,8 +754,6 @@
           <p class="text-sm mt-1">Transactions will appear here once you send or receive Chiral</p>
         </div>
       {/if}
-<<<<<<< HEAD
-=======
     </div>
   </Card>
 
@@ -833,7 +806,6 @@
           {/each}
         </div>
       {/if}
->>>>>>> 88960c50
     </div>
   </Card>
 

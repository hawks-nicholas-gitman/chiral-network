<script lang="ts">
  import Button from '$lib/components/ui/button.svelte'
  import Card from '$lib/components/ui/card.svelte'
  import Input from '$lib/components/ui/input.svelte'
  import Label from '$lib/components/ui/label.svelte'
  import { Wallet, Copy, ArrowUpRight, ArrowDownLeft, History, Coins, Plus, Import, BadgeX, KeyRound, FileText } from 'lucide-svelte'
  import DropDown from "$lib/components/ui/dropDown.svelte";
  import { wallet, etcAccount, blacklist} from '$lib/stores' 
  import { transactions } from '$lib/stores';
  import { derived } from 'svelte/store'
  import { invoke } from '@tauri-apps/api/core'
  import QRCode from 'qrcode'
  import { Html5QrcodeScanner as Html5QrcodeScannerClass } from 'html5-qrcode'
  import { tick } from 'svelte'
  import { onMount } from 'svelte'
  import { fade, fly } from 'svelte/transition'
  import { t, locale } from 'svelte-i18n'
  import { showToast } from '$lib/toast'
  import { get } from 'svelte/store'
  const tr = (k: string, params?: Record<string, any>) => get(t)(k, params)
  
  // HD wallet imports
  import MnemonicWizard from '$lib/components/wallet/MnemonicWizard.svelte'
  import AccountList from '$lib/components/wallet/AccountList.svelte'
  // HD helpers are used within MnemonicWizard/AccountList components

  // Transaction components
  import TransactionReceipt from '$lib/components/TransactionReceipt.svelte'


  // Check if running in Tauri environment
  const isTauri = typeof window !== 'undefined' && '__TAURI_INTERNALS__' in window

  // Interfaces - Transaction is now defined in stores.ts

  // interface Transaction {
  //   id: number;
  //   type: 'sent' | 'received';
  //   amount: number;
  //   to?: string;
  //   from?: string;
  //   date: Date;
  //   description: string;
  //   status: 'pending' | 'completed';
  // }

  interface BlacklistEntry {
    chiral_address: string;
    reason: string;
    timestamp: Date;
    notes?: string;  // Make notes optional since it may not exist
  }
  
  let recipientAddress = ''
  let sendAmount = 0
  let rawAmountInput = '' // Track raw user input for validation
  let privateKeyVisible = false
  let showPending = false
  let importPrivateKey = ''
  let isCreatingAccount = false
  let isImportingAccount = false
  let isGethRunning = false
  let showQrCodeModal = false;
  let qrCodeDataUrl = ''
  let showScannerModal = false;
  let keystorePassword = '';
  let isSavingToKeystore = false;
  let keystoreSaveMessage = '';
  let keystoreAccounts: string[] = [];
  let selectedKeystoreAccount = '';
  let loadKeystorePassword = '';
  let isLoadingFromKeystore = false;
  let keystoreLoadMessage = '';
  let passwordStrength = '';
  let isPasswordValid = false;
  let passwordFeedback = '';
  
  // HD wallet state (frontend only)
  let showMnemonicWizard = false;
  let mnemonicMode: 'create' | 'import' = 'create';
  let hdMnemonic: string = '';
  let hdPassphrase: string = '';
  type HDAccountItem = { index: number; change: number; address: string; label?: string; privateKeyHex?: string };
  let hdAccounts: HDAccountItem[] = [];

  // Transaction receipt modal state
  let selectedTransaction: any = null;
  let showTransactionReceipt = false;
  
  // 2FA State
  // In a real app, this status should be loaded with the user's account data.
  let is2faEnabled = false; 
  let show2faSetupModal = false;
  let show2faPromptModal = false;
  let totpSetupInfo: { secret: string; qrCodeDataUrl: string } | null = null;
  let totpVerificationCode = '';
  let isVerifying2fa = false;
  let actionToConfirm: (() => any) | null = null;
  let totpActionCode = '';
  let isVerifyingAction = false;
  let twoFaErrorMessage = '';


  let Html5QrcodeScanner: InstanceType<typeof Html5QrcodeScannerClass> | null = null;
  
  // Demo transactions - in real app these will be fetched from blockchain
  // const transactions = writable<Transaction[]>([
  //   { id: 1, type: 'received', amount: 50.5, from: '0x8765...4321', to: undefined, date: new Date('2024-03-15'), description: 'File purchase', status: 'completed' },
  //   { id: 2, type: 'sent', amount: 10.25, to: '0x1234...5678', from: undefined, date: new Date('2024-03-14'), description: 'Proxy service', status: 'completed' },
  //   { id: 3, type: 'received', amount: 100, from: '0xabcd...ef12', to: undefined, date: new Date('2024-03-13'), description: 'Upload reward', status: 'completed' },
  //   { id: 4, type: 'sent', amount: 5.5, to: '0x9876...5432', from: undefined, date: new Date('2024-03-12'), description: 'File download', status: 'completed' },
  // ]);

  // Enhanced validation states
  let validationWarning = '';
  let isAmountValid = true;
  let addressWarning = '';
  let isAddressValid = false;

  // Blacklist validation state
  let blacklistAddressWarning = '';
  let isBlacklistAddressValid = false;


  // Copy feedback message
  let copyMessage = '';
  let privateKeyCopyMessage = '';
   
  // Export feedback message
  let exportMessage = '';
  
  // Filtering state
  let filterType: 'all' | 'sent' | 'received' = 'all';
  let filterDateFrom: string = '';
  let filterDateTo: string = '';
  let sortDescending: boolean = true;
  let searchQuery: string = '';
  
  // Fee preset (UI stub only)
  let feePreset: 'low' | 'market' | 'fast' = 'market'
  let estimatedFeeDisplay: string = '—'
  let estimatedFeeNumeric: number = 0
  
  // Confirmation for sending transaction
  let isConfirming = false
  let countdown = 0
  let intervalId: number | null = null

  // Fetch balance when account changes
  $: if ($etcAccount && isGethRunning) {
    fetchBalance()
  }

  // Derived filtered transactions
  $: filteredTransactions = $transactions
    .filter(tx => {
      const matchesType = filterType === 'all' || tx.type === filterType;
      const txDate = tx.date instanceof Date ? tx.date : new Date(tx.date);
      const fromOk = !filterDateFrom || txDate >= new Date(filterDateFrom + 'T00:00:00'); // the start of day
      const toOk = !filterDateTo || txDate <= new Date(filterDateTo + 'T23:59:59'); // and the end of day to include full date ranges
      
      // Search filter
      const matchesSearch = !searchQuery || 
        tx.description?.toLowerCase().includes(searchQuery.toLowerCase()) ||
        tx.to?.toLowerCase().includes(searchQuery.toLowerCase()) ||
        tx.from?.toLowerCase().includes(searchQuery.toLowerCase()) ||
        tx.id.toString().includes(searchQuery);
      
      return matchesType && fromOk && toOk && matchesSearch;
    })
    .slice()
    .sort((a, b) => {
      const dateA = a.date instanceof Date ? a.date : new Date(a.date);
      const dateB = b.date instanceof Date ? b.date : new Date(b.date);
      return sortDescending ? dateB.getTime() - dateA.getTime() : dateA.getTime() - dateB.getTime();
    });

  // Address validation
  $: {
    if (!recipientAddress) {
      addressWarning = '';
      isAddressValid = false;
    } else if (!recipientAddress.startsWith('0x')) {
      addressWarning = tr('errors.address.mustStartWith0x');
      isAddressValid = false;
    } else if (recipientAddress.length !== 42) {
      addressWarning = tr('errors.address.mustBe42');
      isAddressValid = false;
    } else if (!isValidAddress(recipientAddress)) {
      addressWarning = tr('errors.address.mustBeHex');
      isAddressValid = false;
    } else if (isAddressBlacklisted(recipientAddress)) {
      addressWarning = tr('errors.address.blacklisted');
      isAddressValid = false;
    } else {
      addressWarning = '';
      isAddressValid = true;
    }
  }

  // Amount validation
  $: {
    if (rawAmountInput === '') {
      validationWarning = '';
      isAmountValid = false;
      sendAmount = 0;
    } else {
      const inputValue = parseFloat(rawAmountInput);

      if (isNaN(inputValue) || inputValue <= 0) {
        validationWarning = tr('errors.amount.invalid');
        isAmountValid = false;
        sendAmount = 0;
      } else if (inputValue < 0.01) {
        validationWarning = tr('errors.amount.min', { min: '0.01' });
        isAmountValid = false;
        sendAmount = 0;
      } else if (inputValue > $wallet.balance) {
        validationWarning = tr('errors.amount.insufficient', { values: { more: (inputValue - $wallet.balance).toFixed(2) } });
        isAmountValid = false;
        sendAmount = 0;
      } else if (inputValue + estimatedFeeNumeric > $wallet.balance) {
        validationWarning = tr('errors.amount.insufficientWithFee', { values: { more: (inputValue + estimatedFeeNumeric - $wallet.balance).toFixed(2) } });
        isAmountValid = false;
        sendAmount = 0;
      } else {
        // Valid amount
        validationWarning = '';
        isAmountValid = true;
        sendAmount = inputValue;
      }
    }
  }

  // Add password validation logic
  $: {
    if (!keystorePassword) {
      passwordStrength = '';
      passwordFeedback = '';
      isPasswordValid = false;
    } else {
      // Check password requirements
      const hasMinLength = keystorePassword.length >= 8;
      const hasUppercase = /[A-Z]/.test(keystorePassword);
      const hasLowercase = /[a-z]/.test(keystorePassword);
      const hasNumber = /[0-9]/.test(keystorePassword);
      const hasSpecial = /[!@#$%^&*(),.?":{}|<>]/.test(keystorePassword);

      // Calculate strength
      let strength = 0;
      if (hasMinLength) strength++;
      if (hasUppercase) strength++;
      if (hasLowercase) strength++;
      if (hasNumber) strength++; 
      if (hasSpecial) strength++;

      // Set feedback based on strength
      if (strength < 2) {
        passwordStrength = 'weak';
        passwordFeedback = tr('password.weak');
        isPasswordValid = false;
      } else if (strength < 4) {
        passwordStrength = 'medium';
        passwordFeedback = tr('password.medium');
        isPasswordValid = false;
      } else {
        passwordStrength = 'strong';
        passwordFeedback = tr('password.strong');
        isPasswordValid = true;
      }
    }
  }

  // Mock estimated fee calculation (UI-only) - separate from validation
  $: estimatedFeeNumeric = rawAmountInput && parseFloat(rawAmountInput) > 0 ? parseFloat((parseFloat(rawAmountInput) * { low: 0.0025, market: 0.005, fast: 0.01 }[feePreset]).toFixed(4)) : 0
  $: estimatedFeeDisplay = rawAmountInput && parseFloat(rawAmountInput) > 0 ? `${estimatedFeeNumeric.toFixed(4)} Chiral` : '—'

  // Blacklist address validation (same as Send Coins validation)
  $: {
    const addr = newBlacklistEntry.chiral_address;

    if (!addr) {
      blacklistAddressWarning = '';
      isBlacklistAddressValid = false;
    } else if (!addr.startsWith('0x')) {
      blacklistAddressWarning = tr('errors.address.mustStartWith0x');
      isBlacklistAddressValid = false;
    } else if (addr.length !== 42) {
      blacklistAddressWarning = tr('errors.address.mustBe42');
      isBlacklistAddressValid = false;
    } else if (!isValidAddress(addr)) {
      blacklistAddressWarning = tr('errors.address.mustBeHex');
      isBlacklistAddressValid = false;
    } else if (isAddressAlreadyBlacklisted(addr)) {
      blacklistAddressWarning = tr('blacklist.errors.alreadyExists');
      isBlacklistAddressValid = false;
    } else if (isOwnAddress(addr)) {
      blacklistAddressWarning = tr('blacklist.errors.ownAddress');
      isBlacklistAddressValid = false;
    } else {
      blacklistAddressWarning = '';
      isBlacklistAddressValid = true;
    }
  }
  
  // Prepare options for the DropDown component
  $: keystoreOptions = keystoreAccounts.map(acc => ({ value: acc, label: acc }));

  // Enhanced address validation function
  function isValidAddress(address: string): boolean {
    // Check that everything after 0x is hexadecimal
    const hexPart = address.slice(2);
    if (hexPart.length === 0) return false;
    
    const hexRegex = /^[a-fA-F0-9]+$/;
    return hexRegex.test(hexPart);
  }

  // Add helper function to check blacklist
  function isAddressBlacklisted(address: string): boolean {
    return $blacklist.some(entry => 
      entry.chiral_address.toLowerCase() === address.toLowerCase()
    );
  }
  
  function copyAddress() {
  const addressToCopy = $etcAccount ? $etcAccount.address : $wallet.address;
  navigator.clipboard.writeText(addressToCopy);
  
  
  showToast('Address copied to clipboard!', 'success')
  
  
}

  function copyPrivateKey() {
    with2FA(() => {
      const privateKeyToCopy = $etcAccount ? $etcAccount.private_key : '';
      if (privateKeyToCopy) {
        navigator.clipboard.writeText(privateKeyToCopy);
        privateKeyCopyMessage = tr('messages.copied');
      }
      else {
        privateKeyCopyMessage = tr('messages.failed');
      }
      setTimeout(() => privateKeyCopyMessage = '', 1500);
    });
  }
    
  function exportWallet() {
    with2FA(async () => {
      try {
        const walletData = {
          address: $etcAccount?.address,
          privateKey: $etcAccount?.private_key,
          balance: $wallet.balance,
          totalEarned: $wallet.totalEarned,
          totalSpent: $wallet.totalSpent,
          pendingTransactions: $wallet.pendingTransactions,
          exportDate: new Date().toISOString(),
          version: "1.0"
        };
        
        const dataStr = JSON.stringify(walletData, null, 2);
        const dataBlob = new Blob([dataStr], { type: 'application/json' });
        
        // Check if the File System Access API is supported
        if ('showSaveFilePicker' in window) {
          try {
            const fileHandle = await (window as any).showSaveFilePicker({
              suggestedName: `chiral-wallet-export-${new Date().toISOString().split('T')[0]}.json`,
              types: [{
                description: 'JSON files',
                accept: {
                  'application/json': ['.json'],
                },
              }],
            });
            
            const writable = await fileHandle.createWritable();
            await writable.write(dataBlob);
            await writable.close();

            exportMessage = tr('wallet.exportSuccess');
          } catch (error: any) {
            if (error.name !== 'AbortError') {
              throw error;
            }
            // User cancelled, don't show error message
            return;
          }
        } else {
          // Fallback for browsers that don't support File System Access API
          const url = URL.createObjectURL(dataBlob);
          const link = document.createElement('a');
          link.href = url;
          link.download = `chiral-wallet-export-${new Date().toISOString().split('T')[0]}.json`;
          document.body.appendChild(link);
          link.click();
          document.body.removeChild(link);
          URL.revokeObjectURL(url);

          exportMessage = tr('wallet.exportSuccess');
        }
        
        setTimeout(() => exportMessage = '', 3000);
      } catch (error) {
        console.error('Export failed:', error);
        exportMessage = tr('errors.exportFailed');
        setTimeout(() => exportMessage = '', 3000);
      }
    });
  }
  
  function handleSendClick() {
    if (!isAddressValid || !isAmountValid || sendAmount <= 0) return

    if (isConfirming) {
      // Cancel if user taps again during countdown
      cancelCountdown()
      return
    }

    with2FA(startCountdown);
  }

  function startCountdown() {
    isConfirming = true
    countdown = 5

    intervalId = window.setInterval(() => {
      countdown--
      if (countdown <= 0) {
        clearInterval(intervalId!)
        intervalId = null
        isConfirming = false
        sendTransaction() 
      }
    }, 1000)
  }

  function cancelCountdown() {
    if (intervalId) {
      clearInterval(intervalId)
      intervalId = null
    }
    isConfirming = false
    countdown = 0
    // User intentionally cancelled during countdown
    showToast('Transaction cancelled', 'warning')
  }

  function sendTransaction() {
    if (!isAddressValid || !isAmountValid || !isAddressValid || sendAmount <= 0) return
    
    // Notify submission (mocked)
    showToast('Transaction submitted', 'info')

    // Simulate transaction
    wallet.update(w => ({
      ...w,
      balance: w.balance - sendAmount,
      pendingTransactions: w.pendingTransactions + 1,
      totalSpent: w.totalSpent + sendAmount
    }))

    transactions.update(txs => [
    {
      id: Date.now(),
      type: 'sent',
      amount: sendAmount,
      to: recipientAddress,
      date: new Date(),
      description: tr('transactions.manual'),
      status: 'pending'
    },
    ...txs // prepend so latest is first
  ])
    
    // Clear form
    recipientAddress = ''
    sendAmount = 0
    rawAmountInput = ''
    
    // Simulate transaction completion
    setTimeout(() => {
      wallet.update(w => ({
        ...w,
        pendingTransactions: Math.max(0, w.pendingTransactions - 1)
      }))
      transactions.update(txs => txs.map(tx => tx.status === 'pending' ? { ...tx, status: 'completed' } : tx))
      // Notify success (mocked)
      showToast('Transaction confirmed', 'success')
    }, 3000)
  }
  
  function formatDate(date: Date): string {
    const loc = get(locale) || 'en-US'
    return new Intl.DateTimeFormat(loc, { month: 'short', day: 'numeric', year: 'numeric' }).format(date)
  }

  function handleTransactionClick(tx: any) {
    selectedTransaction = tx;
    showTransactionReceipt = true;
  }

  function closeTransactionReceipt() {
    showTransactionReceipt = false;
    selectedTransaction = null;
  }

  // Ensure wallet.pendingTransactions matches actual pending transactions
  const pendingCount = derived(transactions, $txs => $txs.filter(tx => tx.status === 'pending').length);

  // Ensure pendingCount is used (for linter)
  $: void $pendingCount;

  let balanceInterval: number | undefined
  
  onMount(() => {
    checkGethStatus()
    loadKeystoreAccountsList();

    // Set up periodic balance refresh every 10 seconds
    balanceInterval = window.setInterval(() => {
      if ($etcAccount && isGethRunning) {
        fetchBalance()
      }
    }, 10000)

    // Cleanup function
    return () => {
      if (balanceInterval) window.clearInterval(balanceInterval)
    }
  })

  async function checkGethStatus() {
    try {
      if (isTauri) {
        isGethRunning = await invoke('is_geth_running') as boolean
        // Fetch balance if account exists and geth is running
        if ($etcAccount && isGethRunning) {
          fetchBalance()
        }
      } else {
        // Fallback for web environment - assume geth is not running
        isGethRunning = false
        console.log('Running in web mode - geth not available')
      }
    } catch (error) {
      console.error('Failed to check geth status:', error)
    }
  }

  async function fetchBalance() {
    if (!$etcAccount) return
    
    try {
      if (isTauri && isGethRunning) {
        // Desktop app with local geth node - get real blockchain balance
        const balance = await invoke('get_account_balance', { address: $etcAccount.address }) as string
        wallet.update(w => ({ ...w, balance: parseFloat(balance) }))
      } else if (isTauri && !isGethRunning) {
        // Desktop app but geth not running - use stored balance
        console.log('Geth not running - using stored balance')
      } else {
        // Web environment - For now, simulate balance updates for demo purposes
        const simulatedBalance = $wallet.balance + Math.random() * 10 // Small random changes
        wallet.update(w => ({ ...w, balance: Math.max(0, simulatedBalance) }))
      }
    } catch (error) {
      console.error('Failed to fetch balance:', error)
      // Fallback to stored balance on error
    }
  }

  
  async function createChiralAccount() {
  isCreatingAccount = true
  try {
    let account: { address: string, private_key: string, blacklist: Object[] }

    if (isTauri) {
      account = await invoke('create_chiral_account') as { address: string, private_key: string, blacklist: Object[] }
    } else {
      const demoAddress = '0x' + Math.random().toString(16).substr(2, 40)
      const demoPrivateKey = '0x' + Math.random().toString(16).substr(2, 64)
      const demoBlackList = [{node_id: 169245, name: "Jane"}]
      account = {
        address: demoAddress,
        private_key: demoPrivateKey,
        blacklist: demoBlackList
      }
      console.log('Running in web mode - using demo account')
    }
    
    etcAccount.set(account)
    wallet.update(w => ({
      ...w,
      address: account.address
    }))
    
    showToast('Account Created Successfully!', 'success')
    
    if (isGethRunning) {
      await fetchBalance()
    }
  } catch (error) {
    console.error('Failed to create Chiral account:', error)
    showToast('Failed to create account: ' + String(error), 'error')
    alert(tr('errors.createAccount', { error: String(error) }))
  } finally {
    isCreatingAccount = false
  }
}

  async function setAccount(account: { address: string, private_key: string }) {
    etcAccount.set(account);
    wallet.update(w => ({ ...w, address: account.address }));
    if (isGethRunning) { await fetchBalance(); }
  }

  async function saveToKeystore() {
    if (!keystorePassword || !$etcAccount) return;

    isSavingToKeystore = true;
    keystoreSaveMessage = '';

    try {
        if (isTauri) {
            await invoke('save_account_to_keystore', {
                address: $etcAccount.address,
                privateKey: $etcAccount.private_key,
                password: keystorePassword,
            });
            keystoreSaveMessage = tr('keystore.success');
        } else {
            // Simulate for web
            console.log('Simulating save to keystore with password:', keystorePassword);
            await new Promise(resolve => setTimeout(resolve, 1000));
            keystoreSaveMessage = tr('keystore.successSimulated');
        }
        keystorePassword = ''; // Clear password after saving
    } catch (error) {
        console.error('Failed to save to keystore:', error);
        keystoreSaveMessage = tr('keystore.error', { error: String(error) });
    } finally {
        isSavingToKeystore = false;
        setTimeout(() => keystoreSaveMessage = '', 4000);
    }
  }

  async function scanQrCode() {
    // 1. Show the modal
    showScannerModal = true;

    // 2. Wait for Svelte to render the modal in the DOM
    await tick();

    // 3. This function runs when a QR code is successfully scanned
    function onScanSuccess(decodedText: string, decodedResult: any) {
      // Handle the scanned code
      console.log(`Code matched = ${decodedText}`, decodedResult);
      
      // Paste the address into the input field
      recipientAddress = decodedText;
      
      // Stop the scanner and close the modal
      if (Html5QrcodeScanner) {
        Html5QrcodeScanner.clear();
        Html5QrcodeScanner = null;
      }
      showScannerModal = false;
    }

    // 4. This function can handle errors (optional)
    function onScanFailure() {
      // handle scan failure, usually better to ignore and let the user keep trying
      // console.warn(`Code scan error`);
    }

    // 5. Create and render the scanner
    Html5QrcodeScanner = new Html5QrcodeScannerClass(
      "qr-reader", // The ID of the div we created in the HTML
      { fps: 10, qrbox: { width: 250, height: 250 } },
      /* verbose= */ false);
    Html5QrcodeScanner.render(onScanSuccess, onScanFailure);
  }

  // --- We also need a way to stop the scanner if the user just clicks "Cancel" ---
  // We can use a reactive statement for this.
  $: if (!showScannerModal && Html5QrcodeScanner) {
    Html5QrcodeScanner.clear();
    Html5QrcodeScanner = null;
  }

  async function importChiralAccount() {
    if (!importPrivateKey) return
    
    isImportingAccount = true
    try {
      let account: { address: string, private_key: string }
      
      if (isTauri) {
        account = await invoke('import_chiral_account', { privateKey: importPrivateKey }) as { address: string, private_key: string }
      } else {
        const demoAddress = '0x' + Math.random().toString(16).substr(2, 40)
        account = {
          address: demoAddress,
          private_key: importPrivateKey
        }
        console.log('Running in web mode - using provided private key')
      }
      
      etcAccount.set(account)
      wallet.update(w => ({
        ...w,
        address: account.address
      }))
      await setAccount(account);
      importPrivateKey = ''
      
      
      showToast('Account imported successfully!', 'success')
      
      if (isGethRunning) {
        await fetchBalance()
      }
    } catch (error) {
      console.error('Failed to import Chiral account:', error)
      
      
      showToast('Failed to import account: ' + String(error), 'error')
      
      alert('Failed to import account: ' + error)
    } finally {
      isImportingAccount = false
    }
  }

  async function loadPrivateKeyFromFile() {
    try {
      // Create a file input element
      const fileInput = document.createElement('input');
      fileInput.type = 'file';
      fileInput.accept = '.json';
      fileInput.style.display = 'none';
      
      // Handle file selection
      fileInput.onchange = async (event) => {
        const file = (event.target as HTMLInputElement).files?.[0];
        if (!file) return;
        
        try {
          const fileContent = await file.text();
          const accountData = JSON.parse(fileContent);
          
          // Validate the JSON structure
          if (!accountData.privateKey) {
            showToast('Invalid file format: privateKey field not found', 'error');
            return;
          }
          
          // Extract and set the private key
          importPrivateKey = accountData.privateKey;
          showToast('Private key loaded from file successfully!', 'success');
          
        } catch (error) {
          console.error('Error reading file:', error);
          showToast('Error reading file: ' + String(error), 'error');
        }
      };
      
      // Trigger file selection
      document.body.appendChild(fileInput);
      fileInput.click();
      document.body.removeChild(fileInput);
      
    } catch (error) {
      console.error('Error loading file:', error);
      showToast('Error loading file: ' + String(error), 'error');
    }
  }

  // HD wallet handlers
  function openCreateMnemonic() {
    mnemonicMode = 'create';
    showMnemonicWizard = true;
  }
  function openImportMnemonic() {
    mnemonicMode = 'import';
    showMnemonicWizard = true;
  }
  function closeMnemonicWizard() {
    showMnemonicWizard = false;
  }
  async function completeMnemonicWizard(ev: { mnemonic: string, passphrase: string, account: { address: string, privateKeyHex: string, index: number, change: number }, name?: string }) {
    showMnemonicWizard = false;
    hdMnemonic = ev.mnemonic;
    hdPassphrase = ev.passphrase || '';
    // set first account
    hdAccounts = [{ index: ev.account.index, change: ev.account.change, address: ev.account.address, privateKeyHex: ev.account.privateKeyHex, label: ev.name || 'Account 0' }];
    // set as active
    etcAccount.set({ address: ev.account.address, private_key: '0x' + ev.account.privateKeyHex });
    wallet.update(w => ({ ...w, address: ev.account.address }));
    if (isGethRunning) { await fetchBalance(); }
  }
  function onHDAccountsChange(updated: HDAccountItem[]) {
    hdAccounts = updated;
  }

  async function loadKeystoreAccountsList() {
    try {
      if (isTauri) {
        const accounts = await invoke('list_keystore_accounts') as string[];
        keystoreAccounts = accounts;
        if (accounts.length > 0) {
          selectedKeystoreAccount = accounts[0];
        }
      }
    } catch (error) {
      console.error('Failed to list keystore accounts:', error);
    }
  }

  async function loadFromKeystore() {
    if (!selectedKeystoreAccount || !loadKeystorePassword) return;

    isLoadingFromKeystore = true;
    keystoreLoadMessage = '';

    try {
        if (isTauri) {
            // Send password to backend for decryption
            const decryptedAccount = await invoke('load_account_from_keystore', {
                address: selectedKeystoreAccount,
                password: loadKeystorePassword,
            }) as { 
                address: string, 
                private_key: string,
            };

            // Verify the decrypted address matches selected address
            if (decryptedAccount.address.toLowerCase() !== selectedKeystoreAccount.toLowerCase()) {
                throw new Error(tr('keystore.load.addressMismatch'));
            }

            // Update stores with decrypted account
            etcAccount.set({
                address: decryptedAccount.address,
                private_key: decryptedAccount.private_key
            });

            // Update wallet store
            wallet.update(w => ({
                ...w,
                address: decryptedAccount.address
            }));
            await setAccount(decryptedAccount);
            
            // Clear sensitive data
            loadKeystorePassword = '';
            
            // Fetch initial balance if geth is running
            if (isGethRunning) {
                await fetchBalance();
            }
            
            keystoreLoadMessage = tr('keystore.load.success');

        } else {
            // Web demo mode simulation
            console.log('Simulating keystore load in web mode');
            await new Promise(resolve => setTimeout(resolve, 1000));
            keystoreLoadMessage = tr('keystore.load.successSimulated');
        }
        
    } catch (error) {
        console.error('Failed to load from keystore:', error);
        keystoreLoadMessage = tr('keystore.load.error', { error: String(error) });
        
        // Clear sensitive data on error
        loadKeystorePassword = '';
    } finally {
        isLoadingFromKeystore = false;
        setTimeout(() => keystoreLoadMessage = '', 4000);
    }
  }

  // --- 2FA Functions ---

  // This would be called by the "Enable 2FA" button
  async function setup2FA() {
    // In a real app, this would come from the Rust backend
    // RUST: `invoke('generate_totp_secret')` -> { secret: string, otpauth_url: string }
    try {
      // --- SIMULATION ---
      // This is a dummy secret. Your backend should generate a cryptographically secure one.
      const secret = 'JBSWY3DPEHPK3PXP' + Math.random().toString(36).substring(2, 10).toUpperCase();
      const issuer = encodeURIComponent('Chiral Network');
      const account = encodeURIComponent($etcAccount?.address.slice(0, 16) || 'user');
      const otpauth_url = `otpauth://totp/${issuer}:${account}?secret=${secret}&issuer=${issuer}`;
      const qrCodeDataUrl = await QRCode.toDataURL(otpauth_url);
      // --- END SIMULATION ---

      totpSetupInfo = { secret, qrCodeDataUrl };
      show2faSetupModal = true;
      totpVerificationCode = '';
      twoFaErrorMessage = '';
    } catch (err) {
      console.error('Failed to setup 2FA:', err);
      showToast('Failed to start 2FA setup.', 'error');
    }
  }

  // Called from the setup modal to verify and enable 2FA
  async function verifyAndEnable2FA() {
    if (!totpSetupInfo || !totpVerificationCode) return;
    isVerifying2fa = true;
    twoFaErrorMessage = '';

    try {
      // RUST: `invoke('verify_and_enable_totp', { secret: totpSetupInfo.secret, code: totpVerificationCode })` -> bool
      // --- SIMULATION: We'll accept any 6-digit code for this demo. ---
      await new Promise(r => setTimeout(r, 500));
      const success = /^\d{6}$/.test(totpVerificationCode);
      if (!success) throw new Error('Invalid verification code format.');
      // --- END SIMULATION ---

      if (success) {
        // Persist that 2FA is enabled for the account.
        is2faEnabled = true; 
        show2faSetupModal = false;
        showToast('Two-Factor Authentication has been enabled!', 'success');
      } else {
        twoFaErrorMessage = 'Invalid code. Please try again.';
      }
    } catch (error) {
      twoFaErrorMessage = String(error);
    } finally {
      isVerifying2fa = false;
    }
  }

  // This is the main wrapper for protected actions
  function with2FA(action: () => any) {
    if (!is2faEnabled) {
      action();
      return;
    }
    
    // If 2FA is enabled, show the prompt
    actionToConfirm = action;
    totpActionCode = '';
    twoFaErrorMessage = '';
    show2faPromptModal = true;
  }

  // Called from the 2FA prompt modal
  async function confirmActionWith2FA() {
    if (!actionToConfirm || !totpActionCode) return;
    isVerifyingAction = true;
    twoFaErrorMessage = '';

    try {
      // RUST: `invoke('verify_totp_code', { code: totpActionCode })` -> bool
      // --- SIMULATION: We'll accept any 6-digit code for this demo. ---
      await new Promise(r => setTimeout(r, 500));
      const success = /^\d{6}$/.test(totpActionCode);
      if (!success) throw new Error('Invalid 2FA code.');
      // --- END SIMULATION ---

      if (success) {
        show2faPromptModal = false;
        actionToConfirm(); // Execute the original action
      } else {
        twoFaErrorMessage = 'Invalid code. Please try again.';
      }
    } catch (error) {
      twoFaErrorMessage = String(error);
    } finally {
      isVerifyingAction = false;
      actionToConfirm = null;
    }
  }

  // To disable 2FA (this action is also protected by 2FA)
  function disable2FA() {
      with2FA(() => {
          // RUST: `invoke('disable_2fa')`
          // --- SIMULATION ---
          is2faEnabled = false;
          showToast('Two-Factor Authentication has been disabled.', 'warning');
          // --- END SIMULATION ---
      });
  }

  function togglePrivateKeyVisibility() {
    if (privateKeyVisible) {
        // Hiding doesn't need 2FA
        privateKeyVisible = false;
    } else {
        // Showing needs 2FA
        with2FA(() => {
            privateKeyVisible = true;
        });
    }
  }

  let newBlacklistEntry = {
    chiral_address: "",
    reason: ""
  }

  
  //Guard add with validity check
  function addBlacklistEntry() {
    if (!isBlacklistFormValid) return;
    const newEntry = { chiral_address: newBlacklistEntry.chiral_address, reason: newBlacklistEntry.reason, timestamp: new Date() };
    blacklist.update(entries => [...entries, newEntry]);
    // Clear input fields
    newBlacklistEntry.chiral_address = "";
    newBlacklistEntry.reason = "";
  }

  function removeBlacklistEntry(chiral_address: string) {
    if (confirm(tr('blacklist.confirm.remove', { address: chiral_address }))) {
      blacklist.update(entries => 
        entries.filter(entry => entry.chiral_address !== chiral_address)
      );
    }
  }

  // Additional variables for enhanced blacklist functionality
  let blacklistSearch = '';
  let importFileInput: HTMLInputElement;
  let editingEntry: number | null = null;
  let editReason = '';

  function startEditEntry(index: number) {
    editingEntry = index;
    editReason = $blacklist[index].reason;
  }

  function cancelEdit() {
    editingEntry = null;
    editReason = '';
  }

  function saveEdit() {
    if (editingEntry !== null && editReason.trim() !== '') {
      blacklist.update(entries => {
        const updated = [...entries];
        updated[editingEntry!] = { ...updated[editingEntry!], reason: editReason.trim() };
        return updated;
      });
    }
    cancelEdit();
  }

  // Enhanced validation
  $: isBlacklistFormValid = 
    newBlacklistEntry.reason.trim() !== '' &&
    isBlacklistAddressValid;

  // Filtered blacklist for search
  $: filteredBlacklist = $blacklist.filter(entry => 
    entry.chiral_address.toLowerCase().includes(blacklistSearch.toLowerCase()) ||
    entry.reason.toLowerCase().includes(blacklistSearch.toLowerCase())
  );


  function isAddressAlreadyBlacklisted(address: string) {
    if (!address) return false;
    return $blacklist.some(entry => 
      entry.chiral_address.toLowerCase() === address.toLowerCase()
    );
  }

  function isOwnAddress(address: string) {
    if (!address || !$etcAccount) return false;
    return address.toLowerCase() === $etcAccount.address.toLowerCase();
  }

  function clearAllBlacklist() {
    const count = $blacklist.length;
    if (window.confirm(`Remove all ${count} blacklisted addresses?`)) {
        blacklist.set([]);
        blacklistSearch = '';
    }
  }

  function clearBlacklistSearch() {
    blacklistSearch = '';
  }

  function copyToClipboard(text: string) {
    navigator.clipboard.writeText(text);
    // Could show a brief "Copied!" message
  }


  function exportBlacklist() {
    const data = {
      version: "1.0",
      exported: new Date().toISOString(),
      blacklist: $blacklist
    };
    
    const blob = new Blob([JSON.stringify(data, null, 2)], { 
      type: 'application/json' 
    });
    
    const url = URL.createObjectURL(blob);
    const link = document.createElement('a');
    link.href = url;
    link.download = `chiral-blacklist-${new Date().toISOString().split('T')[0]}.json`;
    link.click();
    URL.revokeObjectURL(url);
  }

  function handleImportFile(event: Event) {
    const target = event.target as HTMLInputElement;
    const file = target?.files?.[0];
    if (!file) return;

    const reader = new FileReader();
    reader.onload = (e: ProgressEvent<FileReader>) => {
      try {
        const result = e.target?.result;
        if (typeof result !== 'string') return;
        
        const data = JSON.parse(result);
        
        if (data.blacklist && Array.isArray(data.blacklist)) {
          const imported = data.blacklist.filter((entry: Partial<BlacklistEntry>) =>
            entry.chiral_address && 
            entry.reason &&
            isValidAddress(entry.chiral_address) &&
            !isAddressAlreadyBlacklisted(entry.chiral_address)
          ).map((entry: Partial<BlacklistEntry>) => ({
            chiral_address: entry.chiral_address!,
            reason: entry.reason!,
            timestamp: entry.timestamp ? new Date(entry.timestamp) : new Date()
          }));
          
          if (imported.length > 0) {
            // Force reactivity by creating new array reference
            blacklist.update(entries => [...entries, ...imported]);
            alert(tr('blacklist.import.success', { count: imported.length }));
          } else {
            alert(tr('blacklist.import.none'));
          }
        } else {
          alert(tr('blacklist.import.invalid'));
        }
      } catch (error) {
        alert(tr('blacklist.import.parseError'));
      }
    };
    
    reader.readAsText(file);
    target.value = ''; // Reset input
  }

  // Enhanced keyboard event handling
  function handleEditKeydown(e: CustomEvent<KeyboardEvent>) {
    if (e.detail.key === 'Enter') {
      e.detail.preventDefault();
      saveEdit();
    }
    if (e.detail.key === 'Escape') {
      e.detail.preventDefault();
      cancelEdit();
    }
  }

  // Helper function to set max amount
  function setMaxAmount() {
    rawAmountInput = $wallet.balance.toFixed(2);
  }

  function logout() {
    // Clear the account details from memory, effectively logging out
    etcAccount.set(null);

    // Reset wallet state to defaults
    wallet.update(w => ({
      ...w,
      address: '',
      balance: 0,
      totalEarned: 0,
      totalSpent: 0,
      pendingTransactions: 0,
    }));

    // Explicitly nullify sensitive component state variables to assist garbage collection.
    privateKeyVisible = false;
    keystorePassword = '';
    loadKeystorePassword = '';
    importPrivateKey = '';

    // For enhanced security, clear any session-related data from browser storage.
    // This helps ensure no sensitive information like private keys persists in localStorage.
    // Note: This will clear ALL data for this domain (e.g., settings, blacklist).
    if (typeof window !== 'undefined') {
      window.localStorage?.clear();
      window.sessionStorage?.clear();
    }

    console.log('Session cleared, wallet locked.');
    showToast('Wallet locked and session data cleared', 'success');
    
    // Refresh the list of keystore accounts for the login view
    loadKeystoreAccountsList();
  }

  async function generateAndShowQrCode(){
    const address = $etcAccount?.address;
    if(!address) return;
    try{
      qrCodeDataUrl = await QRCode.toDataURL(address, {
        errorCorrectionLevel: 'H',
        type: 'image/png',
        width: 200,
        margin: 2,
        color: {
          dark: '#000000',
          light: '#FFFFFF'
        }
      });
      showQrCodeModal = true;
    }
    catch(err){
      console.error('Failed to generate QR code', err);
      alert('Could not generate the QR code.');
    }
  }

  let sessionTimeout = 600; // seconds (10 minutes)
  let sessionTimer: number | null = null;
  let lastActivity = Date.now();
  let autoLockMessage = '';

  function resetSessionTimer() {
    lastActivity = Date.now();
    if (sessionTimer) clearTimeout(sessionTimer);
    sessionTimer = window.setTimeout(() => {
      autoLockWallet();
    }, sessionTimeout * 1000);
  }

  function autoLockWallet() {
    logout();
    autoLockMessage = 'Wallet auto-locked due to inactivity.';
    showToast(autoLockMessage, 'warning');
    setTimeout(() => autoLockMessage = '', 5000);
  }

  // Listen for user activity to reset timer
  function setupSessionTimeout() {
    const events = ['mousemove', 'keydown', 'mousedown', 'touchstart'];
    for (const ev of events) {
      window.addEventListener(ev, resetSessionTimer);
    }
    resetSessionTimer();
    return () => {
      for (const ev of events) {
        window.removeEventListener(ev, resetSessionTimer);
      }
      if (sessionTimer) clearTimeout(sessionTimer);
    };
  }

  onMount(() => {
    const cleanup = setupSessionTimeout();
    return cleanup;
  })

</script>

<div class="space-y-6">
  <div>
    <h1 class="text-3xl font-bold">{$t('account.title')}</h1>
    <p class="text-muted-foreground mt-2">{$t('account.subtitle')}</p>
</div>

{#if showMnemonicWizard}
  <MnemonicWizard
    mode={mnemonicMode}
    onCancel={closeMnemonicWizard}
    onComplete={completeMnemonicWizard}
  />
{/if}

  <div class="grid grid-cols-1 {$etcAccount ? 'md:grid-cols-2' : ''} gap-4">
    <Card class="p-6">
      <div class="flex items-center justify-between mb-4">
        <h2 class="text-lg font-semibold">{$t('wallet.title')}</h2>
        <Wallet class="h-5 w-5 text-muted-foreground" />
      </div>
      
      <div class="space-y-4">
        {#if !$etcAccount}
          <div class="space-y-3">
            <p class="text-sm text-muted-foreground">{$t('wallet.cta.intro')}</p>
            
            <Button 
              class="w-full" 
              on:click={createChiralAccount}
              disabled={isCreatingAccount}
            >
              <Plus class="h-4 w-4 mr-2" />
              {isCreatingAccount ? $t('actions.creating') : $t('actions.createAccount')}
            </Button>
            <div class="grid grid-cols-1 sm:grid-cols-2 gap-2">
              <Button variant="outline" class="w-full" on:click={openCreateMnemonic}>
                <KeyRound class="h-4 w-4 mr-2" /> {$t('wallet.hd.create_via_phrase')}
              </Button>
              <Button variant="outline" class="w-full" on:click={openImportMnemonic}>
                <Import class="h-4 w-4 mr-2" /> {$t('wallet.hd.import_phrase')}
              </Button>
            </div>
            
            <div class="space-y-2">
              <div class="flex w-full">
                <Input
                  type="text"
                  bind:value={importPrivateKey}
                  placeholder={$t('placeholders.importPrivateKey')}
                  class="flex-1 rounded-r-none border-r-0"
                  autocomplete="off"
                  data-form-type="other"
                  data-lpignore="true"
                  spellcheck="false"
                />
                <Button 
                  variant="outline"
                  size="default"
                  on:click={loadPrivateKeyFromFile}
                  class="rounded-l-none border-l-0 bg-gray-200 hover:bg-gray-300 border-gray-300 text-gray-900 shadow-sm"
                  title="Import private key from wallet JSON"
                >
                  <FileText class="h-4 w-4 mr-2" />
                  {$t('wallet.hd.load_from_wallet')}
                </Button>
              </div>
              <Button 
                class="w-full" 
                variant="outline"
                on:click={importChiralAccount}
                disabled={!importPrivateKey || isImportingAccount}
              >
                <Import class="h-4 w-4 mr-2" />
                {isImportingAccount ? $t('actions.importing') : $t('actions.importAccount')}
              </Button>
            </div>

            <div class="relative py-2">
              <div class="absolute inset-0 flex items-center">
                <span class="w-full border-t"></span>
              </div>
              <div class="relative flex justify-center text-xs uppercase">
                <span class="bg-card px-2 text-muted-foreground">{$t('wallet.cta.or')}</span>
              </div>
            </div>

            <div class="space-y-3">
              <h3 class="text-md font-medium">{$t('keystore.load.title')}</h3>
              {#if keystoreAccounts.length > 0}
                <div class="space-y-2">
                  <div>
                    <Label for="keystore-account">{$t('keystore.load.select')}</Label>
                    <div class="mt-1">
                      <DropDown
                        id="keystore-account"
                        options={keystoreOptions}
                        bind:value={selectedKeystoreAccount}
                        disabled={keystoreAccounts.length === 0}
                      />
                    </div>
                  </div>
                  <div>
                    <Label for="keystore-password">{$t('placeholders.password')}</Label>
                    <Input
                      id="keystore-password"
                      type="password"
                      bind:value={loadKeystorePassword}
                      placeholder={$t('placeholders.unlockPassword')}
                      class="w-full mt-1"
                      autocomplete="current-password"
                    />
                  </div>
                  <Button
                    class="w-full"
                    variant="outline"
                    on:click={loadFromKeystore}
                    disabled={!selectedKeystoreAccount || !loadKeystorePassword || isLoadingFromKeystore}
                  >
                    <KeyRound class="h-4 w-4 mr-2" />
                    {isLoadingFromKeystore ? $t('actions.unlocking') : $t('actions.unlockAccount')}
                  </Button>
                  {#if keystoreLoadMessage}
                    <p class="text-xs text-center {keystoreLoadMessage.toLowerCase().includes('success') ? 'text-green-600' : 'text-red-600'}">{keystoreLoadMessage}</p>
                  {/if}
                </div>
              {:else}
                <p class="text-xs text-muted-foreground text-center py-2">{$t('keystore.load.empty')}</p>
              {/if}
            </div>

          </div>
        {:else}
          <div>
        <div>
          <p class="text-sm text-muted-foreground">{$t('wallet.balance')}</p>
          <p class="text-2xl font-bold">{$wallet.balance.toFixed(2)} Chiral</p>
        </div>
        
            <div class="grid grid-cols-2 gap-4 mt-4">
          <div>
            <p class="text-xs text-muted-foreground">{$t('wallet.totalEarned')}</p>
            <p class="text-sm font-medium text-green-600">+{$wallet.totalEarned.toFixed(2)} Chiral</p>
          </div>
          <div>
            <p class="text-xs text-muted-foreground">{$t('wallet.totalSpent')}</p>
            <p class="text-sm font-medium text-red-600">-{$wallet.totalSpent.toFixed(2)} Chiral</p>
          </div>
        </div>
        
            <div class="mt-6">
              <p class="text-sm text-muted-foreground">{$t('wallet.address')}</p>
              <div class="flex items-center gap-2 mt-1">
                <p class="font-mono text-sm">{$etcAccount.address.slice(0, 10)}...{$etcAccount.address.slice(-8)}</p>
                <div class="relative">
                  <Button size="sm" variant="outline" on:click={copyAddress} aria-label={$t('aria.copyAddress')}>
                    <Copy class="h-3 w-3" />
                  </Button>
                  {#if copyMessage}
                    <span class="absolute top-full left-1/2 transform -translate-x-1/2 text-xs text-green-600 mt-1 whitespace-nowrap">{copyMessage}</span>
                  {/if}
                </div>
                <Button size="sm" variant="outline" on:click={generateAndShowQrCode} title={$t('tooltips.showQr')} aria-label={$t('aria.showQr')}>
                  <svg xmlns="http://www.w3.org/2000/svg" width="12" height="12" viewBox="0 0 24 24" fill="none" stroke="currentColor" stroke-width="2" stroke-linecap="round" stroke-linejoin="round"><path d="M5 5h3v3H5zM5 16h3v3H5zM16 5h3v3h-3zM16 16h3v3h-3zM10.5 5h3M10.5 19h3M5 10.5v3M19 10.5v3M10.5 10.5h3v3h-3z"/></svg>
                </Button>
                {#if showQrCodeModal}
                  <div
                    class="fixed inset-0 bg-black/60 flex items-center justify-center z-50 p-4"
                    role="button"
                    tabindex="0"
                    on:click={() => showQrCodeModal = false}
                    on:keydown={(e) => { if (e.key === 'Enter' || e.key === ' ') showQrCodeModal = false; }}
                  >
                    <div
                      class="bg-white p-8 rounded-lg shadow-xl w-full max-w-xs text-center"
                      on:click|stopPropagation
                      role="dialog"
                      tabindex="0"
                      aria-modal="true"
                      on:keydown={(e) => { if (e.key === 'Escape') showQrCodeModal = false; }}
                    >
                      <h3 class="text-lg font-semibold mb-4">{$t('wallet.qrModal.title')}</h3>
                      
                      <img src={qrCodeDataUrl} alt={$t('wallet.qrModal.alt')} class="mx-auto rounded-md border" />
                      
                      <p class="text-xs text-gray-600 mt-4 break-all font-mono">
                        {$etcAccount?.address}
                      </p>

                      <Button class="mt-6 w-full" variant="outline" on:click={() => showQrCodeModal = false}>
                        {$t('actions.close')}
                      </Button>
                    </div>
                  </div>
                {/if}
              </div>
            </div>
            
            <div class="mt-4">
              <p class="text-sm text-muted-foreground">{$t('wallet.privateKey')}</p>
                <div class="flex gap-2 mt-1">
                  <Input
                    type="text"
                    value={privateKeyVisible ? $etcAccount.private_key : '•'.repeat($etcAccount.private_key.length)}
                    readonly
                    class="flex-1 font-mono text-xs min-w-0"
                  />
                <div class="relative">
                  <Button
                    size="sm"
                    variant="outline"
                    on:click={copyPrivateKey}
                    aria-label={$t('aria.copyPrivateKey')}
                  >
                    <Copy class="h-3 w-3" />
                  </Button>
                  {#if privateKeyCopyMessage}
                    <span class="absolute top-full left-1/2 transform -translate-x-1/2 text-xs text-green-600 mt-1 whitespace-nowrap">{privateKeyCopyMessage}</span>
                  {/if}
                </div>
                <Button
                  size="sm"
                  variant="outline"
                  class="w-16"
                  on:click={togglePrivateKeyVisibility}
                >
                  {privateKeyVisible ? $t('actions.hide') : $t('actions.show')}
                </Button>
              </div>
               <p class="text-xs text-muted-foreground mt-1">{$t('warnings.neverSharePrivateKey')}</p>
             </div>
             
            <div class="mt-6 space-y-2">
              <div class="grid grid-cols-2 gap-2">
                <Button type="button" variant="outline" on:click={exportWallet}>
                  {$t('wallet.export')}
                </Button>
                <Button type="button" variant="destructive" on:click={logout}>
                  {$t('actions.lockWallet')}
                </Button>
              </div>
              {#if exportMessage}<p class="text-xs text-center mt-2 {exportMessage.includes('successfully') ? 'text-green-600' : 'text-red-600'}">{exportMessage}</p>{/if}
            </div>
           </div>
         {/if}
      </div>
    </Card>
    
    {#if $etcAccount}
    <Card class="p-6">
    <div class="flex items-center justify-between mb-4">
      <h2 class="text-lg font-semibold">{$t('transfer.title')}</h2>
      <Coins class="h-5 w-5 text-muted-foreground" />
    </div>
    <form autocomplete="off" data-form-type="other" data-lpignore="true">
      <div class="space-y-4">
        <div>
          <Label for="recipient">{$t('transfer.recipient.label')}</Label>
          <div class="relative mt-2">
            <Input
              id="recipient"
              bind:value={recipientAddress}
              placeholder={$t('transfer.recipient.placeholder')}
              class="pr-10" 
              data-form-type="other"
              data-lpignore="true"
              aria-autocomplete="none"
            />
            <Button
              type="button"
              variant="ghost"
              size="sm"
              class="absolute right-1 top-1/2 -translate-y-1/2 h-8 w-8 p-0"
              on:click={scanQrCode}
              aria-label={$t('transfer.recipient.scanQr')}
            >
              <svg xmlns="http://www.w3.org/2000/svg" width="18" height="18" viewBox="0 0 24 24" fill="none" stroke="currentColor" stroke-width="2" stroke-linecap="round" stroke-linejoin="round"><rect x="3" y="3" width="7" height="7"></rect><rect x="14" y="3" width="7" height="7"></rect><rect x="3" y="14" width="7" height="7"></rect><line x1="14" x2="14" y1="14" y2="21"></line><line x1="21" x2="21" y1="14" y2="21"></line><line x1="21" x2="14" y1="21" y2="21"></line></svg>
            </Button>
          </div>
          {#if showScannerModal}
            <div class="fixed inset-0 bg-black/60 flex items-center justify-center z-50 p-4">
              <div class="bg-white p-6 rounded-lg shadow-xl w-full max-w-md">
                <h3 class="text-lg font-semibold mb-4 text-center">{$t('transfer.recipient.scanQrTitle')}</h3>
                
                <div id="qr-reader" class="w-full"></div>
                
                <Button class="mt-4 w-full" variant="outline" on:click={() => showScannerModal = false}>
                  {$t('actions.cancel')}
                </Button>
              </div>
            </div>
          {/if}
          <div class="flex items-center justify-between mt-1">
            <span class="text-xs text-muted-foreground">
              {recipientAddress.length}/42 {$t('transfer.recipient.characters')}
              {#if recipientAddress.length <= 42}
                ({42 - recipientAddress.length} {$t('transfer.recipient.remaining')})
              {:else}
                ({recipientAddress.length - 42} {$t('transfer.recipient.over')})
              {/if}
            </span>
            {#if addressWarning}
              <p class="text-xs text-red-500 font-medium">{addressWarning}</p>
            {/if}
          </div>
        </div>

        <div>
          <Label for="amount">{$t('transfer.amount.label')}</Label>
          <div class="relative mt-2">
            <Input
              id="amount"
              type="text"
              inputmode="decimal"
              bind:value={rawAmountInput}
              class="mt-2"
              data-form-type="other"
              data-lpignore="true"
              aria-autocomplete="none"
            />
            <Button
              type="button"
              variant="outline"
              size="sm"
              class="absolute right-1 top-1/2 transform -translate-y-1/2 h-8 px-3"
              on:click={setMaxAmount}
              disabled={$wallet.balance <= 0}
            >
              {$t('transfer.amount.max')}
            </Button>
          </div>
          <div class="flex items-center justify-between mt-1">
            <p class="text-xs text-muted-foreground">
              {$t('transfer.available', { values: { amount: $wallet.balance.toFixed(2) } })}
            </p>
            {#if validationWarning}
              <p class="text-xs text-red-500 font-medium">{validationWarning}</p>
            {/if}
          </div>
          
          <!-- Fee selector (UI stub) -->
          <div class="mt-3">
            <div class="inline-flex rounded-md border overflow-hidden">
              <button type="button" class="px-3 py-1 text-xs {feePreset === 'low' ? 'bg-foreground text-background' : 'bg-background'}" on:click={() => feePreset = 'low'}>{$t('fees.low')}</button>
              <button type="button" class="px-3 py-1 text-xs border-l {feePreset === 'market' ? 'bg-foreground text-background' : 'bg-background'}" on:click={() => feePreset = 'market'}>{$t('fees.market')}</button>
              <button type="button" class="px-3 py-1 text-xs border-l {feePreset === 'fast' ? 'bg-foreground text-background' : 'bg-background'}" on:click={() => feePreset = 'fast'}>{$t('fees.fast')}</button>
            </div>
            <p class="text-xs text-muted-foreground mt-2">{$t('fees.estimated')}: {estimatedFeeDisplay}</p>
          </div>
        
        </div>

        <Button
          type="button"
          class="w-full"
          on:click={handleSendClick}
          disabled={!isAddressValid || !isAmountValid || rawAmountInput === ''}>
          <ArrowUpRight class="h-4 w-4 mr-2" />
          {#if isConfirming}
            {$t('transfer.sendingIn', { values: { seconds: countdown } })}
          {:else}
            {$t('transfer.send')}
          {/if}
        </Button>

        <Button type="button" class="w-full justify-center bg-gray-100 hover:bg-gray-200 text-gray-800 rounded transition-colors py-2 font-normal" on:click={() => showPending = !showPending} aria-label={$t('transfer.viewPending')}>
          <span class="flex items-center gap-2">
            <svg class="h-4 w-4 text-orange-500" fill="none" stroke="currentColor" stroke-width="2" viewBox="0 0 24 24">
              <circle cx="12" cy="10" r="8" />
              <polyline points="12,6 12,10 16,14" />
            </svg>
            {$t('transfer.pending.count', { values: { count: $pendingCount } })}
          </span>
        </Button>
        {#if showPending}
          <div class="mt-2 p-3 bg-gray-50 rounded shadow">
            <h3 class="text-sm mb-2 text-gray-700 font-normal">{$t('transfer.pending.title')}</h3>
            <ul class="space-y-1">
              {#each $transactions.filter(tx => tx.status === 'pending') as tx}
                <li class="text-xs text-gray-800 font-normal">
                  {tx.description} ({tx.type === 'sent' ? $t('transactions.item.to') : $t('transactions.item.from')}: {tx.type === 'sent' ? tx.to : tx.from}) - {tx.amount} Chiral
                </li>
              {:else}
                <li class="text-xs text-gray-500 font-normal">{$t('transfer.pending.noDetails')}</li>
              {/each}
            </ul>
          </div>
        {/if}
        </div>
      </form>
  </Card>
  {/if}


  </div>

  {#if $etcAccount}
    {#if hdMnemonic}
        <Card class="p-6">
          <div class="flex items-center justify-between mb-4">
            <h2 class="text-lg font-semibold">HD Wallet</h2>
            <div class="flex gap-2">
              <Button variant="outline" on:click={openCreateMnemonic}>New</Button>
              <Button variant="outline" on:click={openImportMnemonic}>Import</Button>
            </div>
          </div>
          <p class="text-sm text-muted-foreground mb-4">Path m/44'/{98765}'/0'/0/*</p>
          <AccountList
            mnemonic={hdMnemonic}
            passphrase={hdPassphrase}
            accounts={hdAccounts}
            onAccountsChange={onHDAccountsChange}
          />
        </Card>
    {/if}
  <!-- Transaction History Section - Full Width -->
  <Card class="p-6 mt-4">
    <div class="flex items-center justify-between mb-4">
      <h2 class="text-lg font-semibold">{$t('transactions.title')}</h2>
      <History class="h-5 w-5 text-muted-foreground" />
    </div>
    
    <!-- Search Bar -->
    <div class="mb-4">
      <div class="relative">
        <svg class="absolute left-3 top-1/2 transform -translate-y-1/2 text-gray-400 w-4 h-4" fill="none" stroke="currentColor" viewBox="0 0 24 24">
          <path stroke-linecap="round" stroke-linejoin="round" stroke-width="2" d="M21 21l-6-6m2-5a7 7 0 11-14 0 7 7 0 0114 0z"></path>
        </svg>
        <input
          type="text"
          bind:value={searchQuery}
          placeholder={tr('transactions.searchPlaceholder')}
          class="w-full pl-10 pr-4 py-2 border rounded-lg text-sm focus:ring-2 focus:ring-blue-500 focus:border-transparent"
        />
      </div>
    </div>

    <!-- Filters -->
    <div class="flex flex-wrap gap-4 mb-4 items-end">
      <div>
        <label for="filter-type" class="block text-xs font-medium mb-1">{$t('filters.type')}</label>
        <select id="filter-type" bind:value={filterType} class="border rounded px-2 py-1 text-sm">
          <option value="all">{$t('filters.typeAll')}</option>
          <option value="sent">{$t('filters.typeSent')}</option>
          <option value="received">{$t('filters.typeReceived')}</option>
        </select>
      </div>
      <div>
        <label for="filter-date-from" class="block text-xs font-medium mb-1">{$t('filters.from')}</label>
        <input id="filter-date-from" type="date" bind:value={filterDateFrom} class="border rounded px-2 py-1 text-sm" />
      </div>
      <div>
        <label for="filter-date-to" class="block text-xs font-medium mb-1">{$t('filters.to')}</label>
        <input id="filter-date-to" type="date" bind:value={filterDateTo} class="border rounded px-2 py-1 text-sm" />
      </div>
      <div>
        <label for="sort-button" class="block text-xs font-medium mb-1">{$t('filters.sort')}</label>
        <button id="sort-button" type="button" class="border rounded px-3 py-1 text-sm bg-white hover:bg-gray-100 transition-colors w-full" on:click={() => { sortDescending = !sortDescending; }} aria-pressed={sortDescending}>
          {sortDescending ? $t('filters.sortNewest') : $t('filters.sortOldest')}
        </button>
      </div>
      <div class="flex-1"></div>
      <div class="flex flex-col gap-1 items-end">
        <button type="button" class="border rounded px-3 py-1 text-sm bg-muted hover:bg-muted/70 transition-colors" on:click={() => { filterType = 'all'; filterDateFrom = ''; filterDateTo = ''; sortDescending = true; searchQuery = ''; }}>
          {$t('filters.reset')}
        </button>
      </div>
    </div>

    <!-- Transaction List -->
    <div class="space-y-2 max-h-80 overflow-y-auto pr-1">
      {#each filteredTransactions as tx}
        <div 
          class="flex items-center justify-between p-3 bg-secondary rounded-lg hover:bg-secondary/80 cursor-pointer transition-colors"
          on:click={() => handleTransactionClick(tx)}
          on:keydown={(e) => {
            if (e.key === 'Enter') {
              handleTransactionClick(tx)
            }
          }}
          role="button"
          tabindex="0"
          in:fly={{ y: 20, duration: 300 }}
          out:fade={{ duration: 200 }}
        >
          <div class="flex items-center gap-3">
            {#if tx.type === 'received'}
              <ArrowDownLeft class="h-4 w-4 text-green-500" />
            {:else}
              <ArrowUpRight class="h-4 w-4 text-red-500" />
            {/if}
            <div>
              <p class="text-sm font-medium">{tx.description}</p>
              <p class="text-xs text-muted-foreground">
                {tx.type === 'received' ? $t('transactions.item.from') : $t('transactions.item.to')}: {tx.type === 'received' ? tx.from : tx.to}
              </p>
            </div>
          </div>
          <div class="text-right">
            <p class="text-sm font-medium {tx.type === 'received' ? 'text-green-600' : 'text-red-600'}">
              {tx.type === 'received' ? '+' : '-'}{tx.amount} Chiral
            </p>
            <p class="text-xs text-muted-foreground">{formatDate(tx.date)}</p>
          </div>
        </div>
      {/each}
      {#if filteredTransactions.length === 0}
        <div class="text-center py-8 text-muted-foreground">
          <History class="h-12 w-12 mx-auto mb-2 opacity-20" />
          <p>{$t('transactions.empty.title')}</p>
          <p class="text-sm mt-1">{$t('transactions.empty.desc')}</p>
        </div>
      {/if}
    </div>
  </Card>
  {/if}

  {#if $etcAccount}
  <Card class="p-6">
      <div class="flex items-center justify-between mb-4">
        <div>
          <h2 class="text-lg font-semibold">{$t('security.2fa.title')}</h2>
          <p class="text-sm text-muted-foreground mt-1">{$t('security.2fa.subtitle')}</p>
        </div>
        <svg xmlns="http://www.w3.org/2000/svg" width="20" height="20" viewBox="0 0 24 24" fill="none" stroke="currentColor" stroke-width="2" stroke-linecap="round" stroke-linejoin="round" class="text-muted-foreground"><rect x="3" y="11" width="18" height="11" rx="2" ry="2"></rect><path d="M7 11V7a5 5 0 0 1 10 0v4"></path></svg>
      </div>
      <div class="space-y-4">
        {#if is2faEnabled}
          <div class="flex items-center justify-between p-3 bg-green-50 border border-green-200 rounded-lg">
            <div class="flex items-center gap-3">
              <svg xmlns="http://www.w3.org/2000/svg" width="20" height="20" viewBox="0 0 24 24" fill="none" stroke="currentColor" stroke-width="2" stroke-linecap="round" stroke-linejoin="round" class="text-green-600"><path d="M22 11.08V12a10 10 0 1 1-5.93-9.14"></path><polyline points="22 4 12 14.01 9 11.01"></polyline></svg>
              <div>
                <p class="font-semibold text-green-800">{$t('security.2fa.enabledTitle')}</p>
                <p class="text-sm text-green-700">{$t('security.2fa.enabledDesc')}</p>
              </div>
            </div>
            <Button variant="destructive" on:click={disable2FA}>{$t('security.2fa.disable')}</Button>
          </div>
        {:else}
          <div class="flex items-center justify-between p-4 border-2 border-dashed rounded-lg">
            <p class="text-sm text-muted-foreground">{$t('security.2fa.disabledDesc')}</p>
            <Button on:click={setup2FA}>{$t('security.2fa.enable')}</Button>
          </div>
        {/if}
        <p class="text-xs text-muted-foreground">{$t('security.2fa.explanation')}</p>
      </div>
  </Card>
  {/if}

  <Card class="p-6">
    <div class="flex items-center gap-2 mb-4">
      <KeyRound class="h-5 w-5 text-muted-foreground" />
      <h2 class="text-lg font-semibold">{$t('keystore.title')}</h2>
    </div>
    <div class="space-y-4">
      <p class="text-sm text-muted-foreground">
        {$t('keystore.desc')}
      </p>
      <div class="flex items-center gap-2">
        <div class="flex-1">
          <Input
            type="password"
            bind:value={keystorePassword}
            placeholder={$t('placeholders.password')}
            class="w-full {passwordStrength ? `border-${passwordStrength === 'strong' ? 'green' : passwordStrength === 'medium' ? 'yellow' : 'red'}-500` : ''}"
            autocomplete="new-password"
          />
          {#if keystorePassword}
            <div class="mt-1 flex items-center gap-2">
              <div class="h-1 flex-1 bg-gray-200 rounded-full overflow-hidden">
                <div
                  class="h-full transition-all duration-300 {passwordStrength === 'strong' ? 'bg-green-500 w-full' : passwordStrength === 'medium' ? 'bg-yellow-500 w-2/3' : 'bg-red-500 w-1/3'}"
                ></div>
              </div>
              <span class="text-xs {passwordStrength === 'strong' ? 'text-green-600' : passwordStrength === 'medium' ? 'text-yellow-600' : 'text-red-600'}">
                {passwordFeedback}
              </span>
            </div>
            <ul class="text-xs text-muted-foreground mt-2 space-y-1">
              <li class="{keystorePassword.length >= 8 ? 'text-green-600' : ''}">• {$t('password.requirements.length')}</li>
              <li class="{/[A-Z]/.test(keystorePassword) ? 'text-green-600' : ''}">• {$t('password.requirements.uppercase')}</li>
              <li class="{/[a-z]/.test(keystorePassword) ? 'text-green-600' : ''}">• {$t('password.requirements.lowercase')}</li>
              <li class="{/[0-9]/.test(keystorePassword) ? 'text-green-600' : ''}">• {$t('password.requirements.number')}</li>
              <li class="{/[!@#$%^&*(),.?":{}|<>]/.test(keystorePassword) ? 'text-green-600' : ''}">• {$t('password.requirements.special')}</li>
            </ul>
          {/if}
        </div>
        <Button
          on:click={saveToKeystore}
          disabled={!isPasswordValid || isSavingToKeystore}
        >
          {#if isSavingToKeystore}
            {$t('actions.saving')}
          {:else}
            {$t('actions.saveKey')}
          {/if}
        </Button>
      </div>
      {#if keystoreSaveMessage}
        <p class="text-xs text-center mt-2 {keystoreSaveMessage.toLowerCase().includes('success') ? 'text-green-600' : 'text-red-600'}">{keystoreSaveMessage}</p>
      {/if}
    </div>
  </Card>

  <Card class="p-6">
    <div class="flex items-center justify-between mb-4">
      <div>
        <h2 class="text-lg font-semibold">{$t('blacklist.title')}</h2>
        <p class="text-sm text-muted-foreground mt-1">{$t('blacklist.subtitle')}</p>
      </div>
      <BadgeX class="h-5 w-5 text-muted-foreground" />
    </div>

    <div class="space-y-6">
      <div class="border rounded-lg p-4 bg-gray-50/50">
        <h3 class="text-md font-medium mb-3">{$t('blacklist.add.title')}</h3>
        <div class="space-y-4">
          <div>
            <Label for="blacklist-address">{$t('blacklist.add.address')}</Label>
            <Input
              id="blacklist-address"
              bind:value={newBlacklistEntry.chiral_address}
              placeholder={$t('blacklist.add.addressPlaceholder')}
              class="mt-2 font-mono text-sm {isBlacklistAddressValid ? 'border-green-300' : ''}"
            />
            <div class="flex items-center justify-between mt-1">
              <span class="text-xs text-muted-foreground">
                {newBlacklistEntry.chiral_address.length}/42 {$t('transfer.recipient.characters')}
                {#if newBlacklistEntry.chiral_address.length <= 42}
                  ({42 - newBlacklistEntry.chiral_address.length} {$t('transfer.recipient.remaining')})
                {:else}
                  ({newBlacklistEntry.chiral_address.length - 42} {$t('transfer.recipient.over')})
                {/if}
              </span>
              {#if blacklistAddressWarning}
                <p class="text-xs text-red-500 font-medium">{blacklistAddressWarning}</p>
              {/if}
            </div>
          </div>
          
          <div>
            <Label for="blacklist-reason">{$t('blacklist.add.reason')}</Label>
            <div class="relative mt-2">
              <Input
                id="blacklist-reason"
                bind:value={newBlacklistEntry.reason}
                placeholder={$t('placeholders.reason')}
                maxlength={200}
                class="pr-16"
              />
              <span class="absolute right-3 top-1/2 transform -translate-y-1/2 text-xs text-muted-foreground">
                {newBlacklistEntry.reason.length}/200
              </span>
            </div>
            {#if newBlacklistEntry.reason.length > 150}
              <p class="text-xs text-orange-500 mt-1">
                {$t('blacklist.add.remaining', { values: { remaining: 200 - newBlacklistEntry.reason.length } })}
              </p>
            {/if}
          </div>

          <div class="flex flex-wrap items-center gap-2">
            <span class="text-xs text-muted-foreground">{$t('blacklist.quickReasons.label')}</span>
            {#each [$t('blacklist.quickReasons.spam'), $t('blacklist.quickReasons.fraud'), $t('blacklist.quickReasons.malicious'), $t('blacklist.quickReasons.harassment'), $t('blacklist.quickReasons.scam')] as reason}
              <button
                type="button"
                class="px-2 py-1 text-xs border rounded hover:bg-gray-100 transition-colors"
                on:click={() => newBlacklistEntry.reason = reason}
              >
                {reason}
              </button>
            {/each}
          </div>

          <Button 
            type="button" 
            class="w-full" 
            disabled={!isBlacklistFormValid} 
            on:click={addBlacklistEntry}
          >
            {$t('blacklist.add.submit')}
          </Button>
        </div>
      </div>

      <div>
        <div class="flex items-center justify-between mb-3">
          <div class="flex items-center gap-2">
            <h3 class="text-md font-medium">{$t('blacklist.list.title')}</h3>
            {#if $blacklist.length > 0}
              <span class="text-sm text-muted-foreground">({$blacklist.length})</span>
            {/if}
          </div>
          
          <div class="flex gap-2">
            <div class="relative">
              <Input
                bind:value={blacklistSearch}
                placeholder={$t('placeholders.searchBlacklist')}
                class="w-96 text-sm pr-8"
              />
              {#if blacklistSearch}
                <button
                  type="button"
                  class="absolute right-2 top-1/2 transform -translate-y-1/2 text-muted-foreground hover:text-foreground"
                  on:click={clearBlacklistSearch}
                  title={$t('tooltips.clearSearch')}
                >
                  ×
                </button>
              {:else}
                <div class="absolute right-2 top-1/2 transform -translate-y-1/2 text-muted-foreground pointer-events-none">
                  <svg xmlns="http://www.w3.org/2000/svg" width="16" height="16" viewBox="0 0 24 24" fill="none" stroke="currentColor" stroke-width="2" stroke-linecap="round" stroke-linejoin="round">
                    <circle cx="11" cy="11" r="8"/>
                    <path d="m21 21-4.35-4.35"/>
                  </svg>
                </div>
              {/if}
            </div>
            
            {#if $blacklist.length > 0}
              <Button 
                size="sm" 
                variant="outline" 
                on:click={clearAllBlacklist}
                class="text-red-600 hover:text-red-700"
              >
                {$t('blacklist.actions.clearAll')}
              </Button>
            {/if}
          </div>
        </div>

        {#if filteredBlacklist.length === 0 && $blacklist.length === 0}
          <div class="text-center py-8 text-muted-foreground border-2 border-dashed border-gray-200 rounded-lg">
            <BadgeX class="h-12 w-12 mx-auto mb-2 opacity-20" />
            <p class="font-medium">{$t('blacklist.list.emptyTitle')}</p>
            <p class="text-sm mt-1">{$t('blacklist.list.emptyDesc')}</p>
          </div>
        {:else if filteredBlacklist.length === 0 && blacklistSearch}
          <div class="text-center py-6 text-muted-foreground">
            <p>{$t('blacklist.list.noMatch', { values: { q: blacklistSearch } })}</p>
          </div>
        {:else}
          <div class="space-y-2 max-h-64 overflow-y-auto">
            {#each filteredBlacklist as entry, index (entry.chiral_address)}
              <div class="flex items-center justify-between p-3 bg-red-50 border border-red-100 rounded-lg group hover:bg-red-100/50 transition-colors">
                <div class="flex-1 min-w-0">
                  <div class="flex items-center gap-2 mb-1">
                    <p class="text-sm font-mono font-medium truncate">
                      {entry.chiral_address}
                    </p>
                    <button
                      type="button"
                      class="opacity-0 group-hover:opacity-100 transition-opacity p-1 hover:bg-red-200 rounded"
                      on:click={() => copyToClipboard(entry.chiral_address)}
                      title={$t('blacklist.actions.copyAddress')}
                    >
                      <Copy class="h-3 w-3" />
                    </button>
                  </div>

                  {#if editingEntry === index}
                    <div class="space-y-2">
                      <Input
                        bind:value={editReason}
                        placeholder={$t('placeholders.reason')}
                        maxlength={200}
                        class="text-xs"
                        on:keydown={handleEditKeydown}
                        autofocus
                      />
                      <div class="flex gap-2">
                        <Button size="sm" on:click={saveEdit} disabled={!editReason.trim()}>
                          {$t('actions.save')}
                        </Button>
                        <Button size="sm" variant="outline" on:click={cancelEdit}>
                          {$t('actions.cancel')}
                        </Button>
                      </div>
                    </div>
                  {:else}
                    <p class="text-xs text-muted-foreground mb-1">{entry.reason}</p>
                  {/if}
                  
                  <p class="text-xs text-muted-foreground">
                    {$t('blacklist.list.addedAt', { values: { date: formatDate(entry.timestamp) } })}
                  </p>
                </div>
                
                <div class="flex items-center gap-2 ml-4">
                  {#if editingEntry !== index}
                    <Button 
                      size="sm" 
                      variant="outline"
                      on:click={() => startEditEntry(index)}
                      class="opacity-0 group-hover:opacity-100 transition-opacity"
                    >
                      {$t('actions.edit')}
                    </Button>
                  {/if}
                  
                  <Button 
                    size="sm" 
                    variant="destructive"
                    on:click={() => removeBlacklistEntry(entry.chiral_address)}
                    disabled={editingEntry === index}
                  >
                    {$t('actions.remove')}
                  </Button>
                </div>
              </div>
            {/each}
          </div>
          
          {#if $blacklist.length > 5}
            <div class="text-center mt-3">
              <p class="text-xs text-muted-foreground">
                {$t('blacklist.list.showing', { values: { shown: filteredBlacklist.length, total: $blacklist.length } })}
              </p>
            </div>
          {/if}
        {/if}
      </div>

        <div class="border-t pt-4">
          <div class="flex gap-2">
            {#if $blacklist.length > 0}
            <Button 
              variant="outline" 
              size="sm" 
              on:click={exportBlacklist}
              class="flex-1"
              disabled={$blacklist.length === 0}
              title={$t('blacklist.actions.exportTitle', { values: { count: $blacklist.length } })}
            >
              {$t('blacklist.actions.export')} {$blacklist.length > 0 ? `(${$blacklist.length})` : ''}
            </Button>
            {/if}
            <Button 
              variant="outline" 
              size="sm" 
              on:click={() => importFileInput.click()}
              class="flex-1"
            >
              {$t('blacklist.actions.import')}
            </Button>
          </div>
          
          <input
            bind:this={importFileInput}
            type="file"
            accept=".json"
            class="hidden"
            on:change={handleImportFile}
          />
        </div>
      
    </div>
  </Card>

  <!-- Transaction Receipt Modal -->
  <TransactionReceipt
    transaction={selectedTransaction}
    isOpen={showTransactionReceipt}
    onClose={closeTransactionReceipt}
  />

<<<<<<< HEAD
  {#if autoLockMessage}
  <div class="fixed top-4 left-1/2 transform -translate-x-1/2 bg-yellow-100 text-yellow-800 px-4 py-2 rounded shadow z-50">
    {autoLockMessage}
  </div>
{/if}
=======
  <!-- 2FA Setup Modal -->
  {#if show2faSetupModal && totpSetupInfo}
    <div
      class="fixed inset-0 bg-black/60 flex items-center justify-center z-50 p-4"
      role="button"
      tabindex="0"
      on:click={() => show2faSetupModal = false}
      on:keydown={(e) => { if (e.key === 'Enter' || e.key === ' ') show2faSetupModal = false; }}
    >
      <div
        class="bg-card p-6 rounded-lg shadow-xl w-full max-w-md text-card-foreground"
        on:click|stopPropagation
        role="dialog"
        aria-modal="true"
        on:keydown={(e) => { if (e.key === 'Escape') show2faSetupModal = false; }}
      >
        <h3 class="text-xl font-semibold mb-2">{$t('security.2fa.setup.title')}</h3>
        <p class="text-sm text-muted-foreground mb-4">{$t('security.2fa.setup.step1')}</p>
        
        <div class="flex flex-col md:flex-row gap-4 items-center bg-background p-4 rounded-lg">
          <img src={totpSetupInfo.qrCodeDataUrl} alt="2FA QR Code" class="w-40 h-40 rounded-md border bg-white p-1" />
          <div class="space-y-2">
            <p class="text-sm">{$t('security.2fa.setup.scanAlt')}</p>
            <p class="text-xs text-muted-foreground">{$t('security.2fa.setup.manualLabel')}</p>
            <div class="flex items-center gap-2 bg-secondary p-2 rounded">
              <code class="text-sm font-mono break-all">{totpSetupInfo.secret}</code>
              <Button size="icon" variant="ghost" on:click={() => { navigator.clipboard.writeText(totpSetupInfo.secret); showToast('Copied!', 'success'); }}>
                <Copy class="h-4 w-4" />
              </Button>
            </div>
          </div>
        </div>

        <p class="text-sm text-muted-foreground my-4">{$t('security.2fa.setup.step2')}</p>
        <div class="space-y-2">
          <Label for="totp-verify">{$t('security.2fa.setup.verifyLabel')}</Label>
          <Input
            id="totp-verify"
            type="text"
            bind:value={totpVerificationCode}
            placeholder="123456"
            inputmode="numeric"
            autocomplete="one-time-code"
            maxlength="6"
          />
          {#if twoFaErrorMessage}
            <p class="text-sm text-red-500">{twoFaErrorMessage}</p>
          {/if}
        </div>

        <div class="mt-6 flex justify-end gap-2">
          <Button variant="outline" on:click={() => show2faSetupModal = false}>{$t('actions.cancel')}</Button>
          <Button on:click={verifyAndEnable2FA} disabled={isVerifying2fa || totpVerificationCode.length < 6}>
            {isVerifying2fa ? $t('actions.verifying') : $t('security.2fa.setup.verifyAndEnable')}
          </Button>
        </div>
      </div>
    </div>
  {/if}

  <!-- 2FA Action Prompt Modal -->
  {#if show2faPromptModal}
    <div
      class="fixed inset-0 bg-black/60 flex items-center justify-center z-50 p-4"
      role="button"
      tabindex="0"
      on:click={() => { show2faPromptModal = false; actionToConfirm = null; }}
      on:keydown={(e) => { if (e.key === 'Enter' || e.key === ' ') { show2faPromptModal = false; actionToConfirm = null; } }}
    >
      <div
        class="bg-card p-6 rounded-lg shadow-xl w-full max-w-sm text-card-foreground"
        on:click|stopPropagation
        role="dialog"
        aria-modal="true"
        on:keydown={(e) => { if (e.key === 'Escape') { show2faPromptModal = false; actionToConfirm = null; } }}
      >
        <h3 class="text-xl font-semibold mb-2">{$t('security.2fa.prompt.title')}</h3>
        <p class="text-sm text-muted-foreground mb-4">{$t('security.2fa.prompt.subtitle')}</p>
        
        <div class="space-y-2">
          <Label for="totp-action">{$t('security.2fa.prompt.label')}</Label>
          <Input
            id="totp-action"
            type="text"
            bind:value={totpActionCode}
            placeholder="123456"
            inputmode="numeric"
            autocomplete="one-time-code"
            maxlength="6"
            autofocus
          />
          {#if twoFaErrorMessage}
            <p class="text-sm text-red-500">{twoFaErrorMessage}</p>
          {/if}
        </div>

        <div class="mt-6 flex justify-end gap-2">
          <Button variant="outline" on:click={() => { show2faPromptModal = false; actionToConfirm = null; }}>{$t('actions.cancel')}</Button>
          <Button on:click={confirmActionWith2FA} disabled={isVerifyingAction || totpActionCode.length < 6}>
            {isVerifyingAction ? $t('actions.verifying') : $t('actions.confirm')}
          </Button>
        </div>
      </div>
    </div>
  {/if}
>>>>>>> 723a6438

</div><|MERGE_RESOLUTION|>--- conflicted
+++ resolved
@@ -2146,118 +2146,9 @@
     onClose={closeTransactionReceipt}
   />
 
-<<<<<<< HEAD
   {#if autoLockMessage}
-  <div class="fixed top-4 left-1/2 transform -translate-x-1/2 bg-yellow-100 text-yellow-800 px-4 py-2 rounded shadow z-50">
+  <div class="fixed top-0 left-0 w-full bg-yellow-100 text-yellow-800 text-center py-2 z-50">
     {autoLockMessage}
   </div>
-{/if}
-=======
-  <!-- 2FA Setup Modal -->
-  {#if show2faSetupModal && totpSetupInfo}
-    <div
-      class="fixed inset-0 bg-black/60 flex items-center justify-center z-50 p-4"
-      role="button"
-      tabindex="0"
-      on:click={() => show2faSetupModal = false}
-      on:keydown={(e) => { if (e.key === 'Enter' || e.key === ' ') show2faSetupModal = false; }}
-    >
-      <div
-        class="bg-card p-6 rounded-lg shadow-xl w-full max-w-md text-card-foreground"
-        on:click|stopPropagation
-        role="dialog"
-        aria-modal="true"
-        on:keydown={(e) => { if (e.key === 'Escape') show2faSetupModal = false; }}
-      >
-        <h3 class="text-xl font-semibold mb-2">{$t('security.2fa.setup.title')}</h3>
-        <p class="text-sm text-muted-foreground mb-4">{$t('security.2fa.setup.step1')}</p>
-        
-        <div class="flex flex-col md:flex-row gap-4 items-center bg-background p-4 rounded-lg">
-          <img src={totpSetupInfo.qrCodeDataUrl} alt="2FA QR Code" class="w-40 h-40 rounded-md border bg-white p-1" />
-          <div class="space-y-2">
-            <p class="text-sm">{$t('security.2fa.setup.scanAlt')}</p>
-            <p class="text-xs text-muted-foreground">{$t('security.2fa.setup.manualLabel')}</p>
-            <div class="flex items-center gap-2 bg-secondary p-2 rounded">
-              <code class="text-sm font-mono break-all">{totpSetupInfo.secret}</code>
-              <Button size="icon" variant="ghost" on:click={() => { navigator.clipboard.writeText(totpSetupInfo.secret); showToast('Copied!', 'success'); }}>
-                <Copy class="h-4 w-4" />
-              </Button>
-            </div>
-          </div>
-        </div>
-
-        <p class="text-sm text-muted-foreground my-4">{$t('security.2fa.setup.step2')}</p>
-        <div class="space-y-2">
-          <Label for="totp-verify">{$t('security.2fa.setup.verifyLabel')}</Label>
-          <Input
-            id="totp-verify"
-            type="text"
-            bind:value={totpVerificationCode}
-            placeholder="123456"
-            inputmode="numeric"
-            autocomplete="one-time-code"
-            maxlength="6"
-          />
-          {#if twoFaErrorMessage}
-            <p class="text-sm text-red-500">{twoFaErrorMessage}</p>
-          {/if}
-        </div>
-
-        <div class="mt-6 flex justify-end gap-2">
-          <Button variant="outline" on:click={() => show2faSetupModal = false}>{$t('actions.cancel')}</Button>
-          <Button on:click={verifyAndEnable2FA} disabled={isVerifying2fa || totpVerificationCode.length < 6}>
-            {isVerifying2fa ? $t('actions.verifying') : $t('security.2fa.setup.verifyAndEnable')}
-          </Button>
-        </div>
-      </div>
-    </div>
   {/if}
-
-  <!-- 2FA Action Prompt Modal -->
-  {#if show2faPromptModal}
-    <div
-      class="fixed inset-0 bg-black/60 flex items-center justify-center z-50 p-4"
-      role="button"
-      tabindex="0"
-      on:click={() => { show2faPromptModal = false; actionToConfirm = null; }}
-      on:keydown={(e) => { if (e.key === 'Enter' || e.key === ' ') { show2faPromptModal = false; actionToConfirm = null; } }}
-    >
-      <div
-        class="bg-card p-6 rounded-lg shadow-xl w-full max-w-sm text-card-foreground"
-        on:click|stopPropagation
-        role="dialog"
-        aria-modal="true"
-        on:keydown={(e) => { if (e.key === 'Escape') { show2faPromptModal = false; actionToConfirm = null; } }}
-      >
-        <h3 class="text-xl font-semibold mb-2">{$t('security.2fa.prompt.title')}</h3>
-        <p class="text-sm text-muted-foreground mb-4">{$t('security.2fa.prompt.subtitle')}</p>
-        
-        <div class="space-y-2">
-          <Label for="totp-action">{$t('security.2fa.prompt.label')}</Label>
-          <Input
-            id="totp-action"
-            type="text"
-            bind:value={totpActionCode}
-            placeholder="123456"
-            inputmode="numeric"
-            autocomplete="one-time-code"
-            maxlength="6"
-            autofocus
-          />
-          {#if twoFaErrorMessage}
-            <p class="text-sm text-red-500">{twoFaErrorMessage}</p>
-          {/if}
-        </div>
-
-        <div class="mt-6 flex justify-end gap-2">
-          <Button variant="outline" on:click={() => { show2faPromptModal = false; actionToConfirm = null; }}>{$t('actions.cancel')}</Button>
-          <Button on:click={confirmActionWith2FA} disabled={isVerifyingAction || totpActionCode.length < 6}>
-            {isVerifyingAction ? $t('actions.verifying') : $t('actions.confirm')}
-          </Button>
-        </div>
-      </div>
-    </div>
-  {/if}
->>>>>>> 723a6438
-
 </div>
<script lang="ts">
  import Card from '$lib/components/ui/card.svelte'
  import Badge from '$lib/components/ui/badge.svelte'
  import Button from '$lib/components/ui/button.svelte'
  import Input from '$lib/components/ui/input.svelte'
  import Label from '$lib/components/ui/label.svelte'
  import GethStatusCard from '$lib/components/GethStatusCard.svelte'
  import PeerMetrics from '$lib/components/PeerMetrics.svelte'
  import GeoDistributionCard from '$lib/components/GeoDistributionCard.svelte'
  import { peers, networkStats, networkStatus, userLocation, etcAccount, settings } from '$lib/stores'
  import { Users, HardDrive, Activity, RefreshCw, UserPlus, Signal, Server, Play, Square, Download, AlertCircle, Wifi, UserMinus } from 'lucide-svelte'
  import { get } from 'svelte/store'
  import { onMount, onDestroy } from 'svelte'
  import { invoke } from '@tauri-apps/api/core'
  import { listen } from '@tauri-apps/api/event'
  import { dhtService } from '$lib/dht'
  import { getStatus as fetchGethStatus, type GethStatus } from '$lib/services/gethService'
  import { resetConnectionAttempts } from '$lib/dhtHelpers'
  import type { DhtHealth, NatConfidence, NatReachabilityState } from '$lib/dht'
  import { Clipboard } from "lucide-svelte"
  import { t } from 'svelte-i18n';
  import { showToast } from '$lib/toast';
  import DropDown from '$lib/components/ui/dropDown.svelte'
  import { SignalingService } from '$lib/services/signalingService';
  import { createWebRTCSession } from '$lib/services/webrtcService';

  // Check if running in Tauri environment
  const isTauri = typeof window !== 'undefined' && '__TAURI_INTERNALS__' in window
  const tr = (k: string, params?: Record<string, any>): string => (get(t) as (key: string, params?: any) => string)(k, params)

  type NatStatusPayload = {
    state: NatReachabilityState
    confidence: NatConfidence
    lastError?: string | null
    summary?: string | null
  }
  
  let discoveryRunning = false
  let newPeerAddress = ''
  let sortBy: 'reputation' | 'sharedFiles' | 'totalSize' | 'nickname' | 'location' | 'joinDate' | 'lastSeen' | 'status' = 'reputation'
  let sortDirection: 'asc' | 'desc' = 'desc'
  
  // Update sort direction when category changes to match the default
  $: if (sortBy) {
    const defaults: Record<typeof sortBy, 'asc' | 'desc'> = {
      reputation: 'desc',     // Highest first
      sharedFiles: 'desc',    // Most first
      totalSize: 'desc',      // Largest first
      joinDate: 'desc',       // Newest first
      lastSeen: 'desc',       // Most Recent first
      location: 'asc',        // Closest first
      status: 'asc',          // Online first
      nickname: 'asc'         // A → Z first
    }
    sortDirection = defaults[sortBy]
  }
  
  // Chiral Network Node variables
  let isGethRunning = false
  let isGethInstalled = false
  let isDownloading = false
  let isStartingNode = false
  let downloadProgress = {
    downloaded: 0,
    total: 0,
    percentage: 0,
    status: ''
  }
  let downloadError = ''
  let dataDir = './bin/geth-data'
  let peerCount = 0
  let peerCountInterval: ReturnType<typeof setInterval> | undefined
  let chainId = 98765
  let gethStatusCardRef: { refresh?: () => Promise<void> } | null = null
  
  // DHT variables
  let dhtStatus: 'disconnected' | 'connecting' | 'connected' = 'disconnected'
  let dhtPeerId: string | null = null
  let dhtPort = 4001
  let dhtBootstrapNodes: string[] = []
  let dhtBootstrapNode = 'Loading bootstrap nodes...'
  let dhtEvents: string[] = []
  let dhtPeerCount = 0
  let dhtHealth: DhtHealth | null = null
  let dhtError: string | null = null
  let connectionAttempts = 0
  let dhtPollInterval: number | undefined
  let natStatusUnlisten: (() => void) | null = null
  let lastNatState: NatReachabilityState | null = null
  let lastNatConfidence: NatConfidence | null = null
  
  // WebRTC and Signaling variables
  let signaling: SignalingService;
  let webrtcSession: ReturnType<typeof createWebRTCSession> | null = null;
  let discoveredPeers: string[] = [];
  let signalingConnected = false;

  // Helper: add a connected peer to the central peers store (if not present)
  function addConnectedPeer(address: string) {
    peers.update(list => {
      const exists = list.find(p => p.address === address || p.id === address)
      if (exists) {
        // mark online
        exists.status = 'online'
        exists.lastSeen = new Date()
        return [...list]
      }

      // Minimal PeerInfo; other fields will be filled by DHT metadata when available
      const newPeer = {
        id: address,
        address,
        nickname: undefined,
        status: 'online',
        reputation: 0,
        sharedFiles: 0,
        totalSize: 0,
        joinDate: new Date(),
        lastSeen: new Date(),
        location: undefined,
      }
      return [newPeer, ...list]
    })
  }

  // Helper: mark a peer disconnected (set status offline) or remove
  function markPeerDisconnected(address: string) {
    peers.update(list => {
      const idx = list.findIndex(p => p.address === address || p.id === address)
      if (idx === -1) return list
      const copy = [...list]
      copy[idx] = { ...copy[idx], status: 'offline', lastSeen: new Date() }
      return copy
    })
  }
  
  // UI variables
  const nodeAddress = "enode://277ac35977fc0a230e3ca4ccbf6df6da486fd2af9c129925b1193b25da6f013a301788fceed458f03c6c0d289dfcbf7a7ca5c0aef34b680fcbbc8c2ef79c0f71@127.0.0.1:30303"
  let copiedNodeAddr = false
  let copiedPeerId = false
  let copiedBootstrap = false
  let copiedListenAddr: string | null = null

  function formatSize(bytes: number): string {
    const units = ['B', 'KB', 'MB', 'GB', 'TB', 'PB']
    let size = bytes
    let unitIndex = 0
    
    while (size >= 1024 && unitIndex < units.length - 1) {
      size /= 1024
      unitIndex++
    }
    
    return `${size.toFixed(2)} ${units[unitIndex]}`
  }

  function formatHealthTimestamp(epoch: number | null): string {
    if (!epoch) return tr('network.dht.health.never')
    return new Date(epoch * 1000).toLocaleString()
  }

  function formatHealthMessage(value: string | null): string {
    return value ?? tr('network.dht.health.none')
  }

  function formatReachabilityState(state?: NatReachabilityState | null): string {
    switch (state) {
      case 'public':
        return tr('network.dht.reachability.state.public')
      case 'private':
        return tr('network.dht.reachability.state.private')
      default:
        return tr('network.dht.reachability.state.unknown')
    }
  }

  function formatNatConfidence(confidence?: NatConfidence | null): string {
    switch (confidence) {
      case 'high':
        return tr('network.dht.reachability.confidence.high')
      case 'medium':
        return tr('network.dht.reachability.confidence.medium')
      default:
        return tr('network.dht.reachability.confidence.low')
    }
  }

  function reachabilityBadgeClass(state?: NatReachabilityState | null): string {
    switch (state) {
      case 'public':
        return 'bg-emerald-500/10 text-emerald-600 dark:text-emerald-300'
      case 'private':
        return 'bg-amber-500/10 text-amber-600 dark:text-amber-300'
      default:
        return 'bg-muted text-muted-foreground'
    }
  }

  function formatNatTimestamp(epoch?: number | null): string {
    if (!epoch) return tr('network.dht.health.never')
    return new Date(epoch * 1000).toLocaleString()
  }

  async function copyObservedAddr(addr: string) {
    try {
      await navigator.clipboard.writeText(addr)
      showToast(tr('network.dht.reachability.copySuccess'), 'success')
    } catch (error) {
      console.error('Failed to copy observed address', error)
      showToast(tr('network.dht.reachability.copyError'), 'error')
    }
  }

  function showNatToast(payload: NatStatusPayload) {
    if (lastNatState === null) {
      lastNatState = payload.state
      lastNatConfidence = payload.confidence
      return
    }

    if (payload.state === lastNatState && payload.confidence === lastNatConfidence) {
      lastNatState = payload.state
      lastNatConfidence = payload.confidence
      return
    }

    lastNatState = payload.state
    lastNatConfidence = payload.confidence

    const rawSummary = payload.summary ?? payload.lastError ?? ''
    const summaryText = rawSummary.trim().length > 0
      ? rawSummary
      : tr('network.dht.reachability.genericSummary')

    let toastKey = 'network.dht.reachability.toast.unknown'
    let tone: 'success' | 'warning' | 'info' = 'info'

    if (payload.state === 'public') {
      toastKey = 'network.dht.reachability.toast.public'
      tone = 'success'
    } else if (payload.state === 'private') {
      toastKey = 'network.dht.reachability.toast.private'
      tone = 'warning'
    }

    showToast(tr(toastKey, { values: { summary: summaryText } }), tone)
  }

  async function fetchBootstrapNodes() {
    if (!isTauri) {
      dhtBootstrapNodes = ['/ip4/104.131.131.82/tcp/4001/p2p/QmaCpDMGvV2BGHeYERUEnRQAwe3N8SzbUtfsmvsqQLuvuJ']
      dhtBootstrapNode = dhtBootstrapNodes[0]
      return
    }
    
    try {
      dhtBootstrapNodes = await invoke<string[]>("get_bootstrap_nodes_command")
      dhtBootstrapNode = dhtBootstrapNodes[0] || 'No bootstrap nodes configured'
    } catch (error) {
      console.error('Failed to fetch bootstrap nodes:', error)
      dhtBootstrapNodes = []
      dhtBootstrapNode = 'Failed to load bootstrap nodes'
    }
  }
  async function registerNatListener() {
    if (!isTauri || natStatusUnlisten) return
    try {
      natStatusUnlisten = await listen('nat_status_update', async (event) => {
        const payload = event.payload as NatStatusPayload
        if (!payload) return
        showNatToast(payload)
        try {
          const snapshot = await dhtService.getHealth()
          if (snapshot) {
            dhtHealth = snapshot
            lastNatState = snapshot.reachability
            lastNatConfidence = snapshot.reachabilityConfidence
          }
        } catch (error) {
          console.error('Failed to refresh NAT status', error)
        }
      })
    } catch (error) {
      console.error('Failed to subscribe to NAT status updates', error)
    }
  }
  
  async function startDht() {
    if (!isTauri) {
      // Mock DHT connection for web
      dhtStatus = 'connecting'
      setTimeout(() => {
        dhtStatus = 'connected'
        dhtPeerId = '12D3KooWMockPeerIdForWebDemo123456789'
      }, 1000)
      return
    }
    
    try {
      dhtError = null
      
      // First check if DHT is already running in backend BEFORE setting any status
      let backendPeerId = null
      try {
        backendPeerId = await invoke<string | null>('get_dht_peer_id')
      } catch (error) {
        console.log('Failed to check backend DHT status:', error)
      }
      
      if (backendPeerId) {
        // DHT is already running in backend, sync the frontend state immediately
        console.log('DHT already running in backend with peer ID:', backendPeerId)
        dhtPeerId = backendPeerId
        dhtService.setPeerId(backendPeerId) // Update frontend service state
        dhtEvents = [...dhtEvents, `✓ DHT already running with peer ID: ${backendPeerId.slice(0, 16)}...`]
        
        // Check connection status immediately
        let currentPeers = 0
        const health = await dhtService.getHealth()
        if (health) {
          dhtHealth = health
          currentPeers = health.peerCount
        } else {
          currentPeers = await dhtService.getPeerCount()
        }
        dhtPeerCount = currentPeers

        if (currentPeers > 0) {
          // Set status directly to connected without showing connecting first
          dhtStatus = 'connected'
          dhtEvents = [...dhtEvents, `✓ Connected to ${currentPeers} peer(s)`]
          startDhtPolling() // Start polling for updates
          return // Already connected, no need to continue
        } else {
          // No peers connected, set to disconnected and try to connect
          dhtStatus = 'disconnected'
          dhtEvents = [...dhtEvents, `⚠ No peers connected, attempting to connect to bootstrap...`]
          startDhtPolling() // Start polling anyway
          connectionAttempts++
          // Continue below to try connecting to bootstrap
        }
      } else {
        // DHT not running, show connecting state and start it
        dhtStatus = 'connecting'
        connectionAttempts++
        
        // Add a small delay to show the connecting state only when starting fresh
        await new Promise(resolve => setTimeout(resolve, 500))
        // DHT not running, start it
        try {
          const peerId = await dhtService.start({
            port: dhtPort,
            bootstrapNodes: dhtBootstrapNodes,
            enableAutonat: true,  // Enable AutoNAT to activate DCUtR
            chunkSizeKb: $settings.chunkSize,
            cacheSizeMb: $settings.cacheSize,
<<<<<<< HEAD
            enableAutorelay: $settings.enableAutoRelay,
            preferredRelays: $settings.preferredRelays?.split('\n').filter(r => r.trim().length > 0) || []
=======
            enableAutonat: $settings.enableAutonat,
            autonatProbeIntervalSeconds: $settings.autonatProbeInterval,
            autonatServers: $settings.autonatServers,
            // Note: AutoRelay is always enabled via relay_client in the backend
            // preferredRelays would need backend support to be configurable
>>>>>>> baec5bcb
          })
          dhtPeerId = peerId
          // Also ensure the service knows its own peer ID
          dhtService.setPeerId(peerId)
          dhtEvents = [...dhtEvents, `✓ DHT started with peer ID: ${peerId.slice(0, 16)}...`]
        } catch (error: any) {
          if (error.toString().includes('already running')) {
            // DHT is already running in backend but service doesn't have the peer ID
            // This shouldn't happen with our singleton pattern, but handle it anyway
            console.warn('DHT already running in backend, attempting to retrieve peer ID...')
            dhtEvents = [...dhtEvents, `⚠ DHT already running in backend, retrieving peer ID...`]
            
            // Try to get it from the backend directly
            try {
              const peerId = await invoke('get_dht_peer_id')
              if (peerId) {
                dhtPeerId = peerId as string
                dhtService.setPeerId(dhtPeerId)
                dhtEvents = [...dhtEvents, `✓ Retrieved peer ID: ${dhtPeerId.slice(0, 16)}...`]
              } else {
                throw new Error('Could not retrieve peer ID from backend')
              }
            } catch (retrieveError) {
              console.error('Failed to retrieve peer ID:', retrieveError)
              throw retrieveError
            }
          } else {
            throw error
          }
        }
      }
      
      // Try to connect to bootstrap nodes
      let connectionSuccessful = false

      if (DEFAULT_BOOTSTRAP_NODES.length > 0) {
        dhtEvents = [...dhtEvents, `[Attempt ${connectionAttempts}] Connecting to ${DEFAULT_BOOTSTRAP_NODES.length} bootstrap node(s)...`]
        
        // Add another small delay to show the connection attempt
        await new Promise(resolve => setTimeout(resolve, 1000))
        
        try {
          // Try connecting to the first available bootstrap node
          await dhtService.connectPeer(dhtBootstrapNodes[0])
          connectionSuccessful = true
          dhtEvents = [...dhtEvents, `✓ Connection initiated to bootstrap nodes (waiting for handshake...)`]
          
          // Poll for actual connection after a delay
          setTimeout(async () => {
            const dhtPeerCountResult = await invoke('get_dht_peer_count') as number
            if (dhtPeerCountResult > 0) {
              dhtEvents = [...dhtEvents, `✓ Successfully connected! Peers: ${dhtPeerCountResult}`]
            } else {
              dhtEvents = [...dhtEvents, `⚠ Connection pending... (bootstrap nodes may be unreachable)`]
            }
          }, 3000)
        } catch (error: any) {
          console.warn('Cannot connect to bootstrap nodes:', error)
          
          // Parse and improve error messages
          let errorMessage = error.toString ? error.toString() : String(error)
          
          if (errorMessage.includes('DHT not started')) {
            errorMessage = 'DHT service not initialized properly. Try stopping and restarting.'
            connectionSuccessful = false
          } else if (errorMessage.includes('DHT networking not implemented')) {
            errorMessage = 'P2P networking not available (requires libp2p implementation)'
            connectionSuccessful = false
          } else if (errorMessage.includes('already running')) {
            errorMessage = 'DHT already running on this port'
            connectionSuccessful = true
          } else if (errorMessage.includes('Connection refused') || errorMessage.includes('timeout') || errorMessage.includes('rsa') || errorMessage.includes('Transport')) {
            // These are expected bootstrap connection failures - DHT can still work
            errorMessage = 'Bootstrap nodes unreachable - running in standalone mode'
            connectionSuccessful = true
            dhtEvents = [...dhtEvents, `⚠ Bootstrap connection failed but DHT is operational`]
            dhtEvents = [...dhtEvents, `ℹ Other nodes can connect to you at: /ip4/YOUR_IP/tcp/${dhtPort}/p2p/${dhtPeerId?.slice(0, 16)}...`]
            dhtEvents = [...dhtEvents, `💡 To connect with others, share your connection address above`]
          } else {
            errorMessage = 'Unknown connection error - running in standalone mode'
            connectionSuccessful = true
          }
          
          if (!connectionSuccessful) {
            dhtError = errorMessage
            dhtEvents = [...dhtEvents, `✗ Connection failed: ${errorMessage}`]
          } else {
            dhtEvents = [...dhtEvents, `⚠ ${errorMessage}`]
          }
        }
      }
      
      // Set status based on connection result
      dhtStatus = connectionSuccessful ? 'connected' : 'disconnected'
      connectionAttempts = resetConnectionAttempts(connectionAttempts, connectionSuccessful)
      
      // Start polling for DHT events and peer count
      const snapshot = await dhtService.getHealth()
      if (snapshot) {
        dhtHealth = snapshot
        dhtPeerCount = snapshot.peerCount
        lastNatState = snapshot.reachability
        lastNatConfidence = snapshot.reachabilityConfidence
      }
      startDhtPolling()
    } catch (error: any) {
      console.error('Failed to start DHT:', error)
      dhtStatus = 'disconnected'
      dhtError = error.toString ? error.toString() : String(error)
      dhtEvents = [...dhtEvents, `✗ Failed to start DHT: ${dhtError}`]
    }
  }

  // Ensure UI reflects backend DHT state when returning to this tab
  async function syncDhtStatusOnMount() {
    if (!isTauri) return
    try {
      const backendPeerId = await invoke<string | null>('get_dht_peer_id')
      if (backendPeerId) {
        dhtPeerId = backendPeerId
        dhtService.setPeerId(backendPeerId)

        // Sync the port from the service
        dhtPort = dhtService.getPort()

        // Pull health/peers and update UI without attempting a restart
        const health = await dhtService.getHealth()
        if (health) {
          dhtHealth = health
          dhtPeerCount = health.peerCount
          lastNatState = health.reachability
          lastNatConfidence = health.reachabilityConfidence
        } else {
          dhtPeerCount = await dhtService.getPeerCount()
        }

        // Set status and resume polling if needed
        dhtStatus = dhtPeerCount > 0 ? 'connected' : 'disconnected'
        startDhtPolling()
      }
    } catch (e) {
      console.warn('Failed to sync DHT status on mount:', e)
    }
  }
  
  function startDhtPolling() {
    if (dhtPollInterval) return // Already polling
    
    dhtPollInterval = setInterval(async () => {
      try {
        const events = await dhtService.getEvents() as any[]
        if (events.length > 0) {
          const formattedEvents = events.map(event => {
            if (event.peerDisconnected) {
              return `✗ Peer disconnected: ${event.peerDisconnected.peer_id.slice(0, 12)}... (Reason: ${event.peerDisconnected.cause})`
            } else if (event.peerConnected) {
              return `✓ Peer connected: ${event.peerConnected.slice(0, 12)}...`
            } else if (event.peerDiscovered) {
              return `ℹ Peer discovered: ${event.peerDiscovered.slice(0, 12)}...`
            } else if (event.error) {
              return `✗ Error: ${event.error}`
            }
            return JSON.stringify(event) // Fallback for other event types
          })
          dhtEvents = [...dhtEvents, ...formattedEvents].slice(-10)
        }
        
        let peerCount = dhtPeerCount
        const health = await dhtService.getHealth()
        if (health) {
          dhtHealth = health
          peerCount = health.peerCount
          dhtPeerCount = peerCount
          lastNatState = health.reachability
          lastNatConfidence = health.reachabilityConfidence
        } else {
          peerCount = await dhtService.getPeerCount()
          dhtPeerCount = peerCount
          lastNatState = null
          lastNatConfidence = null
        }

        // Update connection status based on peer count
        if (dhtStatus === 'connected' && peerCount === 0) {
          dhtStatus = 'disconnected'
          dhtEvents = [...dhtEvents, '⚠ Lost connection to all peers']
        } else if (dhtStatus === 'disconnected' && peerCount > 0) {
          dhtStatus = 'connected'
          dhtEvents = [...dhtEvents, `✓ Reconnected to ${peerCount} peer(s)`]
        }
      } catch (error) {
        console.error('Failed to poll DHT status:', error)
      }
    }, 2000) as unknown as number
  }
  
  async function stopDht() {
    if (!isTauri) {
      dhtStatus = 'disconnected'
      dhtPeerId = null
      dhtError = null
      connectionAttempts = 0
      dhtHealth = null
      copiedListenAddr = null
      lastNatState = null
      lastNatConfidence = null
      return
    }
    
    try {
      await dhtService.stop()
      dhtStatus = 'disconnected'
      dhtPeerId = null
      dhtError = null
      connectionAttempts = 0
      dhtEvents = [...dhtEvents, `✓ DHT stopped`]
      dhtHealth = null
      copiedListenAddr = null
      lastNatState = null
      lastNatConfidence = null
    } catch (error) {
      console.error('Failed to stop DHT:', error)
      dhtEvents = [...dhtEvents, `✗ Failed to stop DHT: ${error}`]
    }
  }

  async function runDiscovery() {
    if (dhtStatus !== 'connected') {
      showToast($t('network.errors.dhtNotConnected'), 'error');
      return;
    }
    
    if (!signalingConnected) {
      try {
        if (!signaling) {
          signaling = new SignalingService();
        }
        await signaling.connect();
        signalingConnected = true;
        signaling.peers.subscribe(peers => {
          discoveredPeers = peers;
          console.log('Updated discovered peers:', peers);
        });

        // Register signaling message handler for WebRTC
        signaling.setOnMessage((msg) => {
          if (webrtcSession && msg.from === webrtcSession.peerId) {
            if (msg.type === "offer") {
              webrtcSession.acceptOfferCreateAnswer(msg.sdp).then(answer => {
                signaling.send({ type: "answer", sdp: answer, to: msg.from });
              });
            } else if (msg.type === "answer") {
              webrtcSession.acceptAnswer(msg.sdp);
            } else if (msg.type === "candidate") {
              webrtcSession.addRemoteIceCandidate(msg.candidate);
            }
          }
        });
        showToast('Connected to signaling server', 'success');
      } catch (error) {
        console.error('Failed to connect to signaling server:', error);
        showToast('Failed to connect to signaling server. Make sure DHT is running.', 'error');
        return;
      }
    }
    
    // discoveredPeers will update automatically
    showToast(tr('network.peerDiscovery.discoveryStarted', { values: { count: discoveredPeers.length } }), 'info');
  }
  
  async function connectToPeer() {
    if (!newPeerAddress.trim()) {
      showToast('Please enter a peer ID', 'error');
      return;
    }
    
    if (!signalingConnected) {
      showToast('Signaling server not connected. Please start DHT first.', 'error');
      return;
    }
    
    const peerId = newPeerAddress.trim();
    
    // Check if peer exists in discovered peers
    if (!discoveredPeers.includes(peerId)) {
      showToast(`Peer ${peerId} not found in discovered peers`, 'warning');
      // Still attempt connection in case peer was discovered recently
    }
    
    try {
      webrtcSession = createWebRTCSession({
        peerId,
        signaling,
        isInitiator: true,
        onMessage: (data) => {
          showToast('Received from peer: ' + data, 'info');
        },
        onConnectionStateChange: (state) => {
          showToast('WebRTC state: ' + state, 'info');

          // When the data channel/peer connection becomes connected, add to connected peers
          if (state === 'connected') {
            showToast('Successfully connected to peer!', 'success');
            // Add minimal PeerInfo to peers store if not present
            addConnectedPeer(peerId);
          } else if (state === 'failed' || state === 'disconnected' || state === 'closed') {
            showToast('Connection to peer failed or disconnected', 'error');
            // Mark peer as offline / remove from peers list
            markPeerDisconnected(peerId);
          }
        },
        onDataChannelOpen: () => {
          showToast('Data channel open - you can now send messages!', 'success');
          // Ensure peer is listed as connected when data channel opens
          addConnectedPeer(peerId);
        },
        onDataChannelClose: () => {
          showToast('Data channel closed', 'warning');
          markPeerDisconnected(peerId);
        },
        onError: (e) => {
          showToast('WebRTC error: ' + e, 'error');
          console.error('WebRTC error:', e);
        }
      });
      // Optimistically add the peer as 'connecting' so it appears in UI while the handshake occurs
      peers.update(list => {
        const exists = list.find(p => p.address === peerId || p.id === peerId)
        if (exists) {
          exists.status = 'away'
          exists.lastSeen = new Date()
          return [...list]
        }
        const pending = {
          id: peerId,
          address: peerId,
          nickname: undefined,
          status: 'away', // using 'away' to indicate in-progress
          reputation: 0,
          sharedFiles: 0,
          totalSize: 0,
          joinDate: new Date(),
          lastSeen: new Date(),
          location: undefined,
        }
        return [pending, ...list]
      })

  await webrtcSession.createOffer();
  showToast('Connecting to peer: ' + peerId, 'success');
      
      // Clear input on successful connection attempt
      newPeerAddress = '';
      
    } catch (error) {
      console.error('Failed to create WebRTC session:', error);
      showToast('Failed to create connection: ' + error, 'error');
    }
  }
  
  function sendTestMessage() {
    if (!webrtcSession || !webrtcSession.channel || webrtcSession.channel.readyState !== 'open') {
      showToast('No active WebRTC connection', 'error');
      return;
    }
    
    const testMessage = `Hello from ${signaling.getClientId()} at ${new Date().toLocaleTimeString()}`;
    try {
      webrtcSession.send(testMessage);
      showToast('Test message sent: ' + testMessage, 'success');
    } catch (error) {
      showToast('Failed to send message: ' + error, 'error');
    }
  }
  
  async function disconnectFromPeer(peerId: string) {
    if (!isTauri) {
      // Mock disconnection in web mode
      peers.update(p => p.filter(peer => peer.address !== peerId))
      showToast($t('network.connectedPeers.disconnected'), 'success')
      return
    }
    
    try {
      await invoke('disconnect_from_peer', { peerId })
      // Remove peer from local store
      peers.update(p => p.filter(peer => peer.address !== peerId))
      showToast($t('network.connectedPeers.disconnected'), 'success')
    } catch (error) {
      console.error('Failed to disconnect from peer:', error)
      showToast($t('network.connectedPeers.disconnectError') + ': ' + error, 'error')
    }
  }
  
  function refreshStats() {
    networkStats.update(s => ({
      ...s,
      avgDownloadSpeed: 5 + Math.random() * 20,
      avgUploadSpeed: 3 + Math.random() * 15,
      onlinePeers: Math.floor(s.totalPeers * (0.6 + Math.random() * 0.3))
    }))
  }

  function applyGethStatus(status: GethStatus) {
    const wasRunning = isGethRunning
    isGethInstalled = status.installed
    isGethRunning = status.running
    isStartingNode = false

    if (status.running && !wasRunning) {
      startPolling()
    } else if (!status.running && wasRunning) {
      if (peerCountInterval) {
        clearInterval(peerCountInterval)
        peerCountInterval = undefined
      }
      peerCount = 0
    }
  }

  function handleGethStatusChange(event: CustomEvent<GethStatus>) {
    applyGethStatus(event.detail)
  }
  
  async function checkGethStatus() {
    if (!isTauri) {
      // In web mode, simulate that geth is not installed
      isGethInstalled = false
      isGethRunning = false
      isStartingNode = false
      return
    }

    try {
      if (gethStatusCardRef?.refresh) {
        await gethStatusCardRef.refresh()
      } else {
        const status = await fetchGethStatus(dataDir, 1)
        applyGethStatus(status)
      }
    } catch (error) {
      console.error('Failed to check geth status:', error)
    }
  }
  
  async function downloadGeth() {
    if (!isTauri) {
      downloadError = $t('network.errors.downloadOnlyTauri')
      return
    }
    
    isDownloading = true
    downloadError = ''
    downloadProgress = {
      downloaded: 0,
      total: 0,
      percentage: 0,
      status: $t('network.download.starting')
    }
    
    try {
      await invoke('download_geth_binary')
      isGethInstalled = true
      isDownloading = false
      // Auto-start after download
      await startGethNode()
      if (gethStatusCardRef?.refresh) {
        await gethStatusCardRef.refresh()
      }
    } catch (e) {
      downloadError = String(e)
      isDownloading = false
      if (gethStatusCardRef?.refresh) {
        await gethStatusCardRef.refresh()
      }
    }
  }

  function startPolling() {
    if (peerCountInterval) {
      clearInterval(peerCountInterval)
    }
    fetchPeerCount()
    peerCountInterval = setInterval(fetchPeerCount, 5000)
  }

  async function startGethNode() {
    if (!isTauri) {
      console.log('Cannot start Chiral Node in web mode - desktop app required')
      return
    }
    
    isStartingNode = true
    try {
      // Set miner address if we have an account
      if ($etcAccount) {
        await invoke('set_miner_address', { address: $etcAccount.address })
      }
      await invoke('start_geth_node', { dataDir })
      isGethRunning = true
      startPolling()
      if (gethStatusCardRef?.refresh) {
        await gethStatusCardRef.refresh()
      }
    } catch (error) {
      console.error('Failed to start geth node:', error)
      alert('Failed to start Chiral node: ' + error)
    } finally {
      isStartingNode = false
    }
  }

  async function stopGethNode() {
    if (!isTauri) {
      console.log('Cannot stop Chiral Node in web mode - desktop app required')
      return
    }
    
    try {
      await invoke('stop_geth_node')
      isGethRunning = false
      isStartingNode = false
      peerCount = 0
      if (peerCountInterval) {
        clearInterval(peerCountInterval)
        peerCountInterval = undefined
      }
      if (gethStatusCardRef?.refresh) {
        await gethStatusCardRef.refresh()
      }
    } catch (error) {
      console.error('Failed to stop geth node:', error)
    }
  }

  // Copy Helper
  async function copy(text: string | null | undefined) {
    if (!text) return
    try {
      await navigator.clipboard.writeText(text)
    } catch (e) {
      console.error('Copy failed:', e)
    }
  }

  async function fetchPeerCount() {
    if (!isGethRunning) return
    if (!isTauri) {
      // Simulate peer count in web mode
      peerCount = Math.floor(Math.random() * 10) + 5
      return
    }
    
    try {
      peerCount = await invoke('get_network_peer_count') as number
    } catch (error) {
      console.error('Failed to fetch peer count:', error)
      peerCount = 0
    }
  }

  onMount(() => {
    const interval = setInterval(refreshStats, 5000)
    let unlistenProgress: (() => void) | null = null
    
    // Initialize signaling service
    ;(async () => {
      try {
        signaling = new SignalingService();
        await signaling.connect();
        signalingConnected = true;
        signaling.peers.subscribe(peers => {
          discoveredPeers = peers;
        });

        // Register signaling message handler for WebRTC
        signaling.setOnMessage((msg) => {
          if (webrtcSession && msg.from === webrtcSession.peerId) {
            if (msg.type === "offer") {
              webrtcSession.acceptOfferCreateAnswer(msg.sdp).then(answer => {
                signaling.send({ type: "answer", sdp: answer, to: msg.from });
              });
            } else if (msg.type === "answer") {
              webrtcSession.acceptAnswer(msg.sdp);
            } else if (msg.type === "candidate") {
              webrtcSession.addRemoteIceCandidate(msg.candidate);
            }
          }
        });
      } catch (error) {
        // Signaling service not available (DHT not running) - this is normal
        signalingConnected = false;
      }
      
      // Initialize async operations
      const initAsync = async () => {
        await fetchBootstrapNodes()
        await checkGethStatus()
        
        // DHT check will happen in startDht()

        // Also passively sync DHT state if it's already running
        await syncDhtStatusOnMount()
        
        // Listen for download progress updates (only in Tauri)
        if (isTauri) {
          await registerNatListener()
          unlistenProgress = await listen('geth-download-progress', (event) => {
            downloadProgress = event.payload as typeof downloadProgress
          })
        }
      }
      
      initAsync()
    })()
    
    return () => {
      clearInterval(interval)
      if (peerCountInterval) {
        clearInterval(peerCountInterval)
      }
      if (unlistenProgress) {
        unlistenProgress()
      }
      if (natStatusUnlisten) {
        natStatusUnlisten()
        natStatusUnlisten = null
      }
      // Disconnect signaling service
      if (signaling) {
        signaling.disconnect()
      }
    }
  })

  onDestroy(() => {
    if (peerCountInterval) {
      clearInterval(peerCountInterval)
    }
    if (dhtPollInterval) {
      clearInterval(dhtPollInterval)
    }
    if (natStatusUnlisten) {
      natStatusUnlisten()
      natStatusUnlisten = null
    }
    // Note: We do NOT stop the DHT service here
    // The DHT should persist across page navigations
  })
</script>

<div class="space-y-6">
  <div>
    <h1 class="text-3xl font-bold">{$t('network.title')}</h1>
    <p class="text-muted-foreground mt-2">{$t('network.subtitle')}</p>
  </div>
  
  <!-- Chiral Network Node Status Card -->
  <Card class="p-6">
    <div class="flex items-center justify-between mb-4">
      <h2 class="text-lg font-semibold">{$t('network.nodeStatus')}</h2>
      <div class="flex items-center gap-2">
        {#if !isGethInstalled}
          <div class="h-2 w-2 bg-yellow-500 rounded-full"></div>
          <span class="text-sm text-yellow-600">{$t('network.status.notInstalled')}</span>
        {:else if isDownloading}
          <div class="h-2 w-2 bg-blue-500 rounded-full animate-pulse"></div>
          <span class="text-sm text-blue-600">{$t('network.status.downloading')}</span>
        {:else if isStartingNode}
          <div class="h-2 w-2 bg-yellow-500 rounded-full animate-pulse"></div>
          <span class="text-sm text-yellow-600">{$t('network.status.starting')}</span>
        {:else if isGethRunning}
          <div class="h-2 w-2 bg-green-500 rounded-full animate-pulse"></div>
          <span class="text-sm text-green-600">{$t('network.status.connected')}</span>
        {:else}
          <div class="h-2 w-2 bg-red-500 rounded-full"></div>
          <span class="text-sm text-red-600">{$t('network.status.disconnected')}</span>
        {/if}
      </div>
    </div>
    
    <div class="space-y-3">
      {#if !isGethInstalled}
        {#if isDownloading}
          <div class="space-y-3">
            <div class="text-center py-2">
              <Download class="h-12 w-12 text-blue-500 mx-auto mb-2 animate-pulse" />
              <p class="text-sm font-medium">{downloadProgress.status}</p>
            </div>
            <div class="space-y-2">
              <div class="flex justify-between text-sm">
                <span>{$t('network.download.progress')}</span>
                <span>{downloadProgress.percentage.toFixed(0)}%</span>
              </div>
              <div class="w-full bg-secondary rounded-full h-2 overflow-hidden">
                <div 
                  class="bg-blue-500 h-full transition-all duration-300"
                  style="width: {downloadProgress.percentage}%"
                ></div>
              </div>
              {#if downloadProgress.total > 0}
                <p class="text-xs text-muted-foreground text-center">
                  {(downloadProgress.downloaded / 1024 / 1024).toFixed(1)} MB / 
                  {(downloadProgress.total / 1024 / 1024).toFixed(1)} MB
                </p>
              {/if}
            </div>
          </div>
        {:else}
          <div class="text-center py-4">
            <Server class="h-12 w-12 text-muted-foreground mx-auto mb-2" />
            <p class="text-sm text-muted-foreground mb-1">{$t('network.download.notFound')}</p>
            <p class="text-xs text-muted-foreground mb-3">{$t('network.download.prompt')}</p>
            {#if downloadError}
              <div class="bg-red-500/10 border border-red-500/20 rounded-lg p-2 mb-3">
                <div class="flex items-center gap-2 justify-center">
                  <AlertCircle class="h-4 w-4 text-red-500 flex-shrink-0" />
                  <p class="text-xs text-red-500">{downloadError}</p>
                </div>
              </div>
            {/if}
            <Button on:click={downloadGeth} disabled={isDownloading}>
              <Download class="h-4 w-4 mr-2" />
              {$t('network.download.button')}
            </Button>
          </div>
        {/if}
      {:else if isStartingNode}
        <div class="text-center py-4">
          <Server class="h-12 w-12 text-yellow-500 mx-auto mb-2 animate-pulse" />
          <p class="text-sm text-muted-foreground">{$t('network.startingNode')}</p>
          <p class="text-xs text-muted-foreground mt-1">{$t('network.pleaseWait')}</p>
        </div>
      {:else if !isGethRunning}
        <div class="text-center py-4">
          <Server class="h-12 w-12 text-muted-foreground mx-auto mb-2" />
          <p class="text-sm text-muted-foreground mb-3">{$t('network.notRunning')}</p>
          <Button on:click={startGethNode} disabled={isStartingNode}>
            <Play class="h-4 w-4 mr-2" />
            {$t('network.startNode')}
          </Button>
        </div>
      {:else}
        <div class="grid grid-cols-2 gap-4">
          <div class="bg-secondary rounded-lg p-3">
            <p class="text-sm text-muted-foreground">{$t('network.chiralPeers')}</p>
            <p class="text-2xl font-bold">{peerCount}</p>
          </div>
          <div class="bg-secondary rounded-lg p-3">
            <p class="text-sm text-muted-foreground">{$t('network.chainId')}</p>
            <p class="text-2xl font-bold">{chainId}</p>
          </div>
        </div>
        <div class="pt-2">
          <div class="flex items-center justify-between mb-1 gap-2">
            <p class="text-sm text-muted-foreground">{$t('network.nodeAddress')}</p>
            <Button
              variant="outline"
              size="sm"
              class="h-7 px-2"
              on:click={async () => {
                await copy(nodeAddress);
                copiedNodeAddr = true;
                setTimeout(() => (copiedNodeAddr = false), 1200);
              }}
            >
              <Clipboard class="h-3.5 w-3.5 mr-1" />
              {copiedNodeAddr ? $t('network.copied') : $t('network.copy')}
            </Button>
          </div>
          <p class="text-xs font-mono break-all">{nodeAddress}</p>
        </div>
        <Button class="w-full" variant="outline" on:click={stopGethNode}>
          <Square class="h-4 w-4 mr-2" />
          {$t('network.stopNode')}
        </Button>
      {/if}
    </div>
  </Card>

  <GethStatusCard
    bind:this={gethStatusCardRef}
    dataDir={dataDir}
    logLines={60}
    refreshIntervalMs={10000}
    on:status={handleGethStatusChange}
  />
  
  <!-- DHT Network Status Card -->
  <Card class="p-6">
    <div class="flex items-center justify-between mb-4">
      <h2 class="text-lg font-semibold">{$t('network.dht.title')}</h2>
      <div class="flex items-center gap-2">
        {#if dhtStatus === 'connected'}
          <div class="h-2 w-2 bg-green-500 rounded-full animate-pulse"></div>
          <span class="text-sm text-green-600">{$t('network.status.connected')}</span>
        {:else if dhtStatus === 'connecting'}
          <div class="h-2 w-2 bg-yellow-500 rounded-full animate-pulse"></div>
          <span class="text-sm text-yellow-600">{$t('network.status.connecting')}</span>
        {:else}
          <div class="h-2 w-2 bg-red-500 rounded-full"></div>
          <span class="text-sm text-red-600">{$t('network.status.disconnected')}</span>
        {/if}
      </div>
    </div>
    
    <div class="space-y-3">
      {#if dhtStatus === 'disconnected'}
        <div class="text-center py-4">
          <Wifi class="h-12 w-12 text-muted-foreground mx-auto mb-2" />
          <p class="text-sm text-muted-foreground mb-3">{$t('network.dht.notConnected')}</p>
          <div class="px-8 my-4 text-left">
            <Label for="dht-port" class="text-sm">{$t('network.dht.port')}</Label>
            <Input id="dht-port" type="number" bind:value={dhtPort} class="mt-1" />
          </div>
          {#if dhtError}
            <div class="bg-red-500/10 border border-red-500/20 rounded-lg p-3 mb-3 mx-4">
              <p class="text-xs text-red-400 font-medium mb-1">{$t('network.dht.connectionError')}:</p>
              <p class="text-xs text-red-300 font-mono">{dhtError}</p>
            </div>
          {/if}
          <div class="flex gap-2 justify-center">
            <Button on:click={startDht}>
              <Wifi class="h-4 w-4 mr-2" />
              {connectionAttempts > 0 ? $t('network.dht.retry') : $t('network.dht.connect')}
            </Button>
            {#if dhtPeerId}
              <Button variant="outline" on:click={stopDht}>
                <Wifi class="h-4 w-4 mr-2" />
                {$t('network.dht.stop')}
              </Button>
            {/if}
          </div>
          
          {#if dhtEvents.length > 0}
            <div class="mt-4 mx-4">
              <p class="text-xs text-muted-foreground mb-2">{$t('network.dht.log')}:</p>
              <div class="bg-secondary/50 rounded-lg p-2 max-h-32 overflow-y-auto text-left">
                {#each dhtEvents.slice(-5) as event}
                  <p class="text-xs font-mono text-muted-foreground">{event}</p>
                {/each}
              </div>
            </div>
          {/if}
        </div>
      {:else if dhtStatus === 'connecting'}
        <div class="text-center py-4">
          <Wifi class="h-12 w-12 text-yellow-500 mx-auto mb-2 animate-pulse" />
          <p class="text-sm text-muted-foreground">{$t('network.dht.connectingToBootstrap')}</p>
          <p class="text-xs text-muted-foreground mt-1">{dhtBootstrapNode}</p>
          <p class="text-xs text-yellow-500 mt-2">{$t('network.dht.attempt', { values: { connectionAttempts } })}</p>
        </div>
      {:else}
        <div class="space-y-3">
          <div class="grid grid-cols-2 gap-4">
            <div class="bg-secondary rounded-lg p-3">
              <p class="text-sm text-muted-foreground">{$t('network.dht.port')}</p>
              <p class="text-2xl font-bold">{dhtPort}</p>
            </div>
            <div class="bg-secondary rounded-lg p-3">
              <p class="text-sm text-muted-foreground">{$t('network.dht.peers')}</p>
              <p class="text-2xl font-bold">{dhtPeerCount}</p>
            </div>
          </div>
          
          <div class="pt-2">
            <div class="flex items-center justify-between mb-1 gap-2">
              <p class="text-sm text-muted-foreground">{$t('network.dht.peerId')}</p>
              <Button
                variant="outline"
                size="sm"
                class="h-7 px-2"
                on:click={async () => {
                  await copy(dhtPeerId);
                  copiedPeerId = true;
                  setTimeout(() => (copiedPeerId = false), 1200);
                }}
                disabled={!dhtPeerId}
              >
                <Clipboard class="h-3.5 w-3.5 mr-1" />
                {copiedPeerId ? $t('network.copied') : $t('network.copy')}
              </Button>
            </div>
            <p class="text-xs font-mono break-all">{dhtPeerId}</p>
          </div>
          
          <div class="pt-2">
            <div class="flex items-center justify-between mb-1 gap-2">
              <p class="text-sm text-muted-foreground">{$t('network.dht.bootstrapNode')}</p>
              <Button
                variant="outline"
                size="sm"
                class="h-7 px-2"
                on:click={async () => {
                  await copy(dhtBootstrapNode);
                  copiedBootstrap = true;
                  setTimeout(() => (copiedBootstrap = false), 1200);
                }}
                disabled={!dhtBootstrapNode}
              >
                <Clipboard class="h-3.5 w-3.5 mr-1" />
                {copiedBootstrap ? $t('network.copied') : $t('network.copy')}
              </Button>
            </div>
            <p class="text-xs font-mono break-all">{dhtBootstrapNode}</p>
          </div>

          {#if dhtHealth?.listenAddrs && dhtHealth.listenAddrs.length > 0}
            <div class="pt-2 space-y-2">
              <p class="text-sm text-muted-foreground">{$t('network.dht.listenAddresses')}</p>
              {#each dhtHealth.listenAddrs as addr}
                <div class="bg-muted/40 rounded-lg px-3 py-2">
                  <div class="flex items-start justify-between gap-2">
                    <p class="text-xs font-mono break-all flex-1">{addr}</p>
                    <Button
                      variant="outline"
                      size="sm"
                      class="h-7 px-2 flex-shrink-0"
                      on:click={async () => {
                        await copy(addr)
                        copiedListenAddr = addr
                        setTimeout(() => (copiedListenAddr = null), 1200)
                      }}
                    >
                      <Clipboard class="h-3.5 w-3.5 mr-1" />
                      {copiedListenAddr === addr ? $t('network.copied') : $t('network.copy')}
                    </Button>
                  </div>
                </div>
              {/each}
            </div>
          {:else if dhtStatus === 'connected'}
            <div class="pt-2">
              <p class="text-xs text-muted-foreground">{$t('network.dht.noListenAddresses')}</p>
            </div>
          {/if}

          <div class="pt-4 space-y-4">
            <div class="flex flex-col gap-3 md:flex-row md:items-center md:justify-between">
              <div>
                <p class="text-xs uppercase text-muted-foreground">{$t('network.dht.reachability.title')}</p>
                <div class="mt-2 flex items-center gap-2">
                  <Badge class={reachabilityBadgeClass(dhtHealth?.reachability)}>
                    {formatReachabilityState(dhtHealth?.reachability)}
                  </Badge>
                  <span class="text-sm text-muted-foreground">
                    {formatNatConfidence(dhtHealth?.reachabilityConfidence)}
                  </span>
                </div>
              </div>
              <div class="text-sm text-muted-foreground space-y-1 text-right">
                <p>{$t('network.dht.reachability.lastProbe')}: {formatNatTimestamp(dhtHealth?.lastProbeAt ?? null)}</p>
                <p>{$t('network.dht.reachability.lastChange')}: {formatNatTimestamp(dhtHealth?.lastReachabilityChange ?? null)}</p>
                {#if dhtHealth && !dhtHealth.autonatEnabled}
                  <p class="text-xs text-yellow-600">{$t('network.dht.reachability.autonatDisabled')}</p>
                {/if}
              </div>
            </div>

            <div class="grid gap-4 md:grid-cols-2">
              <div>
                <p class="text-xs uppercase text-muted-foreground">{$t('network.dht.reachability.observedAddrs')}</p>
                {#if dhtHealth?.observedAddrs && dhtHealth.observedAddrs.length > 0}
                  <div class="mt-2 flex flex-wrap gap-2">
                    {#each dhtHealth.observedAddrs as addr}
                      <button
                        class="inline-flex items-center gap-1 rounded-full bg-muted px-3 py-1 text-xs font-mono hover:bg-muted/80"
                        on:click={() => copyObservedAddr(addr)}
                        type="button"
                      >
                        {addr}
                        <Clipboard class="h-3 w-3" />
                      </button>
                    {/each}
                  </div>
                {:else}
                  <p class="mt-2 text-sm text-muted-foreground">{$t('network.dht.reachability.observedEmpty')}</p>
                {/if}
              </div>
              <div>
                <p class="text-xs uppercase text-muted-foreground">{$t('network.dht.reachability.lastError')}</p>
                <p class="mt-2 text-sm text-muted-foreground">{dhtHealth?.lastReachabilityError ?? tr('network.dht.health.none')}</p>
              </div>
            </div>

            <div>
              <p class="text-xs uppercase text-muted-foreground">{$t('network.dht.reachability.history')}</p>
              {#if dhtHealth?.reachabilityHistory && dhtHealth.reachabilityHistory.length > 0}
                <div class="mt-2 overflow-hidden rounded-md border border-muted/40">
                  <table class="min-w-full text-sm">
                    <thead class="bg-muted/50 text-left text-xs uppercase text-muted-foreground">
                      <tr>
                        <th class="px-3 py-2">{$t('network.dht.reachability.timestamp')}</th>
                        <th class="px-3 py-2">{$t('network.dht.reachability.stateLabel')}</th>
                        <th class="px-3 py-2">{$t('network.dht.reachability.summary')}</th>
                      </tr>
                    </thead>
                    <tbody>
                      {#each dhtHealth.reachabilityHistory as item}
                        <tr class="border-t border-muted/30">
                          <td class="px-3 py-2">{formatNatTimestamp(item.timestamp)}</td>
                          <td class="px-3 py-2">{formatReachabilityState(item.state)}</td>
                          <td class="px-3 py-2 text-muted-foreground">{item.summary ?? '—'}</td>
                        </tr>
                      {/each}
                    </tbody>
                  </table>
                </div>
              {:else}
                <p class="mt-2 text-sm text-muted-foreground">{$t('network.dht.reachability.historyEmpty')}</p>
              {/if}
            </div>
          </div>

          <!-- AutoRelay Status -->
          <div class="pt-4 space-y-4 border-t border-muted/40">
            <div class="flex flex-col gap-3 md:flex-row md:items-center md:justify-between">
              <div>
                <p class="text-xs uppercase text-muted-foreground">{$t('network.dht.relay.title')}</p>
                <div class="mt-2 flex items-center gap-2">
                  {#if dhtHealth?.autorelayEnabled}
                    <Badge class="bg-green-600">{$t('network.dht.relay.enabled')}</Badge>
                  {:else}
                    <Badge class="bg-gray-500">{$t('network.dht.relay.disabled')}</Badge>
                  {/if}
                  {#if dhtHealth?.activeRelayPeerId}
                    <span class="text-xs font-mono text-muted-foreground">{dhtHealth.activeRelayPeerId.slice(0, 12)}...</span>
                  {/if}
                </div>
              </div>
              {#if dhtHealth?.autorelayEnabled}
                <div class="text-sm text-muted-foreground space-y-1 text-right">
                  {#if dhtHealth?.activeRelayPeerId}
                    <p class="text-green-600">{$t('network.dht.relay.status')}: {dhtHealth.relayReservationStatus ?? $t('network.dht.relay.pending')}</p>
                  {:else}
                    <p class="text-yellow-600">{$t('network.dht.relay.noPeer')}</p>
                  {/if}
                </div>
              {/if}
            </div>

            {#if dhtHealth?.autorelayEnabled}
              <div class="grid gap-3 md:grid-cols-2">
                <div class="bg-muted/40 rounded-lg p-3">
                  <p class="text-xs uppercase text-muted-foreground">{$t('network.dht.relay.activePeer')}</p>
                  <p class="text-sm font-mono mt-1">{dhtHealth?.activeRelayPeerId ?? $t('network.dht.relay.noPeer')}</p>
                </div>
                <div class="bg-muted/40 rounded-lg p-3">
                  <p class="text-xs uppercase text-muted-foreground">{$t('network.dht.relay.renewals')}</p>
                  <p class="text-sm font-medium mt-1">{dhtHealth?.reservationRenewals ?? 0}</p>
                </div>
                <div class="bg-muted/40 rounded-lg p-3">
                  <p class="text-xs uppercase text-muted-foreground">{$t('network.dht.relay.lastSuccess')}</p>
                  <p class="text-sm font-medium mt-1">{formatNatTimestamp(dhtHealth?.lastReservationSuccess ?? null)}</p>
                </div>
                <div class="bg-muted/40 rounded-lg p-3">
                  <p class="text-xs uppercase text-muted-foreground">{$t('network.dht.relay.evictions')}</p>
                  <p class="text-sm font-medium mt-1">{dhtHealth?.reservationEvictions ?? 0}</p>
                </div>
              </div>
            {/if}
          </div>

          {#if dhtHealth}
            <div class="grid grid-cols-1 md:grid-cols-2 gap-3 pt-3">
              <div class="bg-muted/40 rounded-lg p-3">
                <p class="text-xs uppercase text-muted-foreground">{$t('network.dht.health.lastBootstrap')}</p>
                <p class="text-sm font-medium mt-1">{formatHealthTimestamp(dhtHealth.lastBootstrap)}</p>
              </div>
              <div class="bg-muted/40 rounded-lg p-3">
                <p class="text-xs uppercase text-muted-foreground">{$t('network.dht.health.lastPeer')}</p>
                <p class="text-sm font-medium mt-1">{formatHealthTimestamp(dhtHealth.lastPeerEvent)}</p>
              </div>
              <div class="bg-muted/40 rounded-lg p-3">
                <p class="text-xs uppercase text-muted-foreground">{$t('network.dht.health.lastError')}</p>
                <p class="text-sm font-medium mt-1 break-words w-full">{formatHealthMessage(dhtHealth.lastError)}</p>
                {#if dhtHealth.lastErrorAt}
                  <p class="text-xs text-muted-foreground mt-1">{formatHealthTimestamp(dhtHealth.lastErrorAt)}</p>
                {/if}
              </div>
              <div class="bg-muted/40 rounded-lg p-3">
                <p class="text-xs uppercase text-muted-foreground">{$t('network.dht.health.failures')}</p>
                <p class="text-sm font-medium mt-1">{dhtHealth.bootstrapFailures}</p>
              </div>
            </div>
          {/if}
          
          {#if dhtEvents.length > 0}
            <div class="pt-2">
              <p class="text-sm text-muted-foreground mb-2">{$t('network.dht.recentEvents')}</p>
              <div class="bg-secondary rounded-lg p-2 max-h-32 overflow-y-auto">
                {#each dhtEvents.slice(-5) as event}
                  <p class="text-xs font-mono text-muted-foreground">{event}</p>
                {/each}
              </div>
            </div>
          {/if}
          
          <Button class="w-full" variant="outline" on:click={stopDht}>
            <Square class="h-4 w-4 mr-2" />
            {$t('network.dht.disconnect')}
          </Button>
        </div>
      {/if}
    </div>
  </Card>

  <!-- DCUtR Hole-Punching Card -->
  {#if dhtStatus === 'connected' && dhtHealth}
    <Card class="p-6">
      <h3 class="text-lg font-semibold mb-4">{$t('network.dht.dcutr.title')}</h3>
      <p class="text-sm text-muted-foreground mb-4">{$t('network.dht.dcutr.description')}</p>

      <div class="grid gap-4 md:grid-cols-3">
        <div>
          <p class="text-xs uppercase text-muted-foreground">{$t('network.dht.dcutr.attempts')}</p>
          <p class="mt-1 text-2xl font-bold">{dhtHealth.dcutrHolePunchAttempts ?? 0}</p>
        </div>
        <div>
          <p class="text-xs uppercase text-muted-foreground">{$t('network.dht.dcutr.successes')}</p>
          <p class="mt-1 text-2xl font-bold text-emerald-600 dark:text-emerald-400">{dhtHealth.dcutrHolePunchSuccesses ?? 0}</p>
        </div>
        <div>
          <p class="text-xs uppercase text-muted-foreground">{$t('network.dht.dcutr.failures')}</p>
          <p class="mt-1 text-2xl font-bold text-rose-600 dark:text-rose-400">{dhtHealth.dcutrHolePunchFailures ?? 0}</p>
        </div>
      </div>

      <div class="mt-4 pt-4 border-t border-muted/40">
        <div class="grid gap-4 md:grid-cols-2">
          <div>
            <p class="text-xs uppercase text-muted-foreground">{$t('network.dht.dcutr.successRate')}</p>
            <p class="mt-1 text-lg font-semibold">
              {#if dhtHealth.dcutrHolePunchAttempts > 0}
                {((dhtHealth.dcutrHolePunchSuccesses / dhtHealth.dcutrHolePunchAttempts) * 100).toFixed(1)}%
              {:else}
                —
              {/if}
            </p>
          </div>
          <div>
            <p class="text-xs uppercase text-muted-foreground">{$t('network.dht.dcutr.enabled')}</p>
            <Badge class={dhtHealth.dcutrEnabled ? 'bg-emerald-500/10 text-emerald-600 dark:text-emerald-300' : 'bg-muted text-muted-foreground'}>
              {dhtHealth.dcutrEnabled ? $t('network.dht.dcutr.enabled') : $t('network.dht.dcutr.disabled')}
            </Badge>
          </div>
        </div>
      </div>

      <div class="mt-4 text-sm text-muted-foreground space-y-1">
        <p>{$t('network.dht.dcutr.lastSuccess')}: {formatNatTimestamp(dhtHealth.lastDcutrSuccess ?? null)}</p>
        <p>{$t('network.dht.dcutr.lastFailure')}: {formatNatTimestamp(dhtHealth.lastDcutrFailure ?? null)}</p>
      </div>
    </Card>
  {/if}

  <!-- Smart Peer Selection Metrics -->
  {#if dhtStatus === 'connected'}
    <PeerMetrics />
  {/if}
  
  <!-- Network Statistics Cards -->
  <div class="grid grid-cols-1 md:grid-cols-2 lg:grid-cols-4 gap-4">
    <Card class="p-4">
      <div class="flex items-center gap-3">
        <div class="p-2 bg-green-500/10 rounded-lg">
          <Signal class="h-5 w-5 text-green-500" />
        </div>
        <div>
          <p class="text-sm text-muted-foreground">{$t('network.networkStatus')}</p>
          <p class="text-xl font-bold capitalize">{$networkStatus}</p>
        </div>
      </div>
    </Card>
    
    <Card class="p-4">
      <div class="flex items-center gap-3">
        <div class="p-2 bg-blue-500/10 rounded-lg">
          <Users class="h-5 w-5 text-blue-500" />
        </div>
        <div>
          <p class="text-sm text-muted-foreground">{$t('network.dhtPeers')}</p>
          <p class="text-xl font-bold">{dhtStatus === 'connected' ? dhtPeerCount : 0}</p>
        </div>
      </div>
    </Card>
    
    <Card class="p-4">
      <div class="flex items-center gap-3">
        <div class="p-2 bg-purple-500/10 rounded-lg">
          <HardDrive class="h-5 w-5 text-purple-500" />
        </div>
        <div>
          <p class="text-sm text-muted-foreground">{$t('network.networkSize')}</p>
          <p class="text-xl font-bold">{formatSize($networkStats.networkSize)}</p>
        </div>
      </div>
    </Card>
    
    <Card class="p-4">
      <div class="flex items-center gap-3">
        <div class="p-2 bg-orange-500/10 rounded-lg">
          <Activity class="h-5 w-5 text-orange-500" />
        </div>
        <div>
          <p class="text-sm text-muted-foreground">{$t('network.bandwidth')}</p>
          <p class="text-sm font-bold">↓ {dhtStatus === 'connected' ? $networkStats.avgDownloadSpeed.toFixed(1) : '0.0'} MB/s</p>
          <p class="text-sm font-bold">↑ {dhtStatus === 'connected' ? $networkStats.avgUploadSpeed.toFixed(1) : '0.0'} MB/s</p>
        </div>
      </div>
    </Card>
  </div>
  
  <div class="mt-6">
    <GeoDistributionCard />
  </div>
  
  <!-- Peer Discovery -->
  <Card class="p-6">
    <div class="flex flex-wrap items-center justify-between gap-2 mb-4">
      <h2 class="text-lg font-semibold">{$t('network.peerDiscovery.title')}</h2>
      <div class="flex-shrink-0">
        <Button
          size="sm"
          variant="outline"
          on:click={runDiscovery}
          disabled={discoveryRunning}
        >
          <RefreshCw class="h-4 w-4 mr-2 {discoveryRunning ? 'animate-spin' : ''}" />
          {discoveryRunning ? $t('network.peerDiscovery.discovering') : $t('network.peerDiscovery.run')}
        </Button>
      </div>
    </div>
    
    <div class="space-y-4">
      <div>
        <Label for="peer-address">{$t('network.peerDiscovery.directConnect')}</Label>
        <div class="flex flex-wrap gap-2 mt-2">
          <Input
            id="peer-address"
            bind:value={newPeerAddress}
            placeholder={$t('network.peerDiscovery.placeholder')}
            class="flex-1 min-w-0 break-all"
          />
          <Button on:click={connectToPeer} disabled={!newPeerAddress}>
            <UserPlus class="h-4 w-4 mr-2" />
            {$t('network.peerDiscovery.connect')}
          </Button>
          <Button
            on:click={sendTestMessage}
            disabled={!webrtcSession || !webrtcSession.channel || webrtcSession.channel.readyState !== 'open'}
            variant="outline"
          >
            {$t('network.sendTest')}
          </Button>
        </div>
        {#if discoveredPeers && discoveredPeers.length > 0}
          <div class="mt-4">
            <p class="text-sm text-muted-foreground">{$t('network.peerDiscovery.foundPeers', { values: { count: discoveredPeers.length } })}</p>
            <ul class="mt-2 space-y-2">
              {#each discoveredPeers as p}
                <li class="flex items-center justify-between p-2 border rounded">
                  <div class="truncate mr-4">{p}</div>
                      <div class="flex items-center gap-2">
                        <Button size="sm" variant="outline" on:click={() => { newPeerAddress = p; showToast($t('network.peerDiscovery.peerAddedToInput'), 'success'); }}>
                          {$t('network.peerDiscovery.add')}
                        </Button>
                      </div>
                </li>
              {/each}
            </ul>
          </div>
        {/if}
      </div>
    </div>
  </Card>
  
  <!-- Connected Peers -->
  <Card class="p-6">
      <div class="flex flex-wrap items-center justify-between gap-2 mb-4">
          <h2 class="text-lg font-semibold">{$t('network.connectedPeers.title', { values: { count: $peers.length } })}</h2>
      <div class="flex items-center gap-2">
        <Label for="sort" class="flex items-center">
    <span class="text-base">{$t('network.connectedPeers.sortBy')}</span>
        </Label>
  <div class="w-40 flex-shrink-0">
  <DropDown
  id="sort"
        options={[
          { value: 'reputation', label: $t('network.connectedPeers.reputation') },
          { value: 'sharedFiles', label: $t('network.connectedPeers.sharedFiles') },
          { value: 'totalSize', label: $t('network.connectedPeers.totalSize') },
          { value: 'nickname', label: $t('network.connectedPeers.name') },
          { value: 'location', label: $t('network.connectedPeers.location') },
          { value: 'joinDate', label: $t('network.connectedPeers.joinDate') },
          { value: 'lastSeen', label: $t('network.connectedPeers.lastSeen') },
          { value: 'status', label: $t('network.connectedPeers.status') }
        ]}
        bind:value={sortBy}
  />
  </div>
  <div class="w-40 flex-shrink-0">
  <DropDown
  id="sort-direction"
        options={
          sortBy === 'reputation'
          ? [ { value: 'desc', label: $t('network.connectedPeers.highest') }, { value: 'asc', label: $t('network.connectedPeers.lowest') } ]
          : sortBy === 'sharedFiles'
          ? [ { value: 'desc', label: $t('network.connectedPeers.most') }, { value: 'asc', label: $t('network.connectedPeers.least') } ]
          : sortBy === 'totalSize'
          ? [ { value: 'desc', label: $t('network.connectedPeers.largest') }, { value: 'asc', label: $t('network.connectedPeers.smallest') } ]
          : sortBy === 'joinDate'
          ? [ { value: 'desc', label: $t('network.connectedPeers.newest') }, { value: 'asc', label: $t('network.connectedPeers.oldest') } ]
          : sortBy === 'lastSeen'
          ? [ { value: 'desc', label: $t('network.connectedPeers.mostRecent') }, { value: 'asc', label: $t('network.connectedPeers.leastRecent') } ]
          : sortBy === 'location'
          ? [ { value: 'asc', label: $t('network.connectedPeers.closest') }, { value: 'desc', label: $t('network.connectedPeers.farthest') } ]
          : sortBy === 'status'
          ? [ { value: 'asc', label: $t('network.connectedPeers.online') }, { value: 'desc', label: $t('network.connectedPeers.offline') } ]
          : sortBy === 'nickname'
          ? [ { value: 'asc', label: $t('network.connectedPeers.aToZ') }, { value: 'desc', label: $t('network.connectedPeers.zToA') } ]
          : [ { value: 'desc', label: 'Desc' }, { value: 'asc', label: 'Asc' } ]
        }
        bind:value={sortDirection}
        />
        </div>
          </div>
      </div>
    <div class="space-y-3">
        {#each [...$peers].sort((a, b) => {
            let aVal: any, bVal: any

            switch (sortBy) {
                case 'reputation':
                    aVal = a.reputation
                    bVal = b.reputation
                    break
                case 'sharedFiles':
                    aVal = a.sharedFiles
                    bVal = b.sharedFiles
                    break
                case 'totalSize':
                    aVal = a.totalSize
                    bVal = b.totalSize
                    break
                case 'nickname':
                    aVal = (a.nickname || 'zzzzz').toLowerCase() // Put empty names at the end
                    bVal = (b.nickname || 'zzzzz').toLowerCase()
                    break
                case 'location':
                    aVal = (a.location || 'zzzzz').toLowerCase() // Put empty locations at the end
                    bVal = (b.location || 'zzzzz').toLowerCase()
                    // Distance-based sorting: closer peers first
                    const getLocationDistance = (peerLocation: string | undefined) => {
                        if (!peerLocation) return 999; // Unknown locations go to the end
                        
                        // Distance map from user's location to other regions
                        const distanceMap: Record<string, Record<string, number>> = {
                            'US-East': { 'US-East': 0, 'US-West': 1, 'EU-West': 2, 'Asia-Pacific': 3 },
                            'US-West': { 'US-West': 0, 'US-East': 1, 'EU-West': 3, 'Asia-Pacific': 2 },
                            'EU-West': { 'EU-West': 0, 'US-East': 1, 'US-West': 3, 'Asia-Pacific': 2 },
                            'Asia-Pacific': { 'Asia-Pacific': 0, 'US-West': 1, 'EU-West': 2, 'US-East': 3 }
                        };
                        
                        return distanceMap[$userLocation]?.[peerLocation] ?? 999;
                    };
                    
                    aVal = getLocationDistance(a.location);
                    bVal = getLocationDistance(b.location);
                    break
                case 'joinDate':
                    aVal = new Date(a.joinDate).getTime()
                    bVal = new Date(b.joinDate).getTime()
                    break
                case 'lastSeen':
                    aVal = new Date(a.lastSeen).getTime()
                    bVal = new Date(b.lastSeen).getTime()
                    break
                case 'status':
                    // Assign numeric values for logical sorting: online (0) > away (1) > offline (2)
                    aVal = a.status === 'online' ? 0 : a.status === 'away' ? 1 : 2
                    bVal = b.status === 'online' ? 0 : b.status === 'away' ? 1 : 2
                    break
                default:
                    return 0
            }

            // Handle string comparison
            if (typeof aVal === 'string' && typeof bVal === 'string') {
                if (aVal < bVal) {
                    return sortDirection === 'asc' ? -1 : 1
                } else if (aVal > bVal) {
                    return sortDirection === 'asc' ? 1 : -1
                } else {
                    return 0
                }
            }

            // Handle numeric comparison
            if (typeof aVal === 'number' && typeof bVal === 'number') {
                const result = aVal - bVal
                return sortDirection === 'asc' ? result : -result
            }

            return 0
        }) as peer}
        <div class="p-4 bg-secondary rounded-lg">
          <div class="flex flex-col sm:flex-row sm:items-center sm:justify-between mb-2 gap-2">
            <div class="flex items-start gap-3 min-w-0">
              <div class="w-2 h-2 rounded-full flex-shrink-0 {
                peer.status === 'online' ? 'bg-green-500' :
                peer.status === 'away' ? 'bg-yellow-500' :
                'bg-red-500'
              }"></div>
              <div>
                <p class="font-medium">{peer.nickname || $t('network.connectedPeers.anonymous')}</p>
                <p class="text-xs text-muted-foreground break-all">{peer.address}</p>
              </div>
            </div>
            <div class="flex flex-wrap items-center gap-2 justify-end">
              <Badge variant="outline" class="flex-shrink-0">
              ⭐ {peer.reputation.toFixed(1)}
              </Badge>
                <Badge variant={peer.status === 'online' ? 'default' : 'secondary'}
                       class={
                          peer.status === 'online' ? 'bg-green-500 text-white' :
                          peer.status === 'away' ? 'bg-yellow-500 text-white' :
                          'bg-red-500 text-white'
                        }
                        style="pointer-events: none;"
                >
                {peer.status}
              </Badge>
              <Button
                size="sm"
                variant="outline"
                class="h-8 px-2"
                on:click={() => disconnectFromPeer(peer.address)}
              >
                <UserMinus class="h-3.5 w-3.5 mr-1" />
                {$t('network.connectedPeers.disconnect')}
              </Button>
            </div>
          </div>
          
          <div class="grid grid-cols-2 md:grid-cols-5 gap-4 text-sm">
            <div>
              <p class="text-xs text-muted-foreground">{$t('network.connectedPeers.sharedFiles')}</p>
              <p class="font-medium">{peer.sharedFiles}</p>
            </div>
            <div>
              <p class="text-xs text-muted-foreground">{$t('network.connectedPeers.totalSize')}</p>
              <p class="font-medium">{formatSize(peer.totalSize)}</p>
            </div>
            <div>
              <p class="text-xs text-muted-foreground">{$t('network.connectedPeers.location')}</p>
              <p class="font-medium">{peer.location || $t('network.connectedPeers.unknown')}</p>
            </div>
            <div>
              <p class="text-xs text-muted-foreground">{$t('network.connectedPeers.joined')}</p>
              <p class="font-medium">{new Date(peer.joinDate).toLocaleString()}</p>
            </div>
            <div>
              <p class="text-xs text-muted-foreground">{$t('network.connectedPeers.lastSeen')}</p>
              <p class="font-medium">
                {#if peer.status === 'online'}
                  {$t('network.connectedPeers.now')}
                {:else}
                  {new Date(peer.lastSeen).toLocaleString()}
                {/if}
              </p>
            </div>
          </div>
        </div>
      {/each}
      
      {#if $peers.length === 0}
        <p class="text-center text-muted-foreground py-8">{$t('network.connectedPeers.noPeers')}</p>
      {/if}
    </div>
  </Card>
</div><|MERGE_RESOLUTION|>--- conflicted
+++ resolved
@@ -351,19 +351,13 @@
           const peerId = await dhtService.start({
             port: dhtPort,
             bootstrapNodes: dhtBootstrapNodes,
-            enableAutonat: true,  // Enable AutoNAT to activate DCUtR
-            chunkSizeKb: $settings.chunkSize,
-            cacheSizeMb: $settings.cacheSize,
-<<<<<<< HEAD
-            enableAutorelay: $settings.enableAutoRelay,
-            preferredRelays: $settings.preferredRelays?.split('\n').filter(r => r.trim().length > 0) || []
-=======
             enableAutonat: $settings.enableAutonat,
             autonatProbeIntervalSeconds: $settings.autonatProbeInterval,
             autonatServers: $settings.autonatServers,
-            // Note: AutoRelay is always enabled via relay_client in the backend
-            // preferredRelays would need backend support to be configurable
->>>>>>> baec5bcb
+            enableAutorelay: $settings.enableAutorelay,
+            preferredRelays: $settings.preferredRelays || [],
+            chunkSizeKb: $settings.chunkSize,
+            cacheSizeMb: $settings.cacheSize,
           })
           dhtPeerId = peerId
           // Also ensure the service knows its own peer ID

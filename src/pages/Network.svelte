
<script lang="ts">
  import Card from '$lib/components/ui/card.svelte'
  import Badge from '$lib/components/ui/badge.svelte'
  import Button from '$lib/components/ui/button.svelte'
  import Input from '$lib/components/ui/input.svelte'
  import Label from '$lib/components/ui/label.svelte'
  import PeerMetrics from '$lib/components/PeerMetrics.svelte'
  import GeoDistributionCard from '$lib/components/GeoDistributionCard.svelte'
  import GethStatusCard from '$lib/components/GethStatusCard.svelte'
  import { peers, networkStats, networkStatus, userLocation, settings } from '$lib/stores'
  import { normalizeRegion, UNKNOWN_REGION_ID } from '$lib/geo'
  import { Users, HardDrive, Activity, RefreshCw, UserPlus, Signal, Server, Wifi, UserMinus, Square, Play, Download, AlertCircle } from 'lucide-svelte'
  import { onMount, onDestroy } from 'svelte'
  import { invoke } from '@tauri-apps/api/core'
  import { listen } from '@tauri-apps/api/event'
  import { dhtService } from '$lib/dht'
  import { getStatus as fetchGethStatus, type GethStatus } from '$lib/services/gethService'
  import { resetConnectionAttempts } from '$lib/dhtHelpers'
  import type { DhtHealth, NatConfidence, NatReachabilityState } from '$lib/dht'
  import { Clipboard } from "lucide-svelte"
  import { t } from 'svelte-i18n';
  import { showToast } from '$lib/toast';
  import DropDown from '$lib/components/ui/dropDown.svelte'
  import { SignalingService } from '$lib/services/signalingService';
  import { createWebRTCSession } from '$lib/services/webrtcService';
  import { peerDiscoveryStore, startPeerEventStream, type PeerDiscovery } from '$lib/services/peerEventService';
  import type { GeoRegionConfig } from '$lib/geo';
  import { calculateRegionDistance } from '$lib/services/geolocation';
  import { diagnosticLogger, errorLogger, networkLogger } from '$lib/diagnostics/logger';

  // Check if running in Tauri environment
  const isTauri = typeof window !== 'undefined' && '__TAURI_INTERNALS__' in window
  const tr = (k: string, params?: Record<string, any>): string => $t(k, params)

  type NatStatusPayload = {
    state: NatReachabilityState
    confidence: NatConfidence
    lastError?: string | null
    summary?: string | null
  }
  
  let discoveryRunning = false
  let newPeerAddress = ''
  let sortBy: 'reputation' | 'sharedFiles' | 'totalSize' | 'nickname' | 'location' | 'joinDate' | 'lastSeen' | 'status' = 'reputation'
  let sortDirection: 'asc' | 'desc' = 'desc'
  let currentPage = 1
  let peersPerPage = 5
  let discoveryCurrentPage = 1
  let discoveryPerPage = 5

  const UNKNOWN_DISTANCE = 1_000_000;

  $: if (sortBy || sortDirection) {
    // Reset to page 1 when sorting changes
    currentPage = 1
  }

  let currentUserRegion: GeoRegionConfig = normalizeRegion(undefined);
  $: currentUserRegion = normalizeRegion($userLocation);
  // Update sort direction when category changes to match the default
  $: if (sortBy) {
    const defaults: Record<typeof sortBy, 'asc' | 'desc'> = {
      reputation: 'desc',     // Highest first
      sharedFiles: 'desc',    // Most first
      totalSize: 'desc',      // Largest first
      joinDate: 'desc',       // Newest first
      lastSeen: 'desc',       // Most Recent first
      location: 'asc',        // Closest first
      status: 'asc',          // Online first
      nickname: 'asc'         // A → Z first
    }
    sortDirection = defaults[sortBy]
  }
  
  // Chiral Network Node variables (status only)
  let isGethRunning = false
  let isGethInstalled = false
  let isStartingNode = false
  let isDownloading = false
  let isCheckingGeth = false  // Start as false, will be set to true only when actually checking
  let downloadProgress = {
    downloaded: 0,
    total: 0,
    percentage: 0,
    status: ''
  }
  let downloadError = ''
  let peerCount = 0
  let peerCountInterval: ReturnType<typeof setInterval> | undefined
<<<<<<< HEAD
  let chainId: number | null = null  // Will be fetched from backend
=======
  let chainId = 98765 // Default, will be fetched from backend
>>>>>>> 3103fe6b
  let nodeAddress = ''
  let copiedNodeAddr = false
  
  // DHT variables
  let dhtStatus: 'disconnected' | 'connecting' | 'connected' = 'disconnected'
  let dhtPeerId: string | null = null
  let dhtPort = 4001
  let dhtBootstrapNodes: string[] = []
  let dhtBootstrapNode = 'Loading bootstrap nodes...'
  let dhtEvents: string[] = []
  let dhtPeerCount = 0
  let dhtHealth: DhtHealth | null = null
  let dhtError: string | null = null
  let connectionAttempts = 0
  let dhtPollInterval: number | undefined
  let natStatusUnlisten: (() => void) | null = null
  let lastNatState: NatReachabilityState | null = null
  let lastNatConfidence: NatConfidence | null = null
  let cancelConnection = false

  // Always preserve connections - no unreliable time-based detection
  
  // WebRTC and Signaling variables
  let signaling: SignalingService;
  let webrtcSession: ReturnType<typeof createWebRTCSession> | null = null;
  // let discoveredPeers: string[] = [];
  let webDiscoveredPeers: string[] = [];
  let discoveredPeerEntries: PeerDiscovery[] = [];
  let peerDiscoveryUnsub: (() => void) | null = null;
  let stopPeerEvents: (() => void) | null = null;
  let signalingConnected = false;

  // Helper: add a connected peer to the central peers store (if not present)
  function addConnectedPeer(address: string) {
    peers.update(list => {
      const exists = list.find(p => p.address === address || p.id === address)
      if (exists) {
        // mark online
        exists.status = 'online'
        exists.lastSeen = new Date()
        return [...list]
      }

      // Minimal PeerInfo; other fields will be filled by DHT metadata when available
      const newPeer = {
        id: address,
        address,
        nickname: undefined,
        status: 'online' as const,
        reputation: 0,
        sharedFiles: 0,
        totalSize: 0,
        joinDate: new Date(),
        lastSeen: new Date(),
        location: undefined,
      }
      return [newPeer, ...list]
    })
  }

  // Helper: mark a peer disconnected (set status offline) or remove
  function markPeerDisconnected(address: string) {
    peers.update(list => {
      const idx = list.findIndex(p => p.address === address || p.id === address)
      if (idx === -1) return list
      const copy = [...list]
      copy[idx] = { ...copy[idx], status: 'offline', lastSeen: new Date() }
      return copy
    })
  }
  
  // UI variables
  let copiedPeerId = false
  let copiedBootstrap = false
  let copiedListenAddr: string | null = null
  let publicMultiaddrs: string[] = []

  // Fetch public multiaddresses (non-loopback)
  async function fetchPublicMultiaddrs() {
    try {
      const addrs = await invoke<string[]>('get_multiaddresses')
      publicMultiaddrs = addrs
    } catch (e) {
      errorLogger.networkError(`Failed to get multiaddresses: ${e instanceof Error ? e.message : String(e)}`);
      publicMultiaddrs = []
    }
  }

  function formatSize(bytes: number | undefined): string {
    if (bytes === undefined || bytes === null || isNaN(bytes)) {
      return '0 B'
    }

    const units = ['B', 'KB', 'MB', 'GB', 'TB', 'PB']
    let size = bytes
    let unitIndex = 0

    while (size >= 1024 && unitIndex < units.length - 1) {
      size /= 1024
      unitIndex++
    }

    return `${size.toFixed(2)} ${units[unitIndex]}`
  }

  function formatPeerTimestamp(ms?: number): string {
    if (!ms) return tr('network.dht.health.never')
    return new Date(ms).toLocaleString()
  }

  function formatHealthTimestamp(epoch: number | null): string {
    if (!epoch) return tr('network.dht.health.never')
    return new Date(epoch * 1000).toLocaleString()
  }

  function formatHealthMessage(value: string | null): string {
    return value ?? tr('network.dht.health.none')
  }

  function formatPeerDate(date: Date | string | number | null | undefined): string {
    if (!date) {
      return tr('network.connectedPeers.unknown')
    }
    try {
      const d = new Date(date)
      if (isNaN(d.getTime())) return tr('network.connectedPeers.unknown')
      
      // Show year only if different from current year
      const showYear = d.getFullYear() !== new Date().getFullYear()
      
      return d.toLocaleString(undefined, {
        month: 'short',
        day: 'numeric',
        year: showYear ? 'numeric' : undefined,
        hour: 'numeric',
        minute: '2-digit'
      })
    } catch (e) {
      return tr('network.connectedPeers.unknown')
    }
  }

  function formatReachabilityState(state?: NatReachabilityState | null): string {
    switch (state) {
      case 'public':
        return tr('network.dht.reachability.state.public')
      case 'private':
        return tr('network.dht.reachability.state.private')
      default:
        return tr('network.dht.reachability.state.unknown')
    }
  }

  function formatNatConfidence(confidence?: NatConfidence | null): string {
    switch (confidence) {
      case 'high':
        return tr('network.dht.reachability.confidence.high')
      case 'medium':
        return tr('network.dht.reachability.confidence.medium')
      default:
        return tr('network.dht.reachability.confidence.low')
    }
  }

  function reachabilityBadgeClass(state?: NatReachabilityState | null): string {
    switch (state) {
      case 'public':
        return 'bg-emerald-500/10 text-emerald-600 dark:text-emerald-300'
      case 'private':
        return 'bg-amber-500/10 text-amber-600 dark:text-amber-300'
      default:
        return 'bg-muted text-muted-foreground'
    }
  }

  function formatNatTimestamp(epoch?: number | null): string {
    if (!epoch) return tr('network.dht.health.never')
    return new Date(epoch * 1000).toLocaleString()
  }

  async function copyObservedAddr(addr: string) {
    try {
      await navigator.clipboard.writeText(addr)
      showToast(tr('network.dht.reachability.copySuccess'), 'success')
    } catch (error) {
      errorLogger.networkError(`Failed to copy observed address: ${error instanceof Error ? error.message : String(error)}`);
      showToast(tr('network.dht.reachability.copyError'), 'error')
    }
  }

  function showNatToast(payload: NatStatusPayload) {
    if (lastNatState === null) {
      lastNatState = payload.state
      lastNatConfidence = payload.confidence
      return
    }

    if (payload.state === lastNatState && payload.confidence === lastNatConfidence) {
      lastNatState = payload.state
      lastNatConfidence = payload.confidence
      return
    }

    lastNatState = payload.state
    lastNatConfidence = payload.confidence

    const rawSummary = payload.summary ?? payload.lastError ?? ''
    const summaryText = rawSummary.trim().length > 0
      ? rawSummary
      : tr('network.dht.reachability.genericSummary')

    let toastKey = 'network.dht.reachability.toast.unknown'
    let tone: 'success' | 'warning' | 'info' = 'info'

    if (payload.state === 'public') {
      toastKey = 'network.dht.reachability.toast.public'
      tone = 'success'
    } else if (payload.state === 'private') {
      toastKey = 'network.dht.reachability.toast.private'
      tone = 'warning'
    }

    showToast(tr(toastKey, { values: { summary: summaryText } }), tone)
  }

  async function fetchBootstrapNodes() {
    try {
      // Use custom bootstrap nodes if configured, otherwise use defaults
      if ($settings.customBootstrapNodes && $settings.customBootstrapNodes.length > 0) {
        dhtBootstrapNodes = $settings.customBootstrapNodes
        dhtBootstrapNode = dhtBootstrapNodes[0] || 'No bootstrap nodes configured'
      } else {
        dhtBootstrapNodes = await invoke<string[]>("get_bootstrap_nodes_command")
        dhtBootstrapNode = dhtBootstrapNodes[0] || 'No bootstrap nodes configured'
      }
    } catch (error) {
      errorLogger.networkError(`Failed to fetch bootstrap nodes: ${error instanceof Error ? error.message : String(error)}`);
      dhtBootstrapNodes = []
      dhtBootstrapNode = 'Failed to load bootstrap nodes'
    }
  }
  async function registerNatListener() {
    if (!isTauri || natStatusUnlisten) return
    try {
      natStatusUnlisten = await listen('nat_status_update', async (event) => {
        const payload = event.payload as NatStatusPayload
        if (!payload) return
        showNatToast(payload)
        try {
          const snapshot = await dhtService.getHealth()
          if (snapshot) {
            dhtHealth = snapshot
            lastNatState = snapshot.reachability
            lastNatConfidence = snapshot.reachabilityConfidence
          }
        } catch (error) {
          errorLogger.networkError(`Failed to refresh NAT status: ${error instanceof Error ? error.message : String(error)}`);
        }
      })
    } catch (error) {
      errorLogger.networkError(`Failed to subscribe to NAT status updates: ${error instanceof Error ? error.message : String(error)}`);
    }
  }
  
  async function startDht() {
    if (!isTauri) {
      // Mock DHT connection for web
      dhtStatus = 'connecting'
      cancelConnection = false
      setTimeout(() => {
        if (cancelConnection) {
          dhtStatus = 'disconnected'
          return
        }
        dhtStatus = 'connected'
        dhtPeerId = '12D3KooWMockPeerIdForWebDemo123456789'
      }, 1000)
      return
    }
    
    try {
      dhtError = null
      cancelConnection = false
      
      // Check if DHT is already running in backend
      const isRunning = await invoke<boolean>('is_dht_running').catch(() => false)
      
      if (isRunning) {
        // DHT is already running in backend, sync the frontend state immediately
        const backendPeerId = await invoke<string | null>('get_dht_peer_id')
        const peerCount = await invoke<number>('get_dht_peer_count').catch(() => 0)
        
        if (backendPeerId) {
          dhtPeerId = backendPeerId
          dhtService.setPeerId(backendPeerId)
          dhtPeerCount = peerCount
          dhtEvents = [...dhtEvents, `✓ DHT already running with peer ID: ${backendPeerId.slice(0, 16)}...`]
          
          // Get health snapshot
          const health = await dhtService.getHealth()
          if (health) {
            dhtHealth = health
            dhtPeerCount = health.peerCount
          }

          // Set status based on peer count
          dhtStatus = dhtPeerCount > 0 ? 'connected' : 'connecting'
          if (dhtPeerCount > 0) {
            dhtEvents = [...dhtEvents, `✓ Connected to ${dhtPeerCount} peer(s)`]
          }
          startDhtPolling()
          return
        }
      }
      
      // DHT not running, start it
      dhtStatus = 'connecting'
      connectionAttempts++
      
      // Add a small delay to show the connecting state
      await new Promise(resolve => setTimeout(resolve, 500))
      
      // Check if user cancelled during the delay
      if (cancelConnection) {
        dhtStatus = 'disconnected'
        dhtEvents = [...dhtEvents, '⚠ Connection cancelled by user']
        return
      }
      
      const peerId = await dhtService.start({
        port: dhtPort,
        bootstrapNodes: dhtBootstrapNodes,
        enableAutonat: $settings.enableAutonat,
        autonatProbeIntervalSeconds: $settings.autonatProbeInterval,
        autonatServers: $settings.autonatServers,
        enableAutorelay: $settings.enableAutorelay,
        preferredRelays: $settings.preferredRelays || [],
        enableRelayServer: $settings.enableRelayServer,
        relayServerAlias: $settings.relayServerAlias || '',
        chunkSizeKb: $settings.chunkSize,
        cacheSizeMb: $settings.cacheSize,
      })
      dhtPeerId = peerId
      dhtService.setPeerId(peerId)
      dhtEvents = [...dhtEvents, `✓ DHT started with peer ID: ${peerId.slice(0, 16)}...`]
      
      // Try to connect to bootstrap nodes
      let connectionSuccessful = false

      if (dhtBootstrapNodes.length > 0) {
        dhtEvents = [...dhtEvents, `[Attempt ${connectionAttempts}] Connecting to ${dhtBootstrapNodes.length} bootstrap node(s)...`]
        
        // Add another small delay to show the connection attempt
        await new Promise(resolve => setTimeout(resolve, 1000))
        
        // Check if user cancelled during connection attempt
        if (cancelConnection) {
          await stopDht()
          dhtEvents = [...dhtEvents, '⚠ Connection cancelled by user']
          return
        }
        
        try {
          // Try connecting to the first available bootstrap node
          await dhtService.connectPeer(dhtBootstrapNodes[0])
          connectionSuccessful = true
          dhtEvents = [...dhtEvents, `✓ Connection initiated to bootstrap nodes (waiting for handshake...)`]
          
          // Poll for actual connection after a delay
          setTimeout(async () => {
            const dhtPeerCountResult = await invoke('get_dht_peer_count') as number
            if (dhtPeerCountResult > 0) {
              dhtEvents = [...dhtEvents, `✓ Successfully connected! Peers: ${dhtPeerCountResult}`]
            } else {
              dhtEvents = [...dhtEvents, `⚠ Connection pending... (bootstrap nodes may be unreachable)`]
            }
          }, 3000)
        } catch (error: any) {
          diagnosticLogger.warn('Network', 'Cannot connect to bootstrap nodes', { error: error?.message || String(error) });
          
          // Parse and improve error messages
          let errorMessage = error.toString ? error.toString() : String(error)
          
          if (errorMessage.includes('DHT not started')) {
            errorMessage = 'DHT service not initialized properly. Try stopping and restarting.'
            connectionSuccessful = false
          } else if (errorMessage.includes('DHT networking not implemented')) {
            errorMessage = 'P2P networking not available (requires libp2p implementation)'
            connectionSuccessful = false
          } else if (errorMessage.includes('already running')) {
            errorMessage = 'DHT already running on this port'
            connectionSuccessful = true
          } else if (errorMessage.includes('Connection refused') || errorMessage.includes('timeout') || errorMessage.includes('rsa') || errorMessage.includes('Transport')) {
            // These are expected bootstrap connection failures - DHT can still work
            errorMessage = 'Bootstrap nodes unreachable - running in standalone mode'
            connectionSuccessful = true
            dhtEvents = [...dhtEvents, `⚠ Bootstrap connection failed but DHT is operational`]
            dhtEvents = [...dhtEvents, `ℹ Other nodes can connect to you at: /ip4/YOUR_IP/tcp/${dhtPort}/p2p/${dhtPeerId?.slice(0, 16)}...`]
            dhtEvents = [...dhtEvents, `💡 To connect with others, share your connection address above`]
          } else {
            errorMessage = 'Unknown connection error - running in standalone mode'
            connectionSuccessful = true
          }
          
          if (!connectionSuccessful) {
            dhtError = errorMessage
            dhtEvents = [...dhtEvents, `✗ Connection failed: ${errorMessage}`]
          } else {
            dhtEvents = [...dhtEvents, `⚠ ${errorMessage}`]
          }
        }
      }
      
      // Set status based on connection result
      dhtStatus = connectionSuccessful ? 'connected' : 'disconnected'
      connectionAttempts = resetConnectionAttempts(connectionAttempts, connectionSuccessful)
      
      // Start polling for DHT events and peer count
      const snapshot = await dhtService.getHealth()
      if (snapshot) {
        dhtHealth = snapshot
        dhtPeerCount = snapshot.peerCount
        lastNatState = snapshot.reachability
        lastNatConfidence = snapshot.reachabilityConfidence
      }
      startDhtPolling()
    } catch (error: any) {
      errorLogger.dhtInitError(`Failed to start DHT: ${error?.message || String(error)}`);
      dhtStatus = 'disconnected'
      let errorMessage = error.toString ? error.toString() : String(error)
      
      // Handle port already in use error (Windows error 10048)
      if (errorMessage.includes('10048') || errorMessage.includes('address already in use') || errorMessage.includes('Address in use')) {
        errorMessage = `Port ${dhtPort} is already in use. Try stopping the DHT first, or choose a different port.`
        dhtEvents = [...dhtEvents, `✗ Port conflict detected on ${dhtPort}`]
        dhtEvents = [...dhtEvents, `💡 Try clicking "Stop DHT" first, or change the port number`]
      } else if (errorMessage.includes('already running')) {
        errorMessage = 'DHT is already running. Try stopping it first.'
        dhtEvents = [...dhtEvents, `⚠ DHT already running - click "Stop DHT" to restart`]
      }
      
      dhtError = errorMessage
      dhtEvents = [...dhtEvents, `✗ Failed to start DHT: ${errorMessage}`]
    }
  }

  
  let peerRefreshCounter = 0;

  function startDhtPolling() {
    // If already polling, don't start another one
    if (dhtPollInterval !== undefined) {
      return
    }

    dhtPollInterval = setInterval(async () => {
      try {
        // Only call getEvents if running in Tauri mode
        // Note: getEvents is not available in the current DhtService implementation
        const events: any[] = []
        if (events.length > 0) {
          const formattedEvents = events.map(event => {
            if (event.peerDisconnected) {
              return `✗ Peer disconnected: ${event.peerDisconnected.peer_id.slice(0, 12)}... (Reason: ${event.peerDisconnected.cause})`
            } else if (event.peerConnected) {
              return `✓ Peer connected: ${event.peerConnected.slice(0, 12)}...`
            } else if (event.peerDiscovered) {
              return `ℹ Peer discovered: ${event.peerDiscovered.slice(0, 12)}...`
            } else if (event.error) {
              return `✗ Error: ${event.error}`
            }
            return JSON.stringify(event) // Fallback for other event types
          })
          dhtEvents = [...dhtEvents, ...formattedEvents].slice(-10)
        }

        let peerCount = dhtPeerCount
        const health = await dhtService.getHealth()
        if (health) {
          dhtHealth = health
          peerCount = health.peerCount
          // Fetch public multiaddresses
          await fetchPublicMultiaddrs()
          dhtPeerCount = peerCount
          lastNatState = health.reachability
          lastNatConfidence = health.reachabilityConfidence
        } else {
          peerCount = await dhtService.getPeerCount()
          dhtPeerCount = peerCount
          lastNatState = null
          lastNatConfidence = null
        }

        // Update connection status based on peer count
        // IMPORTANT: Never set to 'disconnected' while backend is running
        if (peerCount === 0) {
          // If backend is running but no peers, show 'connecting' not 'disconnected'
          if (dhtStatus === 'connected') {
            dhtStatus = 'connecting'
            dhtEvents = [...dhtEvents, '⚠ Lost connection to all peers']
          }
        } else {
          if (dhtStatus !== 'connected') {
            dhtStatus = 'connected'
            dhtEvents = [...dhtEvents, `✓ Reconnected to ${peerCount} peer(s)`]
          }
        }

        // Auto-refresh connected peers list every 5 seconds (every ~2.5 poll cycles)
        peerRefreshCounter++;
        if (peerRefreshCounter >= 3 && isTauri && peerCount > 0) {
          peerRefreshCounter = 0;
          // Silently refresh peer list in background
          try {
            const { peerService } = await import('$lib/services/peerService');
            const connectedPeers = await peerService.getConnectedPeers();
            peers.set(connectedPeers);
          } catch (error) {
            diagnosticLogger.debug('Network', 'Background peer refresh failed', { error: error instanceof Error ? error.message : String(error) });
          }
        }
      } catch (error) {
        errorLogger.networkError(`Failed to poll DHT status: ${error instanceof Error ? error.message : String(error)}`);
      }
    }, 2000) as unknown as number
  }
  
  function cancelDhtConnection() {
    cancelConnection = true
    dhtStatus = 'disconnected'
    dhtEvents = [...dhtEvents, '⚠ Connection cancelled by user']
    showToast($t('network.dht.connectionCancelled'), 'info')
  }

  async function stopDht() {
    if (!isTauri) {
      dhtStatus = 'disconnected'
      dhtPeerId = null
      dhtError = null
      connectionAttempts = 0
      dhtHealth = null
      copiedListenAddr = null
      lastNatState = null
      lastNatConfidence = null
      cancelConnection = false
      return
    }
    
    try {
      // Stop polling first to prevent race conditions
      if (dhtPollInterval) {
        clearInterval(dhtPollInterval)
        dhtPollInterval = undefined
      }
      
      await dhtService.stop()
      dhtStatus = 'disconnected'
      dhtPeerId = null
      dhtError = null
      connectionAttempts = 0
      dhtEvents = [...dhtEvents, `✓ DHT stopped - port ${dhtPort} released`]
      dhtHealth = null
      copiedListenAddr = null
      lastNatState = null
      lastNatConfidence = null
      cancelConnection = false
      
      // Small delay to ensure port is fully released
      await new Promise(resolve => setTimeout(resolve, 500))
    } catch (error) {
      errorLogger.dhtInitError(`Failed to stop DHT: ${error instanceof Error ? error.message : String(error)}`);
      dhtEvents = [...dhtEvents, `✗ Failed to stop DHT: ${error}`]
      // Even if stop failed, clear local state
      dhtStatus = 'disconnected'
      dhtPeerId = null
    }
  }

  // Sync DHT status with backend state on page navigation (preserves connections)
  async function syncDhtStatusOnPageLoad() {
    if (!isTauri) {
      dhtStatus = 'disconnected'
      return
    }
    
    try {
      // Check current DHT status without resetting connections
      const isRunning = await invoke<boolean>('is_dht_running').catch(() => false)
      const peerCount = await invoke<number>('get_dht_peer_count').catch(() => 0)
      const peerId = await invoke<string | null>('get_dht_peer_id').catch(() => null)

      // If DHT is running in backend, sync status and start polling
      if (isRunning && peerId) {
        dhtPeerId = peerId
        dhtPeerCount = peerCount
        
        // Update dhtService with the peer ID
        dhtService.setPeerId(peerId)
        
        // Also restore health snapshot
        try {
          const health = await dhtService.getHealth()
          if (health) {
            dhtHealth = health
            lastNatState = health.reachability
            lastNatConfidence = health.reachabilityConfidence
          }
        } catch (healthError) {
          diagnosticLogger.debug('Network', 'Could not fetch health snapshot', { error: healthError instanceof Error ? healthError.message : String(healthError) });
        }
        
        // Set status based on peer count - polling will handle dynamic updates
        dhtStatus = peerCount > 0 ? 'connected' : 'connecting'
        dhtEvents = [...dhtEvents, `✓ DHT restored (${peerCount} peer${peerCount !== 1 ? 's' : ''} connected)`]
        startDhtPolling() // Always start polling when DHT is running
      } else {
        dhtStatus = 'disconnected'
        dhtPeerId = null
        dhtPeerCount = 0
        dhtHealth = null
        lastNatState = null
        lastNatConfidence = null
      }
    } catch (error) {
      errorLogger.networkError(`Failed to sync DHT status: ${error instanceof Error ? error.message : String(error)}`);
      dhtStatus = 'disconnected'
      dhtPeerId = null
      dhtPeerCount = 0
      dhtHealth = null
      lastNatState = null
      lastNatConfidence = null
      dhtEvents = [...dhtEvents, '⚠ Error checking network status']
    }
  }

  async function runDiscovery() {
    if (dhtStatus !== 'connected') {
      showToast($t('network.errors.dhtNotConnected'), 'error');
      return;
    }

    // In Tauri mode, peer discovery happens automatically via DHT events
    // This button just shows the current count
    if (isTauri) {
      const discoveryCount = discoveredPeerEntries.length;
      showToast(tr('network.peerDiscovery.discoveryStarted', { values: { count: discoveryCount } }), 'info');
      return;
    }

    // In web mode, use WebRTC signaling for testing
    if (!signalingConnected) {
      try {
        if (!signaling) {
          signaling = new SignalingService();
        }
        await signaling.connect();
        signalingConnected = true;
        const myClientId = signaling.getClientId();
        signaling.peers.subscribe(peers => {
          // Filter out own client ID from discovered peers
          // discoveredPeers = peers.filter(p => p !== myClientId);
          webDiscoveredPeers = peers.filter(p => p !== myClientId);
          diagnosticLogger.debug('Network', 'Updated discovered peers', { peerCount: webDiscoveredPeers.length });
        });

        // Register signaling message handler for WebRTC
        signaling.setOnMessage((msg) => {
          if (webrtcSession && msg.from === webrtcSession.peerId) {
            if (msg.type === "offer") {
              webrtcSession.acceptOfferCreateAnswer(msg.sdp).then(answer => {
                signaling.send({ type: "answer", sdp: answer, to: msg.from });
              });
            } else if (msg.type === "answer") {
              webrtcSession.acceptAnswer(msg.sdp);
            } else if (msg.type === "candidate") {
              webrtcSession.addRemoteIceCandidate(msg.candidate);
            }
          }
        });
        // showToast('Connected to signaling server', 'success');
        showToast(tr('toasts.network.signalingConnected'), 'success');
      } catch (error) {
        errorLogger.networkError(`Failed to connect to signaling server: ${error instanceof Error ? error.message : String(error)}`);
        // showToast('Failed to connect to signaling server for web mode testing', 'error');
        showToast(
          tr('toasts.network.signalingError'),
          'error'
        );
        return;
      }
    }

    // discoveredPeers will update automatically
    // showToast(tr('network.peerDiscovery.discoveryStarted', { values: { count: discoveredPeers.length } }), 'info');
    const discoveryCount = isTauri ? discoveredPeerEntries.length : webDiscoveredPeers.length;
    showToast(tr('network.peerDiscovery.discoveryStarted', { values: { count: discoveryCount } }), 'info');
  }
  
  async function connectToPeer() {
    if (!newPeerAddress.trim()) {
      // showToast('Please enter a peer address', 'error');
      showToast(tr('toasts.network.peerAddressRequired'), 'error');
      return;
    }

    const peerAddress = newPeerAddress.trim();

    // In Tauri mode, use DHT backend for P2P connections
    if (isTauri) {
      if (dhtStatus !== 'connected') {
        // showToast('DHT not connected. Please start DHT first.', 'error');
        showToast(tr('toasts.network.dhtRequired'), 'error');
        return;
      }

      // Check if peer is already connected
      const isAlreadyConnected = $peers.some(peer =>
        peer.id === peerAddress ||
        peer.address === peerAddress ||
        peer.address.includes(peerAddress) ||
        peerAddress.includes(peer.id)
      );

      if (isAlreadyConnected) {
        // showToast('Peer is already connected', 'info');
        showToast(tr('toasts.network.alreadyConnected'), 'info');
        newPeerAddress = '';
        return;
      }

      try {
        // showToast('Connecting to peer via DHT...', 'info');
        showToast(tr('toasts.network.connecting'), 'info');
        const currentPeerCount = $peers.length;
        await invoke('connect_to_peer', { peerAddress });

        // Clear input
        newPeerAddress = '';

        // Wait a moment and check if the peer was actually added
        setTimeout(async () => {
          await refreshConnectedPeers();
          if ($peers.length > currentPeerCount) {
            // showToast('Connection Success!', 'success');
            showToast(tr('toasts.network.connectionSuccess'), 'success')
          } else {
            // showToast('Connection failed. Peer may be unreachable or address invalid.', 'error');
            showToast(tr('toasts.network.connectionFailed'), 'error');
          }
        }, 2000);
      } catch (error) {
        errorLogger.networkError(`Failed to connect to peer: ${error instanceof Error ? error.message : String(error)}`);
        // showToast('Failed to connect to peer: ' + error, 'error');
        showToast(
          tr('toasts.network.connectError', { values: { error: String(error) } }),
          'error'
        );
      }
      return;
    }

    // In web mode, use WebRTC for testing
    if (!signalingConnected) {
      // showToast('Signaling server not connected. Please start DHT first.', 'error');
      showToast(tr('toasts.network.signalingMissing'), 'error');
      return;
    }

    const peerId = peerAddress;

    // Check if peer exists in discovered peers
    // if (!discoveredPeers.includes(peerId)) {
    if (!webDiscoveredPeers.includes(peerId)) {
      // showToast(`Peer ${peerId} not found in discovered peers`, 'warning');
      showToast(
        tr('toasts.network.peerNotFound', { values: { peer: peerId } }),
        'warning'
      );
      // Still attempt connection in case peer was discovered recently
    }

    try {
      webrtcSession = createWebRTCSession({
        peerId,
        signaling,
        isInitiator: true,
        onMessage: (data) => {
          // showToast('Received from peer: ' + data, 'info');
          showToast(
            tr('toasts.network.messageReceived', { values: { message: String(data) } }),
            'info'
          )
        },
        onConnectionStateChange: (state) => {
          // Only log connected/disconnected states for network logger
          if (state === 'connected' || state === 'disconnected') {
            networkLogger.statusChanged(state, 1);
          }

          // Only show toasts for important states (not every intermediate state)
          if (state === 'connected') {
            // showToast('Successfully connected to peer!', 'success');
            showToast(tr('toasts.network.webrtcConnected'), 'success');
            // Add minimal PeerInfo to peers store if not present
            addConnectedPeer(peerId);
          } else if (state === 'failed') {
            // showToast('Connection to peer failed', 'error');
            showToast(tr('toasts.network.webrtcFailed'), 'error');
            // Mark peer as offline / remove from peers list
            markPeerDisconnected(peerId);
          } else if (state === 'disconnected' || state === 'closed') {
            diagnosticLogger.debug('Network', 'WebRTC peer disconnected', { peerId });
            // Mark peer as offline / remove from peers list
            markPeerDisconnected(peerId);
          }
        },
        onDataChannelOpen: () => {
          // showToast('Data channel open - you can now send messages!', 'success');
          showToast(tr('toasts.network.dataChannelOpen'), 'success');
          // Ensure peer is listed as connected when data channel opens
          addConnectedPeer(peerId);
        },
        onDataChannelClose: () => {
          // showToast('Data channel closed', 'warning');
          showToast(tr('toasts.network.dataChannelClosed'), 'warning');
          markPeerDisconnected(peerId);
        },
        onError: (e) => {
          // showToast('WebRTC error: ' + e, 'error');
          showToast(
            tr('toasts.network.webrtcError', { values: { error: String(e) } }),
            'error'
          );
          errorLogger.networkError(`WebRTC error: ${e instanceof Error ? e.message : String(e)}`);
        }
      });
      // Optimistically add the peer as 'connecting' so it appears in UI while the handshake occurs
      peers.update(list => {
        const exists = list.find(p => p.address === peerId || p.id === peerId)
        if (exists) {
          exists.status = 'away'
          exists.lastSeen = new Date()
          return [...list]
        }
        const pending = {
          id: peerId,
          address: peerId,
          nickname: undefined,
          status: 'away' as const, // using 'away' to indicate in-progress
          reputation: 0,
          sharedFiles: 0,
          totalSize: 0,
          joinDate: new Date(),
          lastSeen: new Date(),
          location: undefined,
        }
        return [pending, ...list]
      })

      // Create offer asynchronously (don't await to avoid freezing UI)
      webrtcSession.createOffer();
      // showToast('Connecting to peer: ' + peerId, 'success');
      showToast(
        tr('toasts.network.webrtcConnecting', { values: { peer: peerId } }),
        'success'
      );

      // Clear input on successful connection attempt
      newPeerAddress = '';

    } catch (error) {
      errorLogger.networkError(`Failed to create WebRTC session: ${error instanceof Error ? error.message : String(error)}`);
      // showToast('Failed to create connection: ' + error, 'error');
      showToast(
        tr('toasts.network.webrtcCreateError', { values: { error: String(error) } }),
        'error'
      );
    }
  }
  
  function sendTestMessage() {
    if (!webrtcSession || !webrtcSession.channel || webrtcSession.channel.readyState !== 'open') {
      // showToast('No active WebRTC connection', 'error');
      showToast(tr('toasts.network.noConnection'), 'error');
      return;
    }
    
    const testMessage = `Hello from ${signaling.getClientId()} at ${new Date().toLocaleTimeString()}`;
    try {
      webrtcSession.send(testMessage);
      // showToast('Test message sent: ' + testMessage, 'success');
      showToast(
        tr('toasts.network.messageSent', { values: { message: testMessage } }),
        'success'
      );
    } catch (error) {
      // showToast('Failed to send message: ' + error, 'error');
      showToast(
        tr('toasts.network.sendError', { values: { error: String(error) } }),
        'error'
      );
    }
  }
  
  async function refreshConnectedPeers() {
    if (!isTauri) {
      return;
    }

    try {
      const { peerService } = await import('$lib/services/peerService');
      const connectedPeers = await peerService.getConnectedPeers();
      peers.set(connectedPeers);
    } catch (error) {
      diagnosticLogger.debug('Network', 'Failed to refresh peers', { error: error instanceof Error ? error.message : String(error) });
    }
  }

  async function disconnectFromPeer(peerId: string) {
    if (!isTauri) {
      // Mock disconnection in web mode
      peers.update(p => p.filter(peer => peer.address !== peerId))
      showToast($t('network.connectedPeers.disconnected'), 'success')
      return
    }

    try {
      await invoke('disconnect_from_peer', { peerId })
      // Remove peer from local store
      peers.update(p => p.filter(peer => peer.address !== peerId))
      showToast($t('network.connectedPeers.disconnected'), 'success')
    } catch (error) {
      errorLogger.networkError(`Failed to disconnect from peer: ${error instanceof Error ? error.message : String(error)}`);
      showToast($t('network.connectedPeers.disconnectError') + ': ' + error, 'error')
    }
  }
  
  function refreshStats() {
    networkStats.update(s => ({
      ...s,
      avgDownloadSpeed: 5 + Math.random() * 20,
      avgUploadSpeed: 3 + Math.random() * 15,
      onlinePeers: Math.floor(s.totalPeers * (0.6 + Math.random() * 0.3))
    }))
  }

  function applyGethStatus(status: GethStatus) {
    const wasRunning = isGethRunning
    isGethInstalled = status.installed
    isGethRunning = status.running

    if (status.running && !wasRunning) {
      startPolling()
    } else if (!status.running && wasRunning) {
      if (peerCountInterval) {
        clearInterval(peerCountInterval)
        peerCountInterval = undefined
      }
      peerCount = 0
    }
  }

  
  async function checkGethStatus() {
    if (!isTauri) {
      // In web mode, simulate that geth is not installed
      isGethInstalled = false
      isGethRunning = false
      return
    }

    isCheckingGeth = true
    try {
      const status = await fetchGethStatus('./bin/geth-data', 1)
      // Preserve the running state - don't stop the node if it's already running
      applyGethStatus(status)
    } catch (error) {
      errorLogger.networkError(`Failed to check geth status: ${error instanceof Error ? error.message : String(error)}`);
    } finally {
      isCheckingGeth = false
    }
  }

  async function downloadGeth() {
    if (!isTauri) {
      downloadError = $t('network.errors.downloadOnlyTauri')
      return
    }

    // First check if Geth is already installed
    isCheckingGeth = true
    try {
      const status = await fetchGethStatus('./bin/geth-data', 1)
      if (status.installed) {
        // Geth is already installed, update state and return
        applyGethStatus(status)
        isCheckingGeth = false
        // showToast('Geth is already installed', 'info')
        showToast(tr('toasts.network.gethInstalled'), 'info')
        return
      }
    } catch (error) {
      errorLogger.networkError(`Failed to check geth status before download: ${error instanceof Error ? error.message : String(error)}`);
      // Continue with download attempt
    }
    isCheckingGeth = false

    isDownloading = true
    downloadError = ''
    downloadProgress = {
      downloaded: 0,
      total: 0,
      percentage: 0,
      status: $t('network.download.starting')
    }

    try {
      await invoke('download_geth_binary')
      isGethInstalled = true
      isDownloading = false
      // Download completed successfully - UI will update to show start button
    } catch (e) {
      downloadError = String(e)
      isDownloading = false
      // showToast('Failed to download Geth: ' + e, 'error')
      showToast(
        tr('toasts.network.gethDownloadError', { values: { error: String(e) } }),
        'error'
      )
    }
  }

  async function startGethNode() {
    if (!isTauri) {
      diagnosticLogger.info('Network', 'Cannot start Chiral Node in web mode - desktop app required');
      return
    }

    isStartingNode = true
    try {
      await invoke('start_geth_node', { dataDir: './bin/geth-data' })
      isGethRunning = true
      startPolling()
    } catch (error) {
      errorLogger.networkError(`Failed to start Chiral node: ${error instanceof Error ? error.message : String(error)}`);
    } finally {
      isStartingNode = false
    }
  }

  async function stopGethNode() {
    if (!isTauri) {
      diagnosticLogger.info('Network', 'Cannot stop Chiral Node in web mode - desktop app required');
      return
    }

    try {
      await invoke('stop_geth_node')
      isGethRunning = false
      if (peerCountInterval) {
        clearInterval(peerCountInterval)
        peerCountInterval = undefined
      }
      peerCount = 0
    } catch (error) {
      errorLogger.networkError(`Failed to stop Chiral node: ${error instanceof Error ? error.message : String(error)}`);
    }
  }
  

  function startPolling() {
    if (peerCountInterval) {
      clearInterval(peerCountInterval)
    }
    fetchPeerCount()
    fetchChainId()  // Fetch chain ID when node starts
    peerCountInterval = setInterval(fetchPeerCount, 5000)
  }


  // Copy Helper
  async function copy(text: string | null | undefined) {
    if (!text) return
    try {
      await navigator.clipboard.writeText(text)
    } catch (e) {
      errorLogger.networkError(`Copy failed: ${e instanceof Error ? e.message : String(e)}`);
    }
  }

  async function fetchChainId() {
    if (!isGethRunning) return
    if (!isTauri) {
      // Default chain ID for web mode
      chainId = 98765
      return
    }
    
    try {
      chainId = await invoke('get_network_chain_id') as number
    } catch (error) {
      console.error('Failed to fetch chain ID:', error)
      chainId = null
    }
  }

  async function fetchPeerCount() {
    if (!isGethRunning) return
    if (!isTauri) {
      // Simulate peer count in web mode
      peerCount = Math.floor(Math.random() * 10) + 5
      return
    }
    
    try {
      peerCount = await invoke('get_network_peer_count') as number
    } catch (error) {
      errorLogger.networkError(`Failed to fetch peer count: ${error instanceof Error ? error.message : String(error)}`);
      peerCount = 0
    }
  }

  onMount(() => {
    const interval = setInterval(refreshStats, 5000)
    let unlistenProgress: (() => void) | null = null
    
    // Initialize signaling service (web preview only) and DHT integrations
    ;(async () => {
      if (!isTauri) {
        try {
          signaling = new SignalingService();
          await signaling.connect();
          signalingConnected = true;
          const myClientId = signaling.getClientId();
          signaling.peers.subscribe(peers => {
            // Filter out own client ID from discovered peers
            webDiscoveredPeers = peers.filter(p => p !== myClientId);
          });

          // Register signaling message handler for WebRTC
          signaling.setOnMessage((msg) => {
            if (webrtcSession && msg.from === webrtcSession.peerId) {
              if (msg.type === "offer") {
                webrtcSession.acceptOfferCreateAnswer(msg.sdp).then(answer => {
                  signaling.send({ type: "answer", sdp: answer, to: msg.from });
                });
              } else if (msg.type === "answer") {
                webrtcSession.acceptAnswer(msg.sdp);
              } else if (msg.type === "candidate") {
                webrtcSession.addRemoteIceCandidate(msg.candidate);
              }
            }
          });
        } catch (error) {
          // Signaling service not available (DHT not running) - this is normal
          signalingConnected = false;
        }
      }
      
      // Fetch chain ID from backend
      const fetchChainId = async () => {
        if (isTauri) {
          try {
            chainId = await invoke<number>('get_chain_id')
          } catch (error) {
            console.warn('Failed to fetch chain ID from backend, using default:', error)
          }
        }
      }
      
      // Initialize async operations (preserves connections)
      const initAsync = async () => {
        // Run ALL independent checks in parallel for better performance
        await Promise.all([
          fetchBootstrapNodes(),
          checkGethStatus(),
          syncDhtStatusOnPageLoad(), // DHT check is independent from Geth check
          fetchChainId()
        ])

        // Listen for download progress updates (only in Tauri)
        if (isTauri) {
          await registerNatListener()
          unlistenProgress = await listen('geth-download-progress', (event) => {
            downloadProgress = event.payload as typeof downloadProgress
          })
        }
      }     

      // Always preserve existing connections
      await initAsync()

      if (isTauri) {
        if (!peerDiscoveryUnsub) {
          peerDiscoveryUnsub = peerDiscoveryStore.subscribe((entries) => {
            discoveredPeerEntries = entries;
          });
        }
        if (!stopPeerEvents) {
          try {
            stopPeerEvents = await startPeerEventStream();
          } catch (error) {
            errorLogger.networkError(`Failed to start peer event stream: ${error instanceof Error ? error.message : String(error)}`);
          }
        }
        await refreshConnectedPeers();
        await registerNatListener()

        // Listen for download progress updates
        unlistenProgress = await listen('geth-download-progress', (event) => {
          downloadProgress = event.payload as typeof downloadProgress
        })
      }

      // initAsync()
    })()
    
    return () => {
      clearInterval(interval)
      if (peerCountInterval) {
        clearInterval(peerCountInterval)
      }
      if (unlistenProgress) {
        unlistenProgress()
      }
      if (natStatusUnlisten) {
        natStatusUnlisten()
        natStatusUnlisten = null
      }
      if (stopPeerEvents) {
        stopPeerEvents()
        stopPeerEvents = null
      }
      if (peerDiscoveryUnsub) {
        peerDiscoveryUnsub()
        peerDiscoveryUnsub = null
      }
      // Note: We do NOT disconnect the signaling service here
      // It should persist across page navigations to maintain peer connections
    }
  })

  onDestroy(() => {
    if (peerCountInterval) {
      clearInterval(peerCountInterval)
      peerCountInterval = undefined
    }
    if (dhtPollInterval) {
      clearInterval(dhtPollInterval)
      dhtPollInterval = undefined
    }
    if (natStatusUnlisten) {
      natStatusUnlisten()
      natStatusUnlisten = null
    }
    if (stopPeerEvents) {
      stopPeerEvents()
      stopPeerEvents = null
    }
    if (peerDiscoveryUnsub) {
      peerDiscoveryUnsub()
      peerDiscoveryUnsub = null
    }
    // Note: We do NOT stop the DHT service here
    // The DHT should persist across page navigations
  })
</script>

<div class="space-y-6">
  <div>
    <h1 class="text-3xl font-bold">{$t('network.title')}</h1>
    <p class="text-muted-foreground mt-2">{$t('network.subtitle')}</p>
  </div>

  <!-- Quick Actions -->
<Card class="p-6 bg-muted/60 border border-muted-foreground/10 rounded-xl shadow-sm mb-6">
  <div class="flex items-center justify-between mb-4">
    <h2 class="text-lg font-semibold text-foreground tracking-tight">{$t('network.quickActions.title')}</h2>
    <Badge variant="outline" class="text-xs text-muted-foreground border-muted-foreground/20 bg-transparent">
      {$t('network.quickActions.badge')}
    </Badge>
  </div>
  <div class="flex flex-wrap gap-4 justify-start items-center">
    <!-- Discover Peers -->
    <Button
      size="lg"
      variant="secondary"
      class="flex items-center gap-2 px-6 py-3 font-semibold text-base rounded-lg shadow-sm border border-primary/10 bg-background hover:bg-secondary/80"
      title={$t('network.quickActions.discoverPeers.tooltip')}
      on:click={async () => {
        if (dhtStatus !== 'connected') await startDht();
        await runDiscovery();
      }}
      disabled={dhtStatus === 'connecting'}
    >
      <RefreshCw class={`h-5 w-5${dhtStatus === 'connecting' ? ' animate-spin' : ''}`} />
      {dhtStatus === 'connecting' ? $t('network.quickActions.discoverPeers.discovering') : $t('network.quickActions.discoverPeers.button')}
    </Button>

    <!-- Add Peer by Address (inline input, condensed) -->
    <div class="flex items-center gap-2 bg-muted/80 border border-muted-foreground/10 rounded-lg px-3 py-2">
      <Input placeholder={$t('network.quickActions.addPeer.placeholder')} bind:value={newPeerAddress} class="w-32 text-sm bg-background border border-muted-foreground/10 rounded" />
      <Button size="sm" variant="secondary" class="rounded" title={$t('network.quickActions.addPeer.tooltip')} on:click={async () => { if (newPeerAddress) { await addConnectedPeer(newPeerAddress); showToast($t('network.quickActions.addPeer.success'), 'success'); newPeerAddress = ''; }}} disabled={!newPeerAddress}>
        <UserPlus class="h-4 w-4" />
      </Button>
    </div>

    <!-- Copy Peer ID -->
    <Button
      size="lg"
      variant="secondary"
      class="flex items-center gap-2 px-6 py-3 font-semibold text-base rounded-lg shadow-sm border border-primary/10 bg-background hover:bg-secondary/80"
      title={dhtPeerId ? $t('network.quickActions.copyPeerId.tooltip') : $t('network.quickActions.copyPeerId.tooltipUnavailable')}
      on:click={async () => {
        if (dhtPeerId) {
          await copy(dhtPeerId);
          showToast($t('network.quickActions.copyPeerId.success'), 'success');
        }
      }}
      disabled={!dhtPeerId}
    >
      <Users class="h-5 w-5" />
      {$t('network.quickActions.copyPeerId.button')}
    </Button>

    <!-- Refresh Status -->
    <Button
      size="lg"
      variant="secondary"
      class="flex items-center gap-2 px-6 py-3 font-semibold text-base rounded-lg shadow-sm border border-primary/10 bg-background hover:bg-secondary/80"
      title={$t('network.quickActions.refreshStatus.tooltip')}
      on:click={async () => {
        await checkGethStatus();
        showToast($t('network.quickActions.refreshStatus.success'), 'success');
      }}
    >
      <Activity class="h-5 w-5" />
      {$t('network.quickActions.refreshStatus.button')}
    </Button>


  </div>
</Card>

  <!-- Chiral Network Node Status Card -->
  <Card class="p-6">
    <div class="flex items-center justify-between mb-4">
      <h2 class="text-lg font-semibold">{$t('network.nodeStatus')}</h2>
      <div class="flex items-center gap-2">
        {#if !isGethInstalled}
          <div class="h-2 w-2 bg-yellow-500 rounded-full"></div>
          <span class="text-sm text-yellow-600">{$t('network.status.notInstalled')}</span>
        {:else if isGethRunning}
          <div class="h-2 w-2 bg-green-500 rounded-full animate-pulse"></div>
          <span class="text-sm text-green-600">{$t('network.status.connected')}</span>
        {:else}
          <div class="h-2 w-2 bg-red-500 rounded-full"></div>
          <span class="text-sm text-red-600">{$t('network.status.disconnected')}</span>
        {/if}
      </div>
    </div>

    <div class="space-y-3">
      {#if !isGethInstalled && !isGethRunning}
        <div class="text-center py-4">
          <Server class="h-12 w-12 text-muted-foreground mx-auto mb-2" />
          <p class="text-sm text-muted-foreground mb-1">
            {isCheckingGeth ? 'Checking...' : 'Geth not installed'}
          </p>
          {#if !isCheckingGeth}
            <p class="text-xs text-muted-foreground mb-3">Download and install the Chiral Network node</p>
          {/if}
          {#if downloadError}
            <div class="bg-red-500/10 border border-red-500/20 rounded-lg p-2 mb-3">
              <div class="flex items-center gap-2 justify-center">
                <AlertCircle class="h-4 w-4 text-red-500 flex-shrink-0" />
                <p class="text-xs text-red-500">{downloadError}</p>
              </div>
            </div>
          {/if}
          {#if !isCheckingGeth}
            <Button on:click={downloadGeth} disabled={isDownloading}>
              <Download class="h-4 w-4 mr-2" />
              Download Geth
            </Button>
          {/if}
        </div>
      {:else if isGethRunning}
        <div class="grid grid-cols-2 gap-4">
          <div class="bg-secondary rounded-lg p-3">
            <p class="text-sm text-muted-foreground">{$t('network.chiralPeers')}</p>
            <p class="text-2xl font-bold">{peerCount}</p>
          </div>
          <div class="bg-secondary rounded-lg p-3">
            <p class="text-sm text-muted-foreground">{$t('network.chainId')}</p>
            <p class="text-2xl font-bold">{chainId}</p>
          </div>
        </div>
        <div class="pt-2">
          <div class="flex items-center justify-between mb-1 gap-2">
            <p class="text-sm text-muted-foreground">{$t('network.nodeAddress')}</p>
            <Button
              variant="outline"
              size="sm"
              class="h-7 px-2"
              on:click={async () => {
                await copy(nodeAddress);
                copiedNodeAddr = true;
                setTimeout(() => (copiedNodeAddr = false), 1200);
              }}
            >
              <Clipboard class="h-3.5 w-3.5 mr-1" />
              {copiedNodeAddr ? $t('network.copied') : $t('network.copy')}
            </Button>
          </div>
          <p class="text-xs font-mono break-all">{nodeAddress}</p>
        </div>
        <Button class="w-full mt-4" variant="outline" on:click={stopGethNode}>
          <Square class="h-4 w-4 mr-2" />
          Stop Node
        </Button>
      {:else}
        <div class="text-center py-8">
          <Server class="h-12 w-12 text-muted-foreground mx-auto mb-2" />
          <p class="text-sm text-muted-foreground mb-3">Chiral Node not running</p>
          <Button on:click={startGethNode} disabled={isStartingNode || isCheckingGeth}>
            {#if isStartingNode}
              <RefreshCw class="h-4 w-4 mr-2 animate-spin" />
              Starting Node...
            {:else}
              <Play class="h-4 w-4 mr-2" />
              Start Node
            {/if}
          </Button>
        </div>
      {/if}
    </div>
  </Card>

  <!-- Geth Node Lifecycle & Bootstrap Health -->
  <GethStatusCard dataDir="./bin/geth-data" logLines={40} refreshIntervalMs={10000} />


  <!-- DHT Network Status Card -->
  <Card class="p-6">
    <div class="flex items-center justify-between mb-4">
      <h2 class="text-lg font-semibold">{$t('network.dht.title')}</h2>
      <div class="flex items-center gap-2">
        {#if dhtStatus === 'connected'}
          <div class="h-2 w-2 bg-green-500 rounded-full animate-pulse"></div>
          <span class="text-sm text-green-600">{$t('network.status.connected')}</span>
        {:else if dhtStatus === 'connecting'}
          <div class="h-2 w-2 bg-yellow-500 rounded-full animate-pulse"></div>
          <span class="text-sm text-yellow-600">{$t('network.status.connecting')}</span>
        {:else}
          <div class="h-2 w-2 bg-red-500 rounded-full"></div>
          <span class="text-sm text-red-600">{$t('network.status.disconnected')}</span>
        {/if}
      </div>
    </div>
    
    <div class="space-y-3">
      {#if dhtStatus === 'disconnected'}
        <div class="text-center py-4">
          <Wifi class="h-12 w-12 text-muted-foreground mx-auto mb-2" />
          <p class="text-sm text-muted-foreground mb-3">{$t('network.dht.notConnected')}</p>
          <div class="px-8 my-4 text-left">
            <Label for="dht-port" class="text-sm">{$t('network.dht.port')}</Label>
            <Input id="dht-port" type="number" bind:value={dhtPort} class="mt-1" />
          </div>
          {#if dhtError}
            <div class="bg-red-500/10 border border-red-500/20 rounded-lg p-3 mb-3 mx-4">
              <p class="text-xs text-red-400 font-medium mb-1">{$t('network.dht.connectionError')}:</p>
              <p class="text-xs text-red-300 font-mono">{dhtError}</p>
            </div>
          {/if}
          <div class="flex gap-2 justify-center">
            <Button on:click={startDht}>
              <Wifi class="h-4 w-4 mr-2" />
              {connectionAttempts > 0 ? $t('network.dht.retry') : $t('network.dht.connect')}
            </Button>
            {#if dhtPeerId}
              <Button variant="outline" on:click={stopDht}>
                <Wifi class="h-4 w-4 mr-2" />
                {$t('network.dht.stop')}
              </Button>
            {/if}
          </div>
          
          {#if dhtEvents.length > 0}
            <div class="mt-4 mx-4">
              <p class="text-xs text-muted-foreground mb-2">{$t('network.dht.log')}:</p>
              <div class="bg-secondary/50 rounded-lg p-2 max-h-32 overflow-y-auto text-left">
                {#each dhtEvents.slice(-5) as event}
                  <p class="text-xs font-mono text-muted-foreground">{event}</p>
                {/each}
              </div>
            </div>
          {/if}
        </div>
      {:else if dhtStatus === 'connecting'}
        <div class="text-center py-4">
          <Wifi class="h-12 w-12 text-yellow-500 mx-auto mb-2 animate-pulse" />
          <p class="text-sm text-muted-foreground">{$t('network.dht.connectingToBootstrap')}</p>
          <p class="text-xs text-muted-foreground mt-1">{dhtBootstrapNode}</p>
          <p class="text-xs text-yellow-500 mt-2">{$t('network.dht.attempt', { values: { connectionAttempts: connectionAttempts } })}</p>
          <div class="mt-4">
            <Button variant="outline" size="sm" on:click={cancelDhtConnection}>
              <Square class="h-4 w-4 mr-2" />
              {$t('network.dht.cancel')}
            </Button>
          </div>
        </div>
      {:else}
        <div class="space-y-3">
          <div class="grid grid-cols-2 gap-4">
            <div class="bg-secondary rounded-lg p-3">
              <p class="text-sm text-muted-foreground">{$t('network.dht.port')}</p>
              <p class="text-2xl font-bold">{dhtPort}</p>
            </div>
            <div class="bg-secondary rounded-lg p-3">
              <p class="text-sm text-muted-foreground">{$t('network.dht.peers')}</p>
              <p class="text-2xl font-bold">{dhtPeerCount}</p>
            </div>
          </div>
          
          <div class="pt-2">
            <div class="flex items-center justify-between mb-1 gap-2">
              <p class="text-sm text-muted-foreground">{$t('network.dht.peerId')}</p>
              <Button
                variant="outline"
                size="sm"
                class="h-7 px-2"
                on:click={async () => {
                  await copy(dhtPeerId);
                  copiedPeerId = true;
                  setTimeout(() => (copiedPeerId = false), 1200);
                }}
                disabled={!dhtPeerId}
              >
                <Clipboard class="h-3.5 w-3.5 mr-1" />
                {copiedPeerId ? $t('network.copied') : $t('network.copy')}
              </Button>
            </div>
            <p class="text-xs font-mono break-all">{dhtPeerId}</p>
          </div>
          
          <div class="pt-2">
            <div class="flex items-center justify-between mb-1 gap-2">
              <p class="text-sm text-muted-foreground">{$t('network.dht.bootstrapNode')}</p>
              <Button
                variant="outline"
                size="sm"
                class="h-7 px-2"
                on:click={async () => {
                  await copy(dhtBootstrapNode);
                  copiedBootstrap = true;
                  setTimeout(() => (copiedBootstrap = false), 1200);
                }}
                disabled={!dhtBootstrapNode}
              >
                <Clipboard class="h-3.5 w-3.5 mr-1" />
                {copiedBootstrap ? $t('network.copied') : $t('network.copy')}
              </Button>
            </div>
            <p class="text-xs font-mono break-all">{dhtBootstrapNode}</p>
          </div>

          {#if publicMultiaddrs && publicMultiaddrs.length > 0}
            <div class="pt-2 space-y-2">
              <p class="text-sm text-muted-foreground">{$t('network.dht.listenAddresses')}</p>
              {#each publicMultiaddrs as fullAddr}
                <div class="bg-muted/40 rounded-lg px-3 py-2">
                  <div class="flex items-center justify-between gap-2">
                    <p class="text-xs font-mono break-all flex-1">{fullAddr}</p>
                    <Button
                      variant="outline"
                      size="sm"
                      class="h-7 px-2 flex-shrink-0"
                      on:click={async () => {
                        await copy(fullAddr)
                        copiedListenAddr = fullAddr
                        setTimeout(() => (copiedListenAddr = null), 1200)
                      }}
                    >
                      <Clipboard class="h-3.5 w-3.5 mr-1" />
                      {copiedListenAddr === fullAddr ? $t('network.copied') : $t('network.copy')}
                    </Button>
                  </div>
                </div>
              {/each}
            </div>
          {:else if dhtStatus === 'connected'}
            <div class="pt-2">
              <p class="text-xs text-muted-foreground">{$t('network.dht.noListenAddresses')}</p>
            </div>
          {/if}

          <div class="pt-4 space-y-4">
            <div class="flex flex-col gap-3 md:flex-row md:items-center md:justify-between">
              <div>
                <p class="text-xs uppercase text-muted-foreground">{$t('network.dht.reachability.title')}</p>
                <div class="mt-2 flex items-center gap-2">
                  <Badge class={reachabilityBadgeClass(dhtHealth?.reachability)}>
                    {formatReachabilityState(dhtHealth?.reachability)}
                  </Badge>
                  <span class="text-sm text-muted-foreground">
                    {formatNatConfidence(dhtHealth?.reachabilityConfidence)}
                  </span>
                </div>
              </div>
              <div class="text-sm text-muted-foreground space-y-1 text-right">
                <p>{$t('network.dht.reachability.lastProbe')}: {formatNatTimestamp(dhtHealth?.lastProbeAt ?? null)}</p>
                <p>{$t('network.dht.reachability.lastChange')}: {formatNatTimestamp(dhtHealth?.lastReachabilityChange ?? null)}</p>
                {#if dhtHealth && !dhtHealth.autonatEnabled}
                  <p class="text-xs text-yellow-600">{$t('network.dht.reachability.autonatDisabled')}</p>
                {/if}
              </div>
            </div>

            <div class="grid gap-4 md:grid-cols-2">
              <div>
                <p class="text-xs uppercase text-muted-foreground">{$t('network.dht.reachability.observedAddrs')}</p>
                {#if dhtHealth?.observedAddrs && dhtHealth.observedAddrs.length > 0}
                  <div class="mt-2 flex flex-wrap gap-2">
                    {#each dhtHealth.observedAddrs as addr}
                      <button
                        class="inline-flex max-w-full items-center gap-1 rounded-full bg-muted px-3 py-1 text-xs font-mono hover:bg-muted/80"
                        on:click={() => copyObservedAddr(addr)}
                        type="button"
                      >
                        <span class="break-all text-left">{addr}</span>
                        <Clipboard class="h-3 w-3 flex-shrink-0" />
                      </button>
                    {/each}
                  </div>
                {:else}
                  <p class="mt-2 text-sm text-muted-foreground">{$t('network.dht.reachability.observedEmpty')}</p>
                {/if}
              </div>
              <div>
                <p class="text-xs uppercase text-muted-foreground">{$t('network.dht.reachability.lastError')}</p>
                <p class="mt-2 break-all text-sm text-muted-foreground">{dhtHealth?.lastReachabilityError ?? tr('network.dht.health.none')}</p>
              </div>
            </div>

            <div>
              <p class="text-xs uppercase text-muted-foreground">{$t('network.dht.reachability.history')}</p>
              {#if dhtHealth?.reachabilityHistory && dhtHealth.reachabilityHistory.length > 0}
                <div class="mt-2 overflow-hidden rounded-md border border-muted/40">
                  <table class="min-w-full text-sm">
                    <thead class="bg-muted/50 text-left text-xs uppercase text-muted-foreground">
                      <tr>
                        <th class="px-3 py-2">{$t('network.dht.reachability.timestamp')}</th>
                        <th class="px-3 py-2">{$t('network.dht.reachability.stateLabel')}</th>
                        <th class="px-3 py-2">{$t('network.dht.reachability.summary')}</th>
                      </tr>
                    </thead>
                    <tbody>
                      {#each dhtHealth.reachabilityHistory as item}
                        <tr class="border-t border-muted/30">
                          <td class="px-3 py-2">{formatNatTimestamp(item.timestamp)}</td>
                          <td class="px-3 py-2">{formatReachabilityState(item.state)}</td>
                          <td class="px-3 py-2 break-words text-muted-foreground">{item.summary ?? '—'}</td>
                        </tr>
                      {/each}
                    </tbody>
                  </table>
                </div>
              {:else}
                <p class="mt-2 text-sm text-muted-foreground">{$t('network.dht.reachability.historyEmpty')}</p>
              {/if}
            </div>
          </div>

          <!-- AutoRelay Status -->
          <div class="pt-4 space-y-4 border-t border-muted/40">
            <div class="flex flex-col gap-3 md:flex-row md:items-center md:justify-between">
              <div>
                <p class="text-xs uppercase text-muted-foreground">{$t('network.dht.relay.title')}</p>
                <div class="mt-2 flex items-center gap-2">
                  {#if dhtHealth?.autorelayEnabled}
                    <Badge class="bg-green-600">{$t('network.dht.relay.enabled')}</Badge>
                  {:else}
                    <Badge class="bg-gray-500">{$t('network.dht.relay.disabled')}</Badge>
                  {/if}
                  {#if dhtHealth?.activeRelayPeerId}
                    <span class="text-xs font-mono text-muted-foreground">{dhtHealth.activeRelayPeerId.slice(0, 12)}...</span>
                  {/if}
                </div>
              </div>
              {#if dhtHealth?.autorelayEnabled}
                <div class="text-sm text-muted-foreground space-y-1 text-right">
                  {#if dhtHealth?.activeRelayPeerId}
                    <p class="text-green-600">{$t('network.dht.relay.status')}: {dhtHealth.relayReservationStatus ?? $t('network.dht.relay.pending')}</p>
                  {:else}
                    <p class="text-yellow-600">{$t('network.dht.relay.noPeer')}</p>
                  {/if}
                </div>
              {/if}
            </div>

            {#if dhtHealth}
              <div class="bg-muted/40 rounded-lg p-3 border border-dashed border-muted/60">
                <p class="text-xs uppercase text-muted-foreground">{$t('network.dht.relay.timeline')}</p>
                <div class="mt-2 grid gap-3 sm:grid-cols-2">
                  <div>
                    <p class="text-xs text-muted-foreground">{$t('network.dht.relay.enabledAt')}</p>
                    <p class="text-sm font-medium">
                      {dhtHealth.lastAutorelayEnabledAt
                        ? formatHealthTimestamp(dhtHealth.lastAutorelayEnabledAt)
                        : $t('network.dht.relay.neverEnabled')}
                    </p>
                  </div>
                  <div>
                    <p class="text-xs text-muted-foreground">{$t('network.dht.relay.disabledAt')}</p>
                    <p class="text-sm font-medium">
                      {dhtHealth.lastAutorelayDisabledAt
                        ? formatHealthTimestamp(dhtHealth.lastAutorelayDisabledAt)
                        : $t('network.dht.relay.neverDisabled')}
                    </p>
                  </div>
                </div>
              </div>
            {/if}

            {#if dhtHealth?.autorelayEnabled}
              <div class="grid gap-3 md:grid-cols-2">
                <div class="bg-muted/40 rounded-lg p-3">
                  <p class="text-xs uppercase text-muted-foreground">{$t('network.dht.relay.activePeer')}</p>
                  <p class="text-sm font-mono mt-1">{dhtHealth?.activeRelayPeerId ?? $t('network.dht.relay.noPeer')}</p>
                </div>
                <div class="bg-muted/40 rounded-lg p-3">
                  <p class="text-xs uppercase text-muted-foreground">{$t('network.dht.relay.renewals')}</p>
                  <p class="text-sm font-medium mt-1">{dhtHealth?.reservationRenewals ?? 0}</p>
                </div>
                <div class="bg-muted/40 rounded-lg p-3">
                  <p class="text-xs uppercase text-muted-foreground">{$t('network.dht.relay.lastSuccess')}</p>
                  <p class="text-sm font-medium mt-1">{formatNatTimestamp(dhtHealth?.lastReservationSuccess ?? null)}</p>
                </div>
                <div class="bg-muted/40 rounded-lg p-3">
                  <p class="text-xs uppercase text-muted-foreground">{$t('network.dht.relay.evictions')}</p>
                  <p class="text-sm font-medium mt-1">{dhtHealth?.reservationEvictions ?? 0}</p>
                </div>
              </div>
            {/if}
          </div>

          {#if dhtHealth}
            <div class="grid grid-cols-1 md:grid-cols-2 gap-3 pt-3">
              <div class="bg-muted/40 rounded-lg p-3">
                <p class="text-xs uppercase text-muted-foreground">{$t('network.dht.health.lastBootstrap')}</p>
                <p class="text-sm font-medium mt-1">{formatHealthTimestamp(dhtHealth.lastBootstrap)}</p>
              </div>
              <div class="bg-muted/40 rounded-lg p-3">
                <p class="text-xs uppercase text-muted-foreground">{$t('network.dht.health.lastPeer')}</p>
                <p class="text-sm font-medium mt-1">{formatHealthTimestamp(dhtHealth.lastPeerEvent)}</p>
              </div>
              <div class="bg-muted/40 rounded-lg p-3">
                <p class="text-xs uppercase text-muted-foreground">{$t('network.dht.health.lastError')}</p>
                <p class="text-sm font-medium mt-1 break-words w-full">{formatHealthMessage(dhtHealth.lastError)}</p>
                {#if dhtHealth.lastErrorAt}
                  <p class="text-xs text-muted-foreground mt-1">{formatHealthTimestamp(dhtHealth.lastErrorAt)}</p>
                {/if}
              </div>
              <div class="bg-muted/40 rounded-lg p-3">
                <p class="text-xs uppercase text-muted-foreground">{$t('network.dht.health.failures')}</p>
                <p class="text-sm font-medium mt-1">{dhtHealth.bootstrapFailures}</p>
              </div>
            </div>
          {/if}
          
          {#if dhtEvents.length > 0}
            <div class="pt-2">
              <p class="text-sm text-muted-foreground mb-2">{$t('network.dht.recentEvents')}</p>
              <div class="bg-secondary rounded-lg p-2 max-h-32 overflow-y-auto">
                {#each dhtEvents.slice(-5) as event}
                  <p class="text-xs font-mono text-muted-foreground">{event}</p>
                {/each}
              </div>
            </div>
          {/if}
          
          <Button class="w-full" variant="outline" on:click={stopDht}>
            <Square class="h-4 w-4 mr-2" />
            {$t('network.dht.disconnect')}
          </Button>
        </div>
      {/if}
    </div>
  </Card>

  <!-- DCUtR Hole-Punching Card -->
  {#if dhtStatus === 'connected' && dhtHealth}
    <Card class="p-6">
      <h3 class="text-lg font-semibold mb-4">{$t('network.dht.dcutr.title')}</h3>
      <p class="text-sm text-muted-foreground mb-4">{$t('network.dht.dcutr.description')}</p>

      <div class="grid gap-4 md:grid-cols-3">
        <div>
          <p class="text-xs uppercase text-muted-foreground">{$t('network.dht.dcutr.attempts')}</p>
          <p class="mt-1 text-2xl font-bold">{dhtHealth.dcutrHolePunchAttempts ?? 0}</p>
        </div>
        <div>
          <p class="text-xs uppercase text-muted-foreground">{$t('network.dht.dcutr.successes')}</p>
          <p class="mt-1 text-2xl font-bold text-emerald-600 dark:text-emerald-400">{dhtHealth.dcutrHolePunchSuccesses ?? 0}</p>
        </div>
        <div>
          <p class="text-xs uppercase text-muted-foreground">{$t('network.dht.dcutr.failures')}</p>
          <p class="mt-1 text-2xl font-bold text-rose-600 dark:text-rose-400">{dhtHealth.dcutrHolePunchFailures ?? 0}</p>
        </div>
      </div>

      <div class="mt-4 pt-4 border-t border-muted/40">
        <div class="grid gap-4 md:grid-cols-2">
          <div>
            <p class="text-xs uppercase text-muted-foreground">{$t('network.dht.dcutr.successRate')}</p>
            <p class="mt-1 text-lg font-semibold">
              {#if dhtHealth.dcutrHolePunchAttempts > 0}
                {((dhtHealth.dcutrHolePunchSuccesses / dhtHealth.dcutrHolePunchAttempts) * 100).toFixed(1)}%
              {:else}
                —
              {/if}
            </p>
          </div>
          <div>
            <p class="text-xs uppercase text-muted-foreground">{$t('network.dht.dcutr.enabled')}</p>
            <Badge class={dhtHealth.dcutrEnabled ? 'bg-emerald-500/10 text-emerald-600 dark:text-emerald-300' : 'bg-muted text-muted-foreground'}>
              {dhtHealth.dcutrEnabled ? $t('network.dht.dcutr.enabled') : $t('network.dht.dcutr.disabled')}
            </Badge>
          </div>
        </div>
      </div>

      <div class="mt-4 text-sm text-muted-foreground space-y-1">
        <p>{$t('network.dht.dcutr.lastSuccess')}: {formatNatTimestamp(dhtHealth.lastDcutrSuccess ?? null)}</p>
        <p>{$t('network.dht.dcutr.lastFailure')}: {formatNatTimestamp(dhtHealth.lastDcutrFailure ?? null)}</p>
      </div>
    </Card>
  {/if}

  <!-- Smart Peer Selection Metrics -->
  {#if dhtStatus === 'connected'}
    <PeerMetrics />
  {/if}
  
  <!-- Network Statistics Cards -->
  <div class="grid grid-cols-1 md:grid-cols-2 lg:grid-cols-4 gap-4">
    <Card class="p-4">
      <div class="flex items-center gap-3">
        <div class="p-2 bg-green-500/10 rounded-lg">
          <Signal class="h-5 w-5 text-green-500" />
        </div>
        <div>
          <p class="text-sm text-muted-foreground">{$t('network.networkStatus')}</p>
          <p class="text-xl font-bold capitalize">{$networkStatus}</p>
        </div>
      </div>
    </Card>
    
    <Card class="p-4">
      <div class="flex items-center gap-3">
        <div class="p-2 bg-blue-500/10 rounded-lg">
          <Users class="h-5 w-5 text-blue-500" />
        </div>
        <div>
          <p class="text-sm text-muted-foreground">{$t('network.dhtPeers')}</p>
          <p class="text-xl font-bold">{dhtStatus === 'connected' ? dhtPeerCount : 0}</p>
        </div>
      </div>
    </Card>
    
    <Card class="p-4">
      <div class="flex items-center gap-3">
        <div class="p-2 bg-purple-500/10 rounded-lg">
          <HardDrive class="h-5 w-5 text-purple-500" />
        </div>
        <div>
          <p class="text-sm text-muted-foreground">{$t('network.networkSize')}</p>
          <p class="text-xl font-bold">{formatSize($networkStats.networkSize)}</p>
        </div>
      </div>
    </Card>
    
    <Card class="p-4">
      <div class="flex items-center gap-3">
        <div class="p-2 bg-orange-500/10 rounded-lg">
          <Activity class="h-5 w-5 text-orange-500" />
        </div>
        <div>
          <p class="text-sm text-muted-foreground">{$t('network.bandwidth')}</p>
          <p class="text-sm font-bold">↓ {dhtStatus === 'connected' ? $networkStats.avgDownloadSpeed.toFixed(1) : '0.0'} MB/s</p>
          <p class="text-sm font-bold">↑ {dhtStatus === 'connected' ? $networkStats.avgUploadSpeed.toFixed(1) : '0.0'} MB/s</p>
        </div>
      </div>
    </Card>
  </div>
  
  <div class="mt-6">
    <GeoDistributionCard />
  </div>
  
  <!-- Peer Discovery -->
  <Card class="p-6">
    <div class="flex flex-wrap items-center justify-between gap-2 mb-4">
      <h2 class="text-lg font-semibold">{$t('network.peerDiscovery.title')}</h2>
      <div class="flex-shrink-0">
        <Button
          size="sm"
          variant="outline"
          on:click={runDiscovery}
          disabled={discoveryRunning}
        >
          <RefreshCw class="h-4 w-4 mr-2 {discoveryRunning ? 'animate-spin' : ''}" />
          {discoveryRunning ? $t('network.peerDiscovery.discovering') : $t('network.peerDiscovery.run')}
        </Button>
      </div>
    </div>
    
    <div class="space-y-4">
      <div>
        <Label for="peer-address">{$t('network.peerDiscovery.directConnect')}</Label>
        <div class="flex flex-wrap gap-2 mt-2">
          <Input
            id="peer-address"
            bind:value={newPeerAddress}
            placeholder={$t('network.peerDiscovery.placeholder')}
            class="flex-1 min-w-0 break-all"
          />
          <Button on:click={connectToPeer} disabled={!newPeerAddress}>
            <UserPlus class="h-4 w-4 mr-2" />
            {$t('network.peerDiscovery.connect')}
          </Button>
          <Button
            on:click={sendTestMessage}
            disabled={!webrtcSession || !webrtcSession.channel || webrtcSession.channel.readyState !== 'open'}
            variant="outline"
          >
            {$t('network.sendTest')}
          </Button>
        </div>
        <!-- {#if discoveredPeers && discoveredPeers.length > 0} -->
         {#if isTauri}
          {@const discoveryTotalPages = Math.ceil(discoveredPeerEntries.length / discoveryPerPage)}
          {@const discoveryStartIndex = (discoveryCurrentPage - 1) * discoveryPerPage}
          {@const discoveryEndIndex = Math.min(discoveryStartIndex + discoveryPerPage, discoveredPeerEntries.length)}
          {@const paginatedDiscoveryPeers = discoveredPeerEntries.slice(discoveryStartIndex, discoveryEndIndex)}

          <div class="mt-4 space-y-3">
            <!-- Controls bar: showing text, pagination, and refresh button all on same line -->
            <div class="flex items-center justify-between gap-4">
              <!-- Left: Showing peers counter -->
              <div class="text-sm text-muted-foreground flex-shrink-0">
                {#if discoveredPeerEntries.length > 0}
                  Showing {discoveryStartIndex + 1}-{discoveryEndIndex} of {discoveredPeerEntries.length} discovered peers
                {:else}
                  No discovered peers
                {/if}
              </div>

              <!-- Center: Pagination Controls -->
              <div class="flex items-center justify-center flex-1">
                {#if discoveredPeerEntries.length > discoveryPerPage}
                  <div class="flex items-center gap-2">
                    <Button
                      size="sm"
                      variant="outline"
                      on:click={() => {
                        if (discoveryCurrentPage > 1) discoveryCurrentPage--
                      }}
                      disabled={discoveryCurrentPage === 1}
                    >
                      Previous
                    </Button>
                    <div class="flex items-center gap-1">
                      {#each Array.from({ length: discoveryTotalPages }, (_, i) => i + 1) as page}
                        {#if page === 1 || page === discoveryTotalPages || (page >= discoveryCurrentPage - 1 && page <= discoveryCurrentPage + 1)}
                          <Button
                            size="sm"
                            variant={page === discoveryCurrentPage ? 'default' : 'outline'}
                            class="w-10"
                            on:click={() => discoveryCurrentPage = page}
                          >
                            {page}
                          </Button>
                        {:else if page === discoveryCurrentPage - 2 || page === discoveryCurrentPage + 2}
                          <span class="px-2 text-muted-foreground">...</span>
                        {/if}
                      {/each}
                    </div>
                    <Button
                      size="sm"
                      variant="outline"
                      on:click={() => {
                        if (discoveryCurrentPage < discoveryTotalPages) discoveryCurrentPage++
                      }}
                      disabled={discoveryCurrentPage === discoveryTotalPages}
                    >
                      Next
                    </Button>
                  </div>
                {/if}
              </div>

              <!-- Right: Run Discovery button -->
              <div class="flex-shrink-0">
                <Button
                  size="sm"
                  variant="outline"
                  on:click={runDiscovery}
                  disabled={discoveryRunning}
                >
                  <RefreshCw class="h-4 w-4 mr-2 {discoveryRunning ? 'animate-spin' : ''}" />
                  {discoveryRunning ? $t('network.peerDiscovery.discovering') : $t('network.peerDiscovery.run')}
                </Button>
              </div>
            </div>

            {#if paginatedDiscoveryPeers.length > 0}
              <ul class="space-y-3">
                {#each paginatedDiscoveryPeers as peer}
                  <li class="border rounded p-3 space-y-2 bg-background/50">
                    <div class="flex items-start justify-between gap-2">
                      <div class="text-sm font-mono break-all">{peer.peerId}</div>
                      <Button
                        size="icon"
                        variant="ghost"
                        class="h-8 w-8"
                        title={$t('network.quickActions.copyPeerId.button')}
                        on:click={async () => {
                          await copy(peer.peerId)
                          showToast($t('network.quickActions.copyPeerId.success'), 'success')
                        }}
                      >
                        <Clipboard class="h-4 w-4" />
                      </Button>
                    </div>
                    {#if peer.addresses.length > 0}
                      <div class="space-y-1">
                        {#each peer.addresses as addr}
                          <div class="flex items-center justify-between gap-2">
                            <span class="text-xs font-mono break-all">{addr}</span>
                            {#if addr.includes('/p2p/')}
                              <Button
                                size="sm"
                                variant="outline"
                                on:click={() => {
                                  newPeerAddress = addr
                                  showToast($t('network.peerDiscovery.peerAddedToInput'), 'success')
                                }}
                              >
                                {$t('network.peerDiscovery.add')}
                              </Button>
                            {/if}
                          </div>
                        {/each}
                      </div>
                    {:else}
                      <p class="text-xs text-muted-foreground">{$t('network.peerMetrics.noPeers')}</p>
                    {/if}
                    <p class="text-xs text-muted-foreground">{$t('network.connectedPeers.lastSeen')}: {formatPeerTimestamp(peer.lastSeen)}</p>
                  </li>
                {/each}
              </ul>
            {/if}
          </div>
        {:else if webDiscoveredPeers.length > 0}
          {@const webDiscoveryTotalPages = Math.ceil(webDiscoveredPeers.length / discoveryPerPage)}
          {@const webDiscoveryStartIndex = (discoveryCurrentPage - 1) * discoveryPerPage}
          {@const webDiscoveryEndIndex = Math.min(webDiscoveryStartIndex + discoveryPerPage, webDiscoveredPeers.length)}
          {@const paginatedWebDiscoveryPeers = webDiscoveredPeers.slice(webDiscoveryStartIndex, webDiscoveryEndIndex)}

          <div class="mt-4 space-y-3">
            <!-- Controls bar: showing text, pagination, and refresh button all on same line -->
            <div class="flex items-center justify-between gap-4">
              <!-- Left: Showing peers counter -->
              <div class="text-sm text-muted-foreground flex-shrink-0">
                {#if webDiscoveredPeers.length > 0}
                  Showing {webDiscoveryStartIndex + 1}-{webDiscoveryEndIndex} of {webDiscoveredPeers.length} discovered peers
                {:else}
                  No discovered peers
                {/if}
              </div>

              <!-- Center: Pagination Controls -->
              <div class="flex items-center justify-center flex-1">
                {#if webDiscoveredPeers.length > discoveryPerPage}
                  <div class="flex items-center gap-2">
                    <Button
                      size="sm"
                      variant="outline"
                      on:click={() => {
                        if (discoveryCurrentPage > 1) discoveryCurrentPage--
                      }}
                      disabled={discoveryCurrentPage === 1}
                    >
                      Previous
                    </Button>
                    <div class="flex items-center gap-1">
                      {#each Array.from({ length: webDiscoveryTotalPages }, (_, i) => i + 1) as page}
                        {#if page === 1 || page === webDiscoveryTotalPages || (page >= discoveryCurrentPage - 1 && page <= discoveryCurrentPage + 1)}
                          <Button
                            size="sm"
                            variant={page === discoveryCurrentPage ? 'default' : 'outline'}
                            class="w-10"
                            on:click={() => discoveryCurrentPage = page}
                          >
                            {page}
                          </Button>
                        {:else if page === discoveryCurrentPage - 2 || page === discoveryCurrentPage + 2}
                          <span class="px-2 text-muted-foreground">...</span>
                        {/if}
                      {/each}
                    </div>
                    <Button
                      size="sm"
                      variant="outline"
                      on:click={() => {
                        if (discoveryCurrentPage < webDiscoveryTotalPages) discoveryCurrentPage++
                      }}
                      disabled={discoveryCurrentPage === webDiscoveryTotalPages}
                    >
                      Next
                    </Button>
                  </div>
                {/if}
              </div>

              <!-- Right: Run Discovery button -->
              <div class="flex-shrink-0">
                <Button
                  size="sm"
                  variant="outline"
                  on:click={runDiscovery}
                  disabled={discoveryRunning}
                >
                  <RefreshCw class="h-4 w-4 mr-2 {discoveryRunning ? 'animate-spin' : ''}" />
                  {discoveryRunning ? $t('network.peerDiscovery.discovering') : $t('network.peerDiscovery.run')}
                </Button>
              </div>
            </div>

            <ul class="space-y-2">
              {#each paginatedWebDiscoveryPeers as p}
                <li class="flex items-center justify-between p-2 border rounded">
                  <div class="truncate mr-4">{p}</div>
                      <!-- <div class="flex items-center gap-2">
                        <Button size="sm" variant="outline" on:click={() => { newPeerAddress = p; showToast($t('network.peerDiscovery.peerAddedToInput'), 'success'); }}>
                          {$t('network.peerDiscovery.add')}
                        </Button>
                      </div> -->
                    <div class="flex items-center gap-2">
                      <Button size="sm" variant="outline" on:click={() => { newPeerAddress = p; showToast($t('network.peerDiscovery.peerAddedToInput'), 'success'); }}>
                        {$t('network.peerDiscovery.add')}
                      </Button>
                    </div>
                </li>
              {/each}
            </ul>
          </div>
        {/if}
      </div>
    </div>
  </Card>
  
  <!-- Connected Peers -->
  <Card class="p-6">
      <div class="flex flex-wrap items-center justify-between gap-2 mb-4">
          <h2 class="text-lg font-semibold">{$t('network.connectedPeers.title', { values: { count: $peers.length } })}</h2>
      <div class="flex items-center gap-2">
        <Label for="sort" class="flex items-center">
    <span class="text-base">{$t('network.connectedPeers.sortBy')}</span>
        </Label>
  <div class="w-40 flex-shrink-0">
  <DropDown
  id="sort"
        options={[
          { value: 'reputation', label: $t('network.connectedPeers.reputation') },
          { value: 'sharedFiles', label: $t('network.connectedPeers.sharedFiles') },
          { value: 'totalSize', label: $t('network.connectedPeers.totalSize') },
          { value: 'nickname', label: $t('network.connectedPeers.name') },
          { value: 'location', label: $t('network.connectedPeers.location') },
          { value: 'joinDate', label: $t('network.connectedPeers.joinDate') },
          { value: 'lastSeen', label: $t('network.connectedPeers.lastSeen') },
          { value: 'status', label: $t('network.connectedPeers.status') }
        ]}
        bind:value={sortBy}
  />
  </div>
  <div class="w-40 flex-shrink-0">
  <DropDown
  id="sort-direction"
        options={
          sortBy === 'reputation'
          ? [ { value: 'desc', label: $t('network.connectedPeers.highest') }, { value: 'asc', label: $t('network.connectedPeers.lowest') } ]
          : sortBy === 'sharedFiles'
          ? [ { value: 'desc', label: $t('network.connectedPeers.most') }, { value: 'asc', label: $t('network.connectedPeers.least') } ]
          : sortBy === 'totalSize'
          ? [ { value: 'desc', label: $t('network.connectedPeers.largest') }, { value: 'asc', label: $t('network.connectedPeers.smallest') } ]
          : sortBy === 'joinDate'
          ? [ { value: 'desc', label: $t('network.connectedPeers.newest') }, { value: 'asc', label: $t('network.connectedPeers.oldest') } ]
          : sortBy === 'lastSeen'
          ? [ { value: 'desc', label: $t('network.connectedPeers.mostRecent') }, { value: 'asc', label: $t('network.connectedPeers.leastRecent') } ]
          : sortBy === 'location'
          ? [ { value: 'asc', label: $t('network.connectedPeers.closest') }, { value: 'desc', label: $t('network.connectedPeers.farthest') } ]
          : sortBy === 'status'
          ? [ { value: 'asc', label: $t('network.connectedPeers.online') }, { value: 'desc', label: $t('network.connectedPeers.offline') } ]
          : sortBy === 'nickname'
          ? [ { value: 'asc', label: $t('network.connectedPeers.aToZ') }, { value: 'desc', label: $t('network.connectedPeers.zToA') } ]
          : [ { value: 'desc', label: 'Desc' }, { value: 'asc', label: 'Asc' } ]
        }
        bind:value={sortDirection}
        />
        </div>
          </div>
      </div>
    {@const sortedPeers = [...$peers].sort((a, b) => {
            let aVal: any, bVal: any

            switch (sortBy) {
                case 'reputation':
                    aVal = a.reputation
                    bVal = b.reputation
                    break
                case 'sharedFiles':
                    aVal = a.sharedFiles
                    bVal = b.sharedFiles
                    break
                case 'totalSize':
                    aVal = a.totalSize
                    bVal = b.totalSize
                    break
                case 'nickname':
                    aVal = (a.nickname || 'zzzzz').toLowerCase() // Put empty names at the end
                    bVal = (b.nickname || 'zzzzz').toLowerCase()
                    break
                case 'location':
                    const getLocationDistance = (peerLocation: string | undefined) => {
                        if (!peerLocation) return UNKNOWN_DISTANCE;

                        const peerRegion = normalizeRegion(peerLocation);

                        if (peerRegion.id === UNKNOWN_REGION_ID) {
                            return UNKNOWN_DISTANCE;
                        }

                        if (currentUserRegion.id === UNKNOWN_REGION_ID) {
                            return peerRegion.id === UNKNOWN_REGION_ID ? 0 : UNKNOWN_DISTANCE;
                        }

                        if (peerRegion.id === currentUserRegion.id) {
                            return 0;
                        }

                        return Math.round(calculateRegionDistance(currentUserRegion, peerRegion));
                    };
                    
                    aVal = getLocationDistance(a.location);
                    bVal = getLocationDistance(b.location);
                    break
                case 'joinDate':
                    aVal = new Date(a.joinDate).getTime()
                    bVal = new Date(b.joinDate).getTime()
                    break
                case 'lastSeen':
                    aVal = new Date(a.lastSeen).getTime()
                    bVal = new Date(b.lastSeen).getTime()
                    break
                case 'status':
                    // Assign numeric values for logical sorting: online (0) > away (1) > offline (2)
                    aVal = a.status === 'online' ? 0 : a.status === 'away' ? 1 : 2
                    bVal = b.status === 'online' ? 0 : b.status === 'away' ? 1 : 2
                    break
                default:
                    return 0
            }

            // Handle string comparison
            if (typeof aVal === 'string' && typeof bVal === 'string') {
                if (aVal < bVal) {
                    return sortDirection === 'asc' ? -1 : 1
                } else if (aVal > bVal) {
                    return sortDirection === 'asc' ? 1 : -1
                } else {
                    return 0
                }
            }

            // Handle numeric comparison
            if (typeof aVal === 'number' && typeof bVal === 'number') {
                const result = aVal - bVal
                return sortDirection === 'asc' ? result : -result
            }

            return 0
        })}
    {@const totalPages = Math.ceil(sortedPeers.length / peersPerPage)}
    {@const startIndex = (currentPage - 1) * peersPerPage}
    {@const endIndex = Math.min(startIndex + peersPerPage, sortedPeers.length)}
    {@const paginatedPeers = sortedPeers.slice(startIndex, endIndex)}

    <!-- Controls bar: showing text, pagination, and refresh button all on same line -->
    <div class="flex items-center justify-between mb-4 gap-4">
      <!-- Left: Showing peers counter -->
      <div class="text-sm text-muted-foreground flex-shrink-0">
        {#if sortedPeers.length > 0}
          Showing {startIndex + 1}-{endIndex} of {sortedPeers.length} peers
        {:else}
          No peers
        {/if}
      </div>

      <!-- Center: Pagination Controls -->
      <div class="flex items-center justify-center flex-1">
        {#if sortedPeers.length > peersPerPage}
          <div class="flex items-center gap-2">
            <Button
              size="sm"
              variant="outline"
              on:click={() => {
                if (currentPage > 1) currentPage--
              }}
              disabled={currentPage === 1}
            >
              Previous
            </Button>
            <div class="flex items-center gap-1">
              {#each Array.from({ length: totalPages }, (_, i) => i + 1) as page}
                {#if page === 1 || page === totalPages || (page >= currentPage - 1 && page <= currentPage + 1)}
                  <Button
                    size="sm"
                    variant={page === currentPage ? 'default' : 'outline'}
                    class="w-10"
                    on:click={() => currentPage = page}
                  >
                    {page}
                  </Button>
                {:else if page === currentPage - 2 || page === currentPage + 2}
                  <span class="px-2 text-muted-foreground">...</span>
                {/if}
              {/each}
            </div>
            <Button
              size="sm"
              variant="outline"
              on:click={() => {
                if (currentPage < totalPages) currentPage++
              }}
              disabled={currentPage === totalPages}
            >
              Next
            </Button>
          </div>
        {/if}
      </div>

      <!-- Right: Refresh button -->
      <div class="flex-shrink-0">
        <Button
          size="sm"
          variant="outline"
          on:click={refreshConnectedPeers}
          disabled={!isTauri || dhtStatus !== 'connected'}
        >
          <RefreshCw class="h-4 w-4 mr-2" />
          Refresh Peers
        </Button>
      </div>
    </div>

    <!-- Peer list -->
    <div class="space-y-3">
        {#each paginatedPeers as peer}
        <div class="p-4 bg-secondary rounded-lg">
          <div class="flex flex-col sm:flex-row sm:items-center sm:justify-between mb-2 gap-2">
            <div class="flex items-start gap-3 min-w-0">
              <div class="w-2 h-2 rounded-full flex-shrink-0 {
                peer.status === 'online' ? 'bg-green-500' :
                peer.status === 'away' ? 'bg-yellow-500' :
                'bg-red-500'
              }"></div>
              <div>
                <p class="font-medium">{peer.nickname || $t('network.connectedPeers.anonymous')}</p>
                <p class="text-xs text-muted-foreground break-all">{peer.address}</p>
              </div>
            </div>
            <div class="flex flex-wrap items-center gap-2 justify-end">
              <Badge variant="outline" class="flex-shrink-0">
              ⭐ {(peer.reputation ?? 0).toFixed(1)}
              </Badge>
                <Badge variant={peer.status === 'online' ? 'default' : 'secondary'}
                       class={
                          peer.status === 'online' ? 'bg-green-500 text-white' :
                          peer.status === 'away' ? 'bg-yellow-500 text-white' :
                          'bg-red-500 text-white'
                        }
                        style="pointer-events: none;"
                >
                {peer.status}
              </Badge>
              <Button
                size="sm"
                variant="outline"
                class="h-8 px-2"
                on:click={() => disconnectFromPeer(peer.address)}
              >
                <UserMinus class="h-3.5 w-3.5 mr-1" />
                {$t('network.connectedPeers.disconnect')}
              </Button>
            </div>
          </div>
          
          <div class="grid grid-cols-2 md:grid-cols-5 gap-4 text-sm">
            <div>
              <p class="text-xs text-muted-foreground">{$t('network.connectedPeers.sharedFiles')}</p>
              <p class="font-medium">{peer.sharedFiles}</p>
            </div>
            <div>
              <p class="text-xs text-muted-foreground">{$t('network.connectedPeers.totalSize')}</p>
              <p class="font-medium">{formatSize(peer.totalSize)}</p>
            </div>
            <div>
              <p class="text-xs text-muted-foreground">{$t('network.connectedPeers.location')}</p>
              <p class="font-medium">{peer.location || $t('network.connectedPeers.unknown')}</p>
            </div>
            <div>
              <p class="text-xs text-muted-foreground">{$t('network.connectedPeers.joined')}</p>
              <p class="font-medium">{formatPeerDate(peer.joinDate)}</p>
            </div>
            <div>
              <p class="text-xs text-muted-foreground">{$t('network.connectedPeers.lastSeen')}</p>
              <p class="font-medium">
                {#if peer.status === 'online'}
                  {$t('network.connectedPeers.now')}
                {:else}
                  {formatPeerDate(peer.lastSeen)}
                {/if}
              </p>
            </div>
          </div>
        </div>
      {/each}

      {#if $peers.length === 0}
        <p class="text-center text-muted-foreground py-8">{$t('network.connectedPeers.noPeers')}</p>
      {/if}
    </div>
  </Card>
</div><|MERGE_RESOLUTION|>--- conflicted
+++ resolved
@@ -88,11 +88,7 @@
   let downloadError = ''
   let peerCount = 0
   let peerCountInterval: ReturnType<typeof setInterval> | undefined
-<<<<<<< HEAD
-  let chainId: number | null = null  // Will be fetched from backend
-=======
   let chainId = 98765 // Default, will be fetched from backend
->>>>>>> 3103fe6b
   let nodeAddress = ''
   let copiedNodeAddr = false
   

--- conflicted
+++ resolved
@@ -212,7 +212,6 @@
         while let Some(cmd) = cmd_rx.recv().await {
             match cmd {
                 WebRTCCommand::EstablishConnection { peer_id, offer } => {
-<<<<<<< HEAD
                     Self::handle_establish_connection(
                         &peer_id,
                         &offer,
@@ -220,11 +219,9 @@
                         &connections,
                         &file_transfer_service,
                         &keystore,
+                        &active_private_key,
                     )
                     .await;
-=======
-                    Self::handle_establish_connection(&peer_id, &offer, &event_tx, &connections, &file_transfer_service, &keystore, &active_private_key).await;
->>>>>>> 25e7c71f
                 }
                 WebRTCCommand::HandleAnswer { peer_id, answer } => {
                     Self::handle_answer(&peer_id, &answer, &connections).await;
@@ -332,7 +329,6 @@
             let active_private_key = active_private_key_clone.clone();
 
             Box::pin(async move {
-<<<<<<< HEAD
                 Self::handle_data_channel_message(
                     &peer_id,
                     &msg,
@@ -340,11 +336,9 @@
                     &file_transfer_service,
                     &connections,
                     &keystore,
+                    &active_private_key,
                 )
                 .await;
-=======
-                Self::handle_data_channel_message(&peer_id, &msg, &event_tx, &file_transfer_service, &connections, &keystore, &active_private_key).await;
->>>>>>> 25e7c71f
             })
         }));
 
@@ -637,7 +631,6 @@
             // Try to parse as FileChunk
             if let Ok(chunk) = serde_json::from_str::<FileChunk>(text) {
                 // Handle received chunk
-<<<<<<< HEAD
                 Self::process_incoming_chunk(
                     &chunk,
                     file_transfer_service,
@@ -645,6 +638,7 @@
                     event_tx,
                     peer_id,
                     keystore,
+                    &active_private_key,
                 )
                 .await;
                 let _ = event_tx
@@ -653,13 +647,6 @@
                         chunk,
                     })
                     .await;
-=======
-                Self::process_incoming_chunk(&chunk, file_transfer_service, connections, event_tx, peer_id, keystore, &active_private_key).await;
-                let _ = event_tx.send(WebRTCEvent::FileChunkReceived {
-                    peer_id: peer_id.to_string(),
-                    chunk,
-                }).await;
->>>>>>> 25e7c71f
             }
             // Try to parse as WebRTCFileRequest
             else if let Ok(request) = serde_json::from_str::<WebRTCFileRequest>(text) {
@@ -844,17 +831,6 @@
     ) {
         // Decrypt chunk data if it was encrypted
         let final_chunk_data = if let Some(ref encrypted_key_bundle) = chunk.encrypted_key_bundle {
-<<<<<<< HEAD
-            // Get the recipient's private key from keystore (assuming we're the recipient)
-            // For now, we'll need to get the active account's private key
-            // This is a simplified approach - in practice, we'd need to know which account to use
-            // TODO: Implement proper decryption with active account private key
-            warn!(
-                "Encrypted chunk received but decryption not implemented for peer: {}",
-                peer_id
-            );
-            chunk.data.clone() // Return encrypted data as-is for now
-=======
             // Get the active private key for decryption
             let private_key_opt = {
                 let key_guard = active_private_key.lock().await;
@@ -877,7 +853,6 @@
                 warn!("Encrypted chunk received but no active private key available for peer: {}", peer_id);
                 chunk.data.clone() // Return encrypted data as fallback
             }
->>>>>>> 25e7c71f
         } else {
             chunk.data.clone()
         };
@@ -995,7 +970,6 @@
             let active_private_key = active_private_key_clone.clone();
 
             Box::pin(async move {
-<<<<<<< HEAD
                 Self::handle_data_channel_message(
                     &peer_id,
                     &msg,
@@ -1003,11 +977,9 @@
                     &file_transfer_service,
                     &connections,
                     &keystore,
+                    &active_private_key,
                 )
                 .await;
-=======
-                Self::handle_data_channel_message(&peer_id, &msg, &event_tx, &file_transfer_service, &connections, &keystore, &active_private_key).await;
->>>>>>> 25e7c71f
             })
         }));
 
@@ -1162,7 +1134,6 @@
             let active_private_key = active_private_key_clone.clone();
 
             Box::pin(async move {
-<<<<<<< HEAD
                 Self::handle_data_channel_message(
                     &peer_id,
                     &msg,
@@ -1170,11 +1141,9 @@
                     &file_transfer_service,
                     &connections,
                     &keystore,
+                    &active_private_key,
                 )
                 .await;
-=======
-                Self::handle_data_channel_message(&peer_id, &msg, &event_tx, &file_transfer_service, &connections, &keystore, &active_private_key).await;
->>>>>>> 25e7c71f
             })
         }));
 

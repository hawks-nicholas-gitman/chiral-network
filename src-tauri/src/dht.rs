--- conflicted
+++ resolved
@@ -265,8 +265,6 @@
 const FILE_HEARTBEAT_INTERVAL: Duration = Duration::from_secs(15); // More frequent updates
 /// File seeder TTL – if no heartbeat lands within this window, drop the entry.
 const FILE_HEARTBEAT_TTL: Duration = Duration::from_secs(90); // Longer TTL with grace period
-<<<<<<< HEAD
-=======
 pub struct PendingKeywordIndex;
 
 /// Extracts a set of unique, searchable keywords from a filename.
@@ -705,8 +703,14 @@
     pub timestamp: u64,
     pub summary: Option<String>,
 }
->>>>>>> 53fb8ac5
-
+
+#[derive(Debug, Clone)]
+struct ReachabilityRecord {
+    state: NatReachabilityState,
+    confidence: NatConfidence,
+    timestamp: SystemTime,
+    summary: Option<String>,
+}
 /// thread-safe, mutable block store
 
 #[derive(NetworkBehaviour)]
@@ -2312,8 +2316,6 @@
                                 info!("INSERTING INTO ROOT QUERY MAPPING");
                                 root_query_mapping.lock().await.insert(root_query_id, file_metadata);
                             }
-<<<<<<< HEAD
-=======
                     Some(DhtCommand::PromoteDownload(mut metadata)) => {
                         info!(
                             "Promoting downloaded file {} to seeder",
@@ -2440,8 +2442,6 @@
                             );
                         }
                     }
-
->>>>>>> 53fb8ac5
                             Some(DhtCommand::StopPublish(file_hash)) => {
                                 let key = kad::RecordKey::new(&file_hash);
                                 let removed = swarm.behaviour_mut().kademlia.remove_record(&key);
@@ -8461,4 +8461,4 @@
         let guard = metrics.lock().await;
         assert_eq!(guard.listen_addrs.len(), 2);
     }
-}
+}
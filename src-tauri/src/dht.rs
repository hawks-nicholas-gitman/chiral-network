--- conflicted
+++ resolved
@@ -5328,12 +5328,7 @@
             metrics_guard.last_dcutr_success = Some(SystemTime::now());
             let success_rate = if metrics_guard.dcutr_hole_punch_attempts > 0 {
                 metrics_guard.dcutr_hole_punch_successes as f64
-<<<<<<< HEAD
-                    / metrics_guard.dcutr_hole_punch_attempts as f64
-                    * 100.0
-=======
                     / metrics_guard.dcutr_hole_punch_attempts as f64 * 100.0
->>>>>>> c7ab80a6
             } else {
                 0.0
             };
@@ -5357,12 +5352,7 @@
             metrics_guard.last_dcutr_failure = Some(SystemTime::now());
             let success_rate = if metrics_guard.dcutr_hole_punch_attempts > 0 {
                 metrics_guard.dcutr_hole_punch_successes as f64
-<<<<<<< HEAD
-                    / metrics_guard.dcutr_hole_punch_attempts as f64
-                    * 100.0
-=======
                     / metrics_guard.dcutr_hole_punch_attempts as f64 * 100.0
->>>>>>> c7ab80a6
             } else {
                 0.0
             };

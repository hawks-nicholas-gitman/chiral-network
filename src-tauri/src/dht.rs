--- conflicted
+++ resolved
@@ -2,11 +2,11 @@
 use async_std::fs;
 use async_std::path::Path;
 use async_trait::async_trait;
-use ethers::prelude::*;
 use blockstore::{
     block::{Block, CidError},
     InMemoryBlockstore, RedbBlockstore,
 };
+use ethers::prelude::*;
 use tokio::task::{spawn_blocking, JoinHandle};
 
 pub use cid::Cid;
@@ -83,6 +83,7 @@
 const FILE_HEARTBEAT_INTERVAL: Duration = Duration::from_secs(30);
 /// File seeder TTL – if no heartbeat lands within this window, drop the entry.
 const FILE_HEARTBEAT_TTL: Duration = Duration::from_secs(60);
+pub struct PendingKeywordIndex;
 
 /// Extracts a set of unique, searchable keywords from a filename.
 fn extract_keywords(file_name: &str) -> Vec<String> {
@@ -1290,9 +1291,9 @@
 ) {
     let mut dht_maintenance_interval = tokio::time::interval(Duration::from_secs(30 * 60));
     dht_maintenance_interval.tick().await;
-     // fast heartbeat-driven updater: run at FILE_HEARTBEAT_INTERVAL to keep provider records fresh
-   let mut heartbeat_maintenance_interval = tokio::time::interval(FILE_HEARTBEAT_INTERVAL);
-   heartbeat_maintenance_interval.tick().await;
+    // fast heartbeat-driven updater: run at FILE_HEARTBEAT_INTERVAL to keep provider records fresh
+    let mut heartbeat_maintenance_interval = tokio::time::interval(FILE_HEARTBEAT_INTERVAL);
+    heartbeat_maintenance_interval.tick().await;
     // Periodic bootstrap interval
 
     /// Creates a proper circuit relay address for connecting through a relay peer
@@ -1551,13 +1552,14 @@
                                         cids: json_val.get("cids").and_then(|v| serde_json::from_value::<Option<Vec<Cid>>>(v.clone()).ok()).unwrap_or(None),
                                         encrypted_key_bundle: json_val.get("encryptedKeyBundle").and_then(|v| serde_json::from_value::<Option<crate::encryption::EncryptedAesKeyBundle>>(v.clone()).ok()).unwrap_or(None),
                                         is_root: json_val.get("is_root").and_then(|v| v.as_bool()).unwrap_or(true),
+                                        ..Default::default()
                                     };
                                     let _ = event_tx.send(DhtEvent::FileDiscovered(metadata)).await;
                                 }
                             }
                         }
             }
-        
+
             cmd = cmd_rx.recv() => {
                 match cmd {
                     Some(DhtCommand::Shutdown(ack)) => {
@@ -1988,18 +1990,18 @@
                         let query_id = swarm.behaviour_mut().kademlia.get_record(key);
                         info!("Searching for file: {} (query: {:?})", file_hash, query_id);
                     }
-                    Some(DhtCommand::SearchFileByCid(cid_str)) => {
-                        match cid_str.parse::<Cid>() {
-                            Ok(cid) => {
-                                let key = kad::RecordKey::new(&cid.to_bytes());
-                                let query_id = swarm.behaviour_mut().kademlia.get_record(key);
-                                info!("Searching for file by CID: {} (query: {:?})", cid_str, query_id);
-                            }
-                            Err(e) => {
-                                error!("Invalid CID format for search: {}. Error: {}", cid_str, e);
-                            }
-                        }
-                    }
+                    // Some(DhtCommand::SearchFileByCid(cid_str)) => {
+                    //     match cid_str.parse::<Cid>() {
+                    //         Ok(cid) => {
+                    //             let key = kad::RecordKey::new(&cid.to_bytes());
+                    //             let query_id = swarm.behaviour_mut().kademlia.get_record(key);
+                    //             info!("Searching for file by CID: {} (query: {:?})", cid_str, query_id);
+                    //         }
+                    //         Err(e) => {
+                    //             error!("Invalid CID format for search: {}. Error: {}", cid_str, e);
+                    //         }
+                    //     }
+                    // }
                     Some(DhtCommand::SetPrivacyProxies { addresses }) => {
                         info!("Updating privacy proxy targets ({} addresses)", addresses.len());
 
@@ -2543,7 +2545,6 @@
                                     for (file_hash, active_download_lock) in active_downloads_guard.iter_mut() {
                                         let mut active_download = active_download_lock.lock().await;
                                         if let Some(chunk_index) = active_download.queries.remove(&query_id) {
-<<<<<<< HEAD
                                             found = true;
 
                                             // This query belongs to this file - write the chunk to disk
@@ -2572,8 +2573,9 @@
 
                                            // In the "all chunks downloaded" section:
                                             if active_download.is_complete() {
-
                                                 // Flush and finalize the file (rename .tmp to final name)
+                                                // No need to check for encryption at this level, handle decryption
+                                                // inside DownloadedFile event or some other handler above this level.
                                                 info!("Finalizing file...");
                                                 match active_download.finalize() {
                                                     Ok(_) => {
@@ -2588,59 +2590,6 @@
                                                 let completed_metadata = active_download.metadata.clone();
                                                 completed_downloads.push(completed_metadata);
                                             }
-=======
-                                            // This query belongs to this file - store the chunk
-                                            active_download.downloaded_chunks.insert(chunk_index, data.clone());
-
-                                            // Check if all chunks for this file are downloaded
-                                            if active_download.queries.is_empty() {
-                                                info!("All chunks downloaded for file {}", file_hash);
-
-                                                // Reassemble the file
-                                                let mut completed_metadata = active_download.metadata.clone();
-
-                                                if completed_metadata.is_encrypted {
-                                                    if let Some(bundle) = &completed_metadata.encrypted_key_bundle {
-                                                        let mut encrypted_chunks = Vec::new();
-                                                        for i in 0..active_download.downloaded_chunks.len() as u32 {
-                                                            if let Some(chunk) = active_download.downloaded_chunks.get(&i) {
-                                                                encrypted_chunks.push(chunk.clone());
-                                                            }
-                                                        }                                                        
-                                                        if let Some(cm) = &chunk_manager {
-                                                            // This part is tricky because reassemble_and_decrypt_data needs a secret key.
-                                                            // We don't have it here. The design implies decryption should happen
-                                                            // at a higher level where the user's private key is available.
-                                                            // For now, we will just reassemble the encrypted chunks and pass them up.
-                                                            // The frontend/caller will be responsible for decryption.
-                                                            
-                                                            let mut reassembled_encrypted_data = Vec::new();
-                                                            for i in 0..active_download.downloaded_chunks.len() as u32 {
-                                                                if let Some(chunk_data) = active_download.downloaded_chunks.get(&i) {
-                                                                    reassembled_encrypted_data.extend_from_slice(chunk_data);
-                                                                }
-                                                            }
-                                                            // We are setting `file_data` to the raw encrypted data.
-                                                            // The `DownloadedFile` event will carry this and the `encrypted_key_bundle`.
-                                                            completed_metadata.file_data = reassembled_encrypted_data;
-                                                            
-                                                        } else {
-                                                            error!("ChunkManager not available for file reassembly: {}", file_hash);
-                                                        }
-                                                    } else {
-                                                        error!("File {} is marked as encrypted but has no key bundle.", file_hash);
-                                                    }
-                                                } else {
-                                                    let mut file_data = Vec::new();
-                                                    for i in 0..active_download.downloaded_chunks.len() as u32 {
-                                                        if let Some(chunk) = active_download.downloaded_chunks.get(&i) {
-                                                            file_data.extend_from_slice(chunk);
-                                                        }
-                                                    }
-                                                    completed_metadata.file_data = file_data;
-                                                }
-                                                completed_downloads.push(completed_metadata);                                            }
->>>>>>> d12c273e
                                             break;
                                         }
                                     }
@@ -2653,7 +2602,6 @@
                                 // Send completion events for finished downloads
                              // Send completion events for finished downloads
                                 for metadata in completed_downloads {
-<<<<<<< HEAD
                                     info!("Emitting DownloadedFile event for: {}", metadata.merkle_root);
 
                                     if let Err(e) = event_tx.send(DhtEvent::DownloadedFile(metadata.clone())).await {
@@ -2662,16 +2610,6 @@
 
                                     // Just remove from active downloads - file is already finalized
                                     info!("Removing from active_downloads...");
-=======
-                                    // The file is downloaded, but if it's encrypted, it's not yet usable.
-                                    // The `DownloadedFile` event now acts as a signal that the raw,
-                                    // possibly encrypted, data is ready. The consumer of this event
-                                    // (e.g., a service in main.rs) will be responsible for decryption.
-                                    // info!("Downloaded all blocks for file {}. Emitting DownloadedFile event.", metadata.merkle_root);
-                                    let _ = event_tx.send(DhtEvent::DownloadedFile(metadata.clone())).await;
-                                    
-                                    // Also remove from active downloads
->>>>>>> d12c273e
                                     active_downloads.lock().await.remove(&metadata.merkle_root);
                                 }
                             }
@@ -2919,6 +2857,7 @@
                                         cids: json_val.get("cids").and_then(|v| serde_json::from_value::<Option<Vec<Cid>>>(v.clone()).ok()).unwrap_or(None),
                                         encrypted_key_bundle: json_val.get("encryptedKeyBundle").and_then(|v| serde_json::from_value::<Option<crate::encryption::EncryptedAesKeyBundle>>(v.clone()).ok()).unwrap_or(None),
                                         is_root: json_val.get("is_root").and_then(|v| v.as_bool()).unwrap_or(true),
+                                        ..Default::default()
                                     };
                                     let _ = event_tx.send(DhtEvent::FileDiscovered(metadata)).await;
                                 }
@@ -4186,7 +4125,6 @@
     chunk_offsets: Vec<u64>,
 }
 
-<<<<<<< HEAD
 impl ActiveDownload {
     fn new(
         metadata: FileMetadata,
@@ -4326,14 +4264,12 @@
         }
     }
 }
-=======
 #[derive(Debug)]
 struct FileHeartbeatState {
     /// Handle to the periodic heartbeat task so we can cancel it when seeding stops.
     task: JoinHandle<()>,
 }
 
->>>>>>> d12c273e
 impl DhtService {
     pub async fn new(
         port: u16,
@@ -4944,7 +4880,7 @@
         file_data: Vec<u8>,
         created_at: u64,
         mime_type: Option<String>,
-            encrypted_key_bundle: Option<crate::encryption::EncryptedAesKeyBundle>,
+        encrypted_key_bundle: Option<crate::encryption::EncryptedAesKeyBundle>,
         is_encrypted: bool,
         encryption_method: Option<String>,
         key_fingerprint: Option<String>,
@@ -4977,10 +4913,7 @@
             parent_hash,
             cids: None,
             is_root,
-<<<<<<< HEAD
             ..Default::default()
-=======
->>>>>>> d12c273e
         })
     }
 
@@ -5498,8 +5431,8 @@
                     .map(serde_json::Value::String)
                     .collect(),
             );
-            entry.metadata["seederHeartbeats"] =
-                serde_json::to_value(&entry.heartbeats).unwrap_or_else(|_| serde_json::Value::Array(vec![]));
+            entry.metadata["seederHeartbeats"] = serde_json::to_value(&entry.heartbeats)
+                .unwrap_or_else(|_| serde_json::Value::Array(vec![]));
 
             let peers = heartbeats_to_peer_list(&entry.heartbeats);
             if !peers.is_empty() {
@@ -5703,7 +5636,11 @@
 
     /// Retrieves the original, unencrypted chunk data from local storage.
     /// This assumes the `FileTransferService` provides access to the underlying storage.
-    async fn get_chunk_data(&self, file_root_hex: &str, chunk_index: usize) -> Result<Vec<u8>, String> {
+    async fn get_chunk_data(
+        &self,
+        file_root_hex: &str,
+        chunk_index: usize,
+    ) -> Result<Vec<u8>, String> {
         if let Some(ft_service) = &self.file_transfer_service {
             let file_data = ft_service
                 .get_file_data(file_root_hex)
@@ -5745,7 +5682,10 @@
                 .collect();
 
             if chunk_index >= original_chunk_hashes.len() {
-                return Err(format!("Chunk index {} out of bounds for proof generation", chunk_index));
+                return Err(format!(
+                    "Chunk index {} out of bounds for proof generation",
+                    chunk_index
+                ));
             }
 
             let tree = MerkleTree::<Sha256Hasher>::from_leaves(&original_chunk_hashes);
@@ -5764,7 +5704,10 @@
         chunk_data: Vec<u8>,
         chunk_index: u64,
     ) -> Result<(), String> {
-        info!("Submitting proof for file root {} to smart contract...", file_root);
+        info!(
+            "Submitting proof for file root {} to smart contract...",
+            file_root
+        );
 
         // This is a simplified example. In a real app, you would get the provider,
         // contract address, and signer from the AppState or configuration.
@@ -5774,9 +5717,10 @@
 
         // This private key is for demonstration. In a real app, you would retrieve
         // this securely from the AppState's keystore/active_account_private_key.
-        let wallet: LocalWallet = "0xac0974bec39a17e36ba4a6b4d238ff944bacb478cbed5efcae784d7bf4f2ff80"
-            .parse()
-            .map_err(|e| format!("Failed to parse private key: {}", e))?;
+        let wallet: LocalWallet =
+            "0xac0974bec39a17e36ba4a6b4d238ff944bacb478cbed5efcae784d7bf4f2ff80"
+                .parse()
+                .map_err(|e| format!("Failed to parse private key: {}", e))?;
         let signer = SignerMiddleware::new(client.clone(), wallet.with_chain_id(98765u64));
 
         // The contract address needs to be known. This would come from AppState.

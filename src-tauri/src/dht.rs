use crate::download_source::HttpSourceInfo;
use crate::encryption::EncryptedAesKeyBundle;
use serde_bytes;
use x25519_dalek::PublicKey;

#[derive(Debug, Clone, Serialize, Deserialize, PartialEq)]
pub enum Ed2kError {
    InvalidLink(String),
    MissingPart(&'static str),
    InvalidFileSize(String),
}

impl std::fmt::Display for Ed2kError {
    fn fmt(&self, f: &mut std::fmt::Formatter<'_>) -> std::fmt::Result {
        match self {
            Ed2kError::InvalidLink(s) => write!(f, "Invalid ed2k link format: {}", s),
            Ed2kError::MissingPart(s) => write!(f, "Missing required part in link: {}", s),
            Ed2kError::InvalidFileSize(s) => write!(f, "Invalid file size: {}", s),
        }
    }
}
impl std::error::Error for Ed2kError {}

// ------ Key Request Protocol Implementation ------
#[derive(Debug, Clone, PartialEq, Eq)]
pub struct KeyRequestProtocol;

impl AsRef<str> for KeyRequestProtocol {
    fn as_ref(&self) -> &str {
        "/chiral/key-request/1.0.0"
    }
}

#[derive(Clone, Debug, Default)]
pub struct KeyRequestCodec;

#[derive(Debug, Clone, serde::Serialize, serde::Deserialize)]
pub struct KeyRequest {
    pub merkle_root: String,
    #[serde(with = "serde_bytes")]
    pub recipient_public_key: Vec<u8>,
}

#[derive(Debug, Clone, serde::Serialize, serde::Deserialize)]
pub struct KeyResponse {
    pub encrypted_bundle: Option<EncryptedAesKeyBundle>,
    pub error: Option<String>,
}

#[async_trait::async_trait]
impl rr::Codec for KeyRequestCodec {
    type Protocol = KeyRequestProtocol;
    type Request = KeyRequest;
    type Response = KeyResponse;

    async fn read_request<T>(
        &mut self,
        _: &Self::Protocol,
        io: &mut T,
    ) -> std::io::Result<Self::Request>
    where
        T: FAsyncRead + Unpin + Send,
    {
        let data = read_framed(io).await?;
        serde_json::from_slice(&data)
            .map_err(|e| std::io::Error::new(std::io::ErrorKind::InvalidData, e))
    }

    async fn read_response<T>(
        &mut self,
        _: &Self::Protocol,
        io: &mut T,
    ) -> std::io::Result<Self::Response>
    where
        T: FAsyncRead + Unpin + Send,
    {
        let data = read_framed(io).await?;
        serde_json::from_slice(&data)
            .map_err(|e| std::io::Error::new(std::io::ErrorKind::InvalidData, e))
    }

    async fn write_request<T>(
        &mut self,
        _: &Self::Protocol,
        io: &mut T,
        request: Self::Request,
    ) -> std::io::Result<()>
    where
        T: FAsyncWrite + Unpin + Send,
    {
        let data = serde_json::to_vec(&request)
            .map_err(|e| std::io::Error::new(std::io::ErrorKind::InvalidData, e))?;
        write_framed(io, data).await
    }

    async fn write_response<T>(
        &mut self,
        _: &Self::Protocol,
        io: &mut T,
        response: Self::Response,
    ) -> std::io::Result<()>
    where
        T: FAsyncWrite + Unpin + Send,
    {
        let data = serde_json::to_vec(&response)
            .map_err(|e| std::io::Error::new(std::io::ErrorKind::InvalidData, e))?;
        write_framed(io, data).await
    }
}
use async_std::fs;
use async_std::path::Path;
use async_trait::async_trait;
use blockstore::{
    block::{Block, CidError},
    RedbBlockstore,
};
use ethers::prelude::*;
use tokio::task::JoinHandle;

pub use cid::Cid;
use futures::future::{BoxFuture, FutureExt};
use futures::io::{AsyncRead as FAsyncRead, AsyncWrite as FAsyncWrite};
use futures::{AsyncReadExt as _, AsyncWriteExt as _};
use futures_util::StreamExt;
use libp2p::multiaddr::Protocol;
pub use multihash_codetable::{Code, MultihashDigest};
use relay::client::Event as RelayClientEvent;
use rs_merkle::{Hasher, MerkleTree};
use serde::{Deserialize, Serialize};
use sha2::{Digest, Sha256};
use std::net::{IpAddr, Ipv4Addr, SocketAddr};
use std::sync::atomic::{AtomicU64, Ordering};
use std::sync::Arc;
use std::time::{Duration, Instant, SystemTime, UNIX_EPOCH};
use std::{
    collections::{HashMap, HashSet, VecDeque},
    path::PathBuf,
    str::FromStr,
};
use tokio::sync::{mpsc, oneshot, Mutex};
use tokio_util::compat::TokioAsyncReadCompatExt;
use tracing::{debug, error, info, trace, warn};

use crate::manager::Sha256Hasher;
use crate::peer_selection::{PeerMetrics, PeerSelectionService, SelectionStrategy};
use crate::webrtc_service::{get_webrtc_service, FileChunk};
use std::io::{self};
use tokio_socks::tcp::Socks5Stream;

use std::pin::Pin;
use std::task::{Context, Poll};

// Import the missing types
use crate::file_transfer::FileTransferService;
use crate::manager::ChunkManager;
use std::error::Error;

// Trait alias to abstract over async I/O types used by proxy transport
pub trait AsyncIo: FAsyncRead + FAsyncWrite + Unpin + Send {}
impl<T: FAsyncRead + FAsyncWrite + Unpin + Send> AsyncIo for T {}
use anyhow::Result;

// Rate limiting for connection error logs (log at most once every 30 seconds)
static LAST_CONNECTION_ERROR_LOG: AtomicU64 = AtomicU64::new(0);

use libp2p::{
    autonat::v2,
    core::{
        muxing::StreamMuxerBox,
        // FIXED E0432: ListenerEvent is removed, only import what is available.
        transport::{Boxed, DialOpts, ListenerId, Transport, TransportError, TransportEvent},
    },
    dcutr,
    identify::{self, Event as IdentifyEvent},
    identity,
    kad::{
        self, store::MemoryStore, Behaviour as Kademlia, Config as KademliaConfig,
        Event as KademliaEvent, GetRecordOk, Mode, PutRecordOk, QueryResult, Record,
    },
    mdns::{tokio::Behaviour as Mdns, Event as MdnsEvent},
    ping::{self, Behaviour as Ping, Event as PingEvent},
    relay, request_response as rr,
    swarm::{behaviour::toggle, NetworkBehaviour, SwarmEvent},
    Multiaddr, PeerId, StreamProtocol, Swarm, SwarmBuilder,
};
use rand::rngs::OsRng;
const EXPECTED_PROTOCOL_VERSION: &str = "/chiral/1.0.0";
const MAX_MULTIHASH_LENGHT: usize = 64;
/// Prefix for DHT records that map a torrent info_hash to a Chiral Merkle root.
const INFO_HASH_PREFIX: &str = "info_hash_idx::";
/// Prefix for DHT records that map a keyword to a list of file Merkle roots.
const KEYWORD_INDEX_PREFIX: &str = "keyword_idx::";
pub const RAW_CODEC: u64 = 0x55;
/// Heartbeat interval (how often we refresh our provider entry).
const FILE_HEARTBEAT_INTERVAL: Duration = Duration::from_secs(15); // More frequent updates
/// File seeder TTL – if no heartbeat lands within this window, drop the entry.
const FILE_HEARTBEAT_TTL: Duration = Duration::from_secs(90); // Longer TTL with grace period
pub struct PendingKeywordIndex {
    pub keyword: String,
    pub merkle_root: String,
}

/// Extracts a set of unique, searchable keywords from a filename.
fn extract_keywords(file_name: &str) -> Vec<String> {
    // 1. Sanitize: remove the file extension and convert to lowercase.
    let name_without_ext = std::path::Path::new(file_name)
        .file_stem()
        .unwrap_or_default()
        .to_str()
        .unwrap_or_default()
        .to_lowercase();

    // 2. Split the name into words based on common non-alphanumeric delimiters.
    let keywords: std::collections::HashSet<String> = name_without_ext
        .split(|c: char| !c.is_alphanumeric())
        // 3. Filter out empty strings and common short words (e.g., "a", "of").
        .filter(|s| !s.is_empty() && s.len() > 2)
        .map(String::from)
        .collect(); // Using a HashSet automatically handles duplicates.

    // 4. Return the unique keywords as a Vec.
    keywords.into_iter().collect()
}

#[derive(Debug, Clone, Serialize, Deserialize, Default)]
#[serde(rename_all = "camelCase")]
pub struct FileMetadata {
    // !IMPORTANT: Please make use of serde(default) and ..Default::default() for backwards/forwards compatability
    /// The Merkle root of the original file chunks, used as the primary identifier for integrity.
    pub merkle_root: String,
    pub file_name: String,
    pub file_size: u64,
    #[serde(skip)]
    pub file_data: Vec<u8>, // holds the actual file data
    #[serde(default)]
    pub seeders: Vec<String>,
    #[serde(default)]
    pub created_at: u64,
    #[serde(default, skip_serializing_if = "Option::is_none")]
    pub mime_type: Option<String>,
    /// Whether the file is encrypted
    #[serde(default)]
    pub is_encrypted: bool,
    /// The encryption method used (e.g., "AES-256-GCM")
    #[serde(default, skip_serializing_if = "Option::is_none")]
    pub encryption_method: Option<String>,
    /// Fingerprint of the encryption key for identification.
    /// This is now deprecated in favor of the merkle_root.
    #[serde(default, skip_serializing_if = "Option::is_none")]
    pub key_fingerprint: Option<String>,
    #[serde(default, skip_serializing_if = "Option::is_none")]
    pub parent_hash: Option<String>,
    #[serde(default, skip_serializing_if = "Option::is_none")]
    /// The root CID(s) for retrieving the file from Bitswap. Usually one.
    pub cids: Option<Vec<Cid>>,
    /// For encrypted files, this contains the encrypted AES key and other info.
    #[serde(default, skip_serializing_if = "Option::is_none")]
    pub encrypted_key_bundle: Option<crate::encryption::EncryptedAesKeyBundle>,
    #[serde(default, skip_serializing_if = "Option::is_none")]
    pub ftp_sources: Option<Vec<FtpSourceInfo>>,
    // ed2k HTTP sources for downloading the file
    #[serde(default, skip_serializing_if = "Option::is_none")]
    pub ed2k_sources: Option<Vec<Ed2kSourceInfo>>,
    /// HTTP sources for downloading the file (HTTP Range request endpoints)
    #[serde(default, skip_serializing_if = "Option::is_none")]
    pub http_sources: Option<Vec<HttpSourceInfo>>,
    #[serde(default)]
    pub is_root: bool,
    #[serde(default, skip_serializing_if = "Option::is_none")]
    pub download_path: Option<String>,
    /// Price in Chiral tokens set by the uploader
    #[serde(default)]
    pub price: Option<f64>,
    /// Ethereum address of the uploader (for payment)
    #[serde(default)]
    pub uploader_address: Option<String>,
    /// The SHA-1 info hash for BitTorrent compatibility.
    #[serde(default, skip_serializing_if = "Option::is_none")]
    pub info_hash: Option<String>,
    /// A list of BitTorrent tracker URLs.
    #[serde(default, skip_serializing_if = "Option::is_none")]
    pub trackers: Option<Vec<String>>,
}

/// FTP source information for a file
#[derive(Debug, Clone, Serialize, Deserialize, PartialEq)]
pub struct FtpSourceInfo {
    /// Full FTP URL (e.g., "ftp://ftp.example.com/path/to/file.bin")
    pub url: String,
    /// Optional username (None means anonymous)
    pub username: Option<String>,
    /// Optional password (stored temporarily, not persisted to DHT for security)
    /// This should be provided at download time, not stored in DHT
    #[serde(skip_serializing, skip_deserializing)]
    pub password: Option<String>,
    /// Whether this FTP server supports resume (REST command)
    pub supports_resume: bool,
    /// Last known file size on this FTP server
    pub file_size: u64,
    /// Server availability (updated based on connection attempts)
    pub last_checked: Option<u64>, // Unix timestamp
    pub is_available: bool,
}

impl FtpSourceInfo {
    /// Creates a copy of the struct suitable for DHT storage, stripping the password.
    pub fn for_dht_storage(&self) -> Self {
        Self {
            url: self.url.clone(),
            username: self.username.clone(),
            password: None, // Always None for DHT storage
            supports_resume: self.supports_resume,
            file_size: self.file_size,
            last_checked: self.last_checked,
            is_available: self.is_available,
        }
    }
}

/// ed2k (eDonkey2000) source information for a file
#[derive(Debug, Clone, Serialize, Deserialize)]
pub struct Ed2kSourceInfo {
    /// ed2k server URL (e.g., "ed2k://|server|1.2.3.4|4661|/")
    pub server_url: String,

    /// ed2k file hash (MD4 hash in hex)
    pub file_hash: String,

    /// File size in bytes
    pub file_size: u64,

    /// Optional file name
    #[serde(skip_serializing_if = "Option::is_none")]
    pub file_name: Option<String>,

    /// List of known sources (IP:Port pairs)
    #[serde(skip_serializing_if = "Option::is_none")]
    pub sources: Option<Vec<String>>,

    /// Optional timeout in seconds
    #[serde(skip_serializing_if = "Option::is_none")]
    pub timeout: Option<u64>,
}

// ed2k Link Parsing
impl Ed2kSourceInfo {
    /// Parse ed2k:// link
    /// Format (File): ed2k://|file|filename.ext|size|hash|/
    /// Format (Server): ed2k://|server|ip|port|/
    pub fn from_ed2k_link(link: &str) -> Result<Self, Ed2kError> {
        let Some(parts_str) = link.strip_prefix("ed2k://|") else {
            return Err(Ed2kError::InvalidLink(link.to_string()));
        };

        // Remove trailing characters like '/'
        // Trim both trailing '/' and '|' to correctly handle split
        let clean_parts_str = parts_str.trim_end_matches(&['/', '|']);
        let parts: Vec<&str> = clean_parts_str.split('|').collect();

        if parts.is_empty() {
            return Err(Ed2kError::InvalidLink(link.to_string()));
        }

        match parts[0] {
            "file" => {
                // ed2k://|file|filename.ext|size|hash|/
                if parts.len() < 4 {
                    return Err(Ed2kError::MissingPart(
                        "File link requires name, size, and hash",
                    ));
                }

                let file_name = parts[1].to_string();
                let file_size_str = parts[2];
                let file_hash = parts[3].to_string();

                let file_size = file_size_str
                    .parse::<u64>()
                    .map_err(|_| Ed2kError::InvalidFileSize(file_size_str.to_string()))?;

                Ok(Self {
                    // Per spec contradiction: File link has no server. Set to empty.
                    // This will be populated by the application logic later.
                    server_url: String::new(),
                    file_hash,
                    file_size,
                    file_name: Some(file_name),
                    sources: None,
                    timeout: None,
                })
            }
            "server" => {
                // ed2k://|server|ip|port|/
                if parts.len() < 3 {
                    return Err(Ed2kError::MissingPart("Server link requires ip and port"));
                }

                let ip = parts[1];
                let port = parts[2];
                // Reconstruct the server_url from the parts
                let server_url = format!("ed2k://|server|{}|{}|/", ip, port);

                Ok(Self {
                    server_url,
                    // Per spec contradiction: Struct requires file info. Set to defaults.
                    file_hash: String::new(),
                    file_size: 0,
                    file_name: None,
                    sources: None,
                    timeout: None,
                })
            }
            _ => Err(Ed2kError::InvalidLink(format!(
                "Unknown link type: {}",
                parts[0]
            ))),
        }
    }
}

#[derive(Debug, Clone, serde::Serialize)]
pub struct Ed2kDownloadStatus {
    pub progress: f32,
    pub downloaded_bytes: u64,
    pub total_bytes: u64,
    pub state: String,
}


#[derive(Debug, Clone, Serialize, Deserialize)]
#[serde(rename_all = "camelCase")]
struct SeederHeartbeat {
    peer_id: String,
    expires_at: u64,
    last_heartbeat: u64,
}

#[derive(Debug, Clone)]
struct FileHeartbeatCacheEntry {
    heartbeats: Vec<SeederHeartbeat>,
    metadata: serde_json::Value,
}

fn unix_timestamp() -> u64 {
    SystemTime::now()
        .duration_since(UNIX_EPOCH)
        .unwrap_or_else(|_| Duration::from_secs(0))
        .as_secs()
}

fn merge_heartbeats(
    mut a: Vec<SeederHeartbeat>,
    mut b: Vec<SeederHeartbeat>,
) -> Vec<SeederHeartbeat> {
    let mut merged = Vec::new();
    let mut seen_peers = std::collections::HashSet::new();
    let now = unix_timestamp();

    // Create sets to track which peers appear in both vectors
    let a_peers: HashSet<String> = a.iter().map(|hb| hb.peer_id.clone()).collect();
    let b_peers: HashSet<String> = b.iter().map(|hb| hb.peer_id.clone()).collect();
    let common_peers: HashSet<_> = a_peers.intersection(&b_peers).cloned().collect();

    // Filter and collect entries in one pass instead of using retain
    let filtered_a: Vec<_> = a
        .into_iter()
        .filter(|hb| {
            common_peers.contains(&hb.peer_id) || hb.expires_at > now.saturating_sub(30)
            // 30s grace period
        })
        .collect();

    let filtered_b: Vec<_> = b
        .into_iter()
        .filter(|hb| {
            common_peers.contains(&hb.peer_id) || hb.expires_at > now.saturating_sub(30)
            // 30s grace period
        })
        .collect();

    // Now work with the filtered vectors
    a = filtered_a;
    b = filtered_b;

    // Sort both vectors by peer_id for deterministic merging
    a.sort_by(|x, y| x.peer_id.cmp(&y.peer_id));
    b.sort_by(|x, y| x.peer_id.cmp(&y.peer_id));

    let mut a_iter = a.into_iter();
    let mut b_iter = b.into_iter();

    let mut next_a = a_iter.next();
    let mut next_b = b_iter.next();

    while let (Some(a_entry), Some(b_entry)) = (&next_a, &next_b) {
        match a_entry.peer_id.cmp(&b_entry.peer_id) {
            std::cmp::Ordering::Equal => {
                // For equal peer IDs, create a merged entry that:
                // 1. Takes the most recent heartbeat timestamp
                // 2. Uses the latest expiry time
                // 3. Extends the expiry if it's an active seeder (recent heartbeat)
                let latest_heartbeat =
                    std::cmp::max(a_entry.last_heartbeat, b_entry.last_heartbeat);
                let latest_expiry = std::cmp::max(a_entry.expires_at, b_entry.expires_at);

                // If this is an active seeder (recent heartbeat), extend its expiry
                let new_expiry =
                    if now.saturating_sub(latest_heartbeat) < FILE_HEARTBEAT_INTERVAL.as_secs() {
                        now.saturating_add(FILE_HEARTBEAT_TTL.as_secs())
                    } else {
                        latest_expiry
                    };

                let entry = SeederHeartbeat {
                    peer_id: a_entry.peer_id.clone(),
                    expires_at: new_expiry,
                    last_heartbeat: latest_heartbeat,
                };

                if !seen_peers.contains(&entry.peer_id) {
                    seen_peers.insert(entry.peer_id.clone());
                    merged.push(entry);
                }

                next_a = a_iter.next();
                next_b = b_iter.next();
            }
            std::cmp::Ordering::Less => {
                if !seen_peers.contains(&a_entry.peer_id) {
                    seen_peers.insert(a_entry.peer_id.clone());
                    merged.push(a_entry.clone());
                }
                next_a = a_iter.next();
            }
            std::cmp::Ordering::Greater => {
                if !seen_peers.contains(&b_entry.peer_id) {
                    seen_peers.insert(b_entry.peer_id.clone());
                    merged.push(b_entry.clone());
                }
                next_b = b_iter.next();
            }
        }
    }

    // Add remaining entries from a
    while let Some(entry) = next_a {
        if !seen_peers.contains(&entry.peer_id) {
            seen_peers.insert(entry.peer_id.clone());
            merged.push(entry);
        }
        next_a = a_iter.next();
    }

    // Add remaining entries from b
    while let Some(entry) = next_b {
        if !seen_peers.contains(&entry.peer_id) {
            seen_peers.insert(entry.peer_id.clone());
            merged.push(entry);
        }
        next_b = b_iter.next();
    }

    merged
}

fn prune_heartbeats(mut entries: Vec<SeederHeartbeat>, now: u64) -> Vec<SeederHeartbeat> {
    // Add a more generous grace period to prevent premature pruning
    // Use 30 seconds which is between the heartbeat interval (15s) and TTL (90s)
    let prune_threshold = now.saturating_sub(30); // 30 second grace period
    entries.retain(|hb| hb.expires_at > prune_threshold);
    entries.sort_by(|a, b| a.peer_id.cmp(&b.peer_id));
    entries
}

fn upsert_heartbeat(entries: &mut Vec<SeederHeartbeat>, peer_id: &str, now: u64) {
    let expires_at = now.saturating_add(FILE_HEARTBEAT_TTL.as_secs());

    // First remove any expired entries
    entries.retain(|hb| hb.expires_at > now);

    // Then update or add the new heartbeat
    if let Some(entry) = entries.iter_mut().find(|hb| hb.peer_id == peer_id) {
        entry.expires_at = expires_at;
        entry.last_heartbeat = now;
    } else {
        entries.push(SeederHeartbeat {
            peer_id: peer_id.to_string(),
            expires_at,
            last_heartbeat: now,
        });
    }

    // Sort by peer_id for consistent ordering
    entries.sort_by(|a, b| a.peer_id.cmp(&b.peer_id));
}

fn heartbeats_to_peer_list(entries: &[SeederHeartbeat]) -> Vec<String> {
    entries.iter().map(|hb| hb.peer_id.clone()).collect()
}

#[derive(Debug, Clone, Copy, Serialize, Deserialize, PartialEq, Eq)]
#[serde(rename_all = "snake_case")]
pub enum NatReachabilityState {
    Unknown,
    Public,
    Private,
}

impl Default for NatReachabilityState {
    fn default() -> Self {
        NatReachabilityState::Unknown
    }
}

#[derive(Debug, Clone, Copy, Serialize, Deserialize, PartialEq, Eq)]
#[serde(rename_all = "snake_case")]
pub enum NatConfidence {
    Low,
    Medium,
    High,
}

impl Default for NatConfidence {
    fn default() -> Self {
        NatConfidence::Low
    }
}

#[derive(Debug, Clone, Serialize, Deserialize)]
#[serde(rename_all = "camelCase")]
pub struct NatHistoryItem {
    pub state: NatReachabilityState,
    pub confidence: NatConfidence,
    pub timestamp: u64,
    pub summary: Option<String>,
}

#[derive(Debug, Clone)]
struct ReachabilityRecord {
    state: NatReachabilityState,
    confidence: NatConfidence,
    timestamp: SystemTime,
    summary: Option<String>,
}
/// thread-safe, mutable block store

#[derive(NetworkBehaviour)]
struct DhtBehaviour {
    kademlia: Kademlia<MemoryStore>,
    identify: identify::Behaviour,
    mdns: toggle::Toggle<Mdns>,
    bitswap: beetswap::Behaviour<MAX_MULTIHASH_LENGHT, RedbBlockstore>,
    ping: ping::Behaviour,
    proxy_rr: rr::Behaviour<ProxyCodec>,
    webrtc_signaling_rr: rr::Behaviour<WebRTCSignalingCodec>,
    key_request: rr::Behaviour<KeyRequestCodec>,
    autonat_client: toggle::Toggle<v2::client::Behaviour>,
    autonat_server: toggle::Toggle<v2::server::Behaviour>,
    relay_client: relay::client::Behaviour,
    relay_server: toggle::Toggle<relay::Behaviour>,
    dcutr: toggle::Toggle<dcutr::Behaviour>,
}
#[derive(Debug)]
pub enum DhtCommand {
    PublishFile {
        metadata: FileMetadata,
        response_tx: oneshot::Sender<FileMetadata>,
    },
    SearchByInfohash {
        info_hash: String,
        sender: oneshot::Sender<Option<FileMetadata>>,
    },
    SearchPeersByInfohash {
        info_hash: String,
        sender: oneshot::Sender<Result<Vec<String>, String>>,
    },
    SearchFile(String),
    DownloadFile(FileMetadata, String),
    ConnectPeer(String),
    ConnectToPeerById(PeerId),
    DisconnectPeer(PeerId),
    SetPrivacyProxies {
        addresses: Vec<String>,
    },
    GetPeerCount(oneshot::Sender<usize>),
    Echo {
        peer: PeerId,
        payload: Vec<u8>,
        tx: oneshot::Sender<Result<Vec<u8>, String>>,
    },
    Shutdown(oneshot::Sender<()>),
    StopPublish(String),
    HeartbeatFile {
        file_hash: String,
    },
    GetProviders {
        file_hash: String,
        sender: oneshot::Sender<Result<Vec<String>, String>>,
    },
    SendWebRTCOffer {
        peer: PeerId,
        offer_request: WebRTCOfferRequest,
        sender: oneshot::Sender<Result<WebRTCAnswerResponse, String>>,
    },
    SendMessageToPeer {
        target_peer_id: PeerId,
        message: serde_json::Value,
    },
    StoreBlock {
        cid: Cid,
        data: Vec<u8>,
    },
    StoreBlocks {
        blocks: Vec<(Cid, Vec<u8>)>,
        root_cid: Cid,
        metadata: FileMetadata,
    },
    RequestFileAccess {
        seeder: PeerId,
        merkle_root: String,
        recipient_public_key: PublicKey,
        sender: oneshot::Sender<Result<EncryptedAesKeyBundle, String>>,
    },
    AnnounceTorrent {
        info_hash: String,
    },
    PutDhtValue {
        key: String,
        value: Vec<u8>,
        sender: oneshot::Sender<Result<(), String>>,
    },
    GetDhtValue {
        key: String,
        sender: oneshot::Sender<Result<Option<Vec<u8>>, String>>,
    },
}
#[derive(Debug, Clone, Serialize)]
pub enum DhtEvent {
    // PeerDiscovered(String),
    // PeerConnected(String),
    // PeerDisconnected(String),
    PeerDiscovered {
        peer_id: String,
        addresses: Vec<String>,
    },
    PeerConnected {
        peer_id: String,
        address: Option<String>,
    },
    PeerDisconnected {
        peer_id: String,
    },
    FileDiscovered(FileMetadata),
    FileNotFound(String),
    DownloadedFile(FileMetadata),
    FileDownloaded {
        file_hash: String,
    },
    Error(String),
    Info(String),
    Warning(String),
    PublishedFile(FileMetadata),
    ProxyStatus {
        id: String,
        address: String,
        status: String,
        latency_ms: Option<u64>,
        error: Option<String>,
    },
    PeerRtt {
        peer: String,
        rtt_ms: u64,
    },
    EchoReceived {
        from: String,
        utf8: Option<String>,
        bytes: usize,
    },
    NatStatus {
        state: NatReachabilityState,
        confidence: NatConfidence,
        last_error: Option<String>,
        summary: Option<String>,
    },
    BitswapDataReceived {
        query_id: String,
        data: Vec<u8>,
    },
    BitswapError {
        query_id: String,
        error: String,
    },
    ReputationEvent {
        peer_id: String,
        event_type: String,
        impact: f64,
        data: serde_json::Value,
    },
    BitswapChunkDownloaded {
        file_hash: String,
        chunk_index: u32,
        total_chunks: u32,
        chunk_size: usize,
    },
    PaymentNotificationReceived {
        from_peer: String,
        payload: serde_json::Value,
    },
}

struct RelayState {
    blacklist: HashSet<PeerId>,
}

// ------------ Proxy Manager Structs and Enums ------------
#[derive(Debug, Clone, Copy, PartialEq, Eq)]
pub enum PrivacyMode {
    Off,
    Prefer,
    Strict,
}

impl PrivacyMode {
    pub fn from_str(mode: &str) -> Self {
        match mode.to_lowercase().as_str() {
            "strict" => PrivacyMode::Strict,
            "off" => PrivacyMode::Off,
            "prefer" => PrivacyMode::Prefer,
            _ => PrivacyMode::Prefer,
        }
    }
}

struct ProxyManager {
    targets: std::collections::HashSet<PeerId>,
    capable: std::collections::HashSet<PeerId>,
    online: std::collections::HashSet<PeerId>,
    relay_pending: std::collections::HashSet<PeerId>,
    relay_ready: std::collections::HashSet<PeerId>,
    // Privacy routing state
    privacy_routing_enabled: bool,
    trusted_proxy_nodes: std::collections::HashSet<PeerId>,
    privacy_mode: PrivacyMode,
    manual_trusted: std::collections::HashSet<PeerId>,
}

impl ProxyManager {
    fn set_target(&mut self, id: PeerId) {
        self.targets.insert(id);
    }
    fn clear_target(&mut self, id: &PeerId) {
        self.targets.remove(id);
    }
    fn set_capable(&mut self, id: PeerId) {
        self.capable.insert(id);
    }
    fn set_online(&mut self, id: PeerId) {
        self.online.insert(id);
    }
    fn set_offline(&mut self, id: &PeerId) {
        self.online.remove(id);
    }
    fn remove_all(&mut self, id: &PeerId) {
        self.targets.remove(id);
        self.capable.remove(id);
        self.online.remove(id);
        self.relay_pending.remove(id);
        self.relay_ready.remove(id);
        self.trusted_proxy_nodes.remove(id);
        self.manual_trusted.remove(id);
    }
    fn is_proxy(&self, id: &PeerId) -> bool {
        self.targets.contains(id) || self.capable.contains(id)
    }
    fn mark_relay_pending(&mut self, id: PeerId) -> bool {
        if self.relay_ready.contains(&id) {
            return false;
        }
        self.relay_pending.insert(id)
    }
    fn mark_relay_ready(&mut self, id: PeerId) -> bool {
        self.relay_pending.remove(&id);
        self.relay_ready.insert(id)
    }
    fn has_relay_request(&self, id: &PeerId) -> bool {
        self.relay_pending.contains(id) || self.relay_ready.contains(id)
    }

    // Privacy routing methods
    fn enable_privacy_routing(&mut self, mode: PrivacyMode) {
        self.privacy_routing_enabled = mode != PrivacyMode::Off;
        self.privacy_mode = mode;
        info!(
            "Privacy routing enabled in proxy manager (mode: {:?})",
            mode
        );
    }

    fn disable_privacy_routing(&mut self) {
        self.privacy_routing_enabled = false;
        self.privacy_mode = PrivacyMode::Off;
        info!("Privacy routing disabled in proxy manager");
    }

    fn is_privacy_routing_enabled(&self) -> bool {
        self.privacy_routing_enabled
    }

    fn privacy_mode(&self) -> PrivacyMode {
        self.privacy_mode
    }

    fn add_trusted_proxy_node(&mut self, peer_id: PeerId) {
        self.trusted_proxy_nodes.insert(peer_id);
    }

    fn remove_trusted_proxy_node(&mut self, peer_id: &PeerId) {
        self.trusted_proxy_nodes.remove(peer_id);
        self.manual_trusted.remove(peer_id);
    }

    fn is_trusted_proxy_node(&self, peer_id: &PeerId) -> bool {
        self.trusted_proxy_nodes.contains(peer_id)
    }

    fn get_trusted_proxy_nodes(&self) -> &std::collections::HashSet<PeerId> {
        &self.trusted_proxy_nodes
    }

    fn set_manual_trusted(&mut self, peers: &[PeerId]) {
        for peer in self.manual_trusted.drain() {
            self.trusted_proxy_nodes.remove(&peer);
        }

        for peer in peers {
            self.manual_trusted.insert(peer.clone());
            self.trusted_proxy_nodes.insert(peer.clone());
        }
    }

    fn select_proxy_for_routing(&self, target_peer: &PeerId) -> Option<PeerId> {
        if !self.privacy_routing_enabled {
            return None;
        }

        // Select a trusted proxy node that's online and not the target itself
        self.trusted_proxy_nodes
            .iter()
            .find(|&&proxy_id| {
                proxy_id != *target_peer
                    && self.online.contains(&proxy_id)
                    && self.capable.contains(&proxy_id)
            })
            .cloned()
    }
}

impl Default for ProxyManager {
    fn default() -> Self {
        Self {
            targets: std::collections::HashSet::new(),
            capable: std::collections::HashSet::new(),
            online: std::collections::HashSet::new(),
            relay_pending: std::collections::HashSet::new(),
            relay_ready: std::collections::HashSet::new(),
            privacy_routing_enabled: false,
            trusted_proxy_nodes: std::collections::HashSet::new(),
            privacy_mode: PrivacyMode::Off,
            manual_trusted: std::collections::HashSet::new(),
        }
    }
}

struct PendingEcho {
    peer: PeerId,
    tx: oneshot::Sender<Result<Vec<u8>, String>>,
}

// Runtime type for ProxyManager
type ProxyMgr = Arc<Mutex<ProxyManager>>;

// ----------------------------------------------------------

#[derive(Debug, Clone)]
enum SearchResponse {
    Found(FileMetadata),
    NotFound,
}

#[derive(Debug)]
struct PendingSearch {
    id: u64,
    sender: oneshot::Sender<SearchResponse>,
}

#[derive(Debug)]
struct PendingInfohashSearch {
    id: u64,
    sender: oneshot::Sender<Option<FileMetadata>>,
}

#[derive(Debug)]
struct PendingProviderQuery {
    id: u64,
    sender: oneshot::Sender<Result<Vec<String>, String>>,
}

#[derive(Debug, Clone, Default)]
struct DhtMetrics {
    last_bootstrap: Option<SystemTime>,
    last_success: Option<SystemTime>,
    last_error_at: Option<SystemTime>,
    last_error: Option<String>,
    bootstrap_failures: u64,
    listen_addrs: Vec<String>,
    reachability_state: NatReachabilityState,
    reachability_confidence: NatConfidence,
    last_reachability_change: Option<SystemTime>,
    last_probe_at: Option<SystemTime>,
    last_reachability_error: Option<String>,
    observed_addrs: Vec<String>,
    reachability_history: VecDeque<ReachabilityRecord>,
    success_streak: u32,
    failure_streak: u32,
    autonat_enabled: bool,
    // AutoRelay metrics
    autorelay_enabled: bool,
    active_relay_peer_id: Option<String>,
    relay_reservation_status: Option<String>,
    last_reservation_success: Option<SystemTime>,
    last_reservation_failure: Option<SystemTime>,
    reservation_renewals: u64,
    reservation_evictions: u64,
    // DCUtR metrics
    dcutr_enabled: bool,
    dcutr_hole_punch_attempts: u64,
    dcutr_hole_punch_successes: u64,
    dcutr_hole_punch_failures: u64,
    last_dcutr_success: Option<SystemTime>,
    last_dcutr_failure: Option<SystemTime>,
}

#[derive(Debug, Clone, Serialize)]
#[serde(rename_all = "camelCase")]
pub struct DhtMetricsSnapshot {
    pub peer_count: usize,
    pub last_bootstrap: Option<u64>,
    pub last_peer_event: Option<u64>,
    pub last_error: Option<String>,
    pub last_error_at: Option<u64>,
    pub bootstrap_failures: u64,
    pub listen_addrs: Vec<String>,
    pub relay_listen_addrs: Vec<String>,
    pub reachability: NatReachabilityState,
    pub reachability_confidence: NatConfidence,
    pub last_reachability_change: Option<u64>,
    pub last_probe_at: Option<u64>,
    pub last_reachability_error: Option<String>,
    pub observed_addrs: Vec<String>,
    pub reachability_history: Vec<NatHistoryItem>,
    pub autonat_enabled: bool,
    // AutoRelay metrics
    pub autorelay_enabled: bool,
    pub active_relay_peer_id: Option<String>,
    pub relay_reservation_status: Option<String>,
    pub last_reservation_success: Option<u64>,
    pub last_reservation_failure: Option<u64>,
    pub reservation_renewals: u64,
    pub reservation_evictions: u64,
    // DCUtR metrics
    pub dcutr_enabled: bool,
    pub dcutr_hole_punch_attempts: u64,
    pub dcutr_hole_punch_successes: u64,
    pub dcutr_hole_punch_failures: u64,
    pub last_dcutr_success: Option<u64>,
    pub last_dcutr_failure: Option<u64>,
}

// ------Proxy Protocol Implementation------
#[derive(Clone, Debug, Default)]
struct ProxyCodec;

#[derive(Clone, Debug, Default)]
struct WebRTCSignalingCodec;

#[derive(Debug, Clone)]
struct EchoRequest(pub Vec<u8>);
#[derive(Debug, Clone)]
struct EchoResponse(pub Vec<u8>);

// WebRTC Signaling Protocol
#[derive(Debug, Clone, serde::Serialize, serde::Deserialize)]
pub struct WebRTCOfferRequest {
    pub offer_sdp: String,
    pub file_hash: String,
    pub requester_peer_id: String,
}

#[derive(Debug, Clone, serde::Serialize, serde::Deserialize)]
pub struct WebRTCAnswerResponse {
    pub answer_sdp: String,
}

// 4byte LE length prefix
async fn read_framed<T: FAsyncRead + Unpin + Send>(io: &mut T) -> std::io::Result<Vec<u8>> {
    let mut len_buf = [0u8; 4];
    io.read_exact(&mut len_buf).await?;
    let len = u32::from_le_bytes(len_buf) as usize;
    let mut data = vec![0u8; len];
    io.read_exact(&mut data).await?;
    Ok(data)
}
async fn write_framed<T: FAsyncWrite + Unpin + Send>(
    io: &mut T,
    data: Vec<u8>,
) -> std::io::Result<()> {
    io.write_all(&(data.len() as u32).to_le_bytes()).await?;
    io.write_all(&data).await?;
    io.flush().await
}

#[async_trait::async_trait]
impl rr::Codec for ProxyCodec {
    type Protocol = String;
    type Request = EchoRequest;
    type Response = EchoResponse;

    async fn read_request<T>(
        &mut self,
        _: &Self::Protocol,
        io: &mut T,
    ) -> std::io::Result<Self::Request>
    where
        // CORRECTED: FAsyncRead is now correctly defined via the new imports
        T: FAsyncRead + Unpin + Send,
    {
        Ok(EchoRequest(read_framed(io).await?))
    }
    async fn read_response<T>(
        &mut self,
        _: &Self::Protocol,
        io: &mut T,
    ) -> std::io::Result<Self::Response>
    where
        // CORRECTED: FAsyncRead is now correctly defined via the new imports
        T: FAsyncRead + Unpin + Send,
    {
        Ok(EchoResponse(read_framed(io).await?))
    }
    async fn write_request<T>(
        &mut self,
        _: &Self::Protocol,
        io: &mut T,
        EchoRequest(data): EchoRequest,
    ) -> std::io::Result<()>
    where
        // CORRECTED: FAsyncWrite is now correctly defined via the new imports
        T: FAsyncWrite + Unpin + Send,
    {
        write_framed(io, data).await
    }
    async fn write_response<T>(
        &mut self,
        _: &Self::Protocol,
        io: &mut T,
        EchoResponse(data): EchoResponse,
    ) -> std::io::Result<()>
    where
        // CORRECTED: FAsyncWrite is now correctly defined via the new imports
        T: FAsyncWrite + Unpin + Send,
    {
        write_framed(io, data).await
    }
}

// ------WebRTC Signaling Protocol Implementation------
#[async_trait::async_trait]
impl rr::Codec for WebRTCSignalingCodec {
    type Protocol = String;
    type Request = WebRTCOfferRequest;
    type Response = WebRTCAnswerResponse;

    async fn read_request<T>(
        &mut self,
        _: &Self::Protocol,
        io: &mut T,
    ) -> std::io::Result<Self::Request>
    where
        T: FAsyncRead + Unpin + Send,
    {
        let data = read_framed(io).await?;
        let request: WebRTCOfferRequest = serde_json::from_slice(&data)
            .map_err(|e| std::io::Error::new(std::io::ErrorKind::InvalidData, e))?;
        Ok(request)
    }
    async fn read_response<T>(
        &mut self,
        _: &Self::Protocol,
        io: &mut T,
    ) -> std::io::Result<Self::Response>
    where
        T: FAsyncRead + Unpin + Send,
    {
        let data = read_framed(io).await?;
        let response: WebRTCAnswerResponse = serde_json::from_slice(&data)
            .map_err(|e| std::io::Error::new(std::io::ErrorKind::InvalidData, e))?;
        Ok(response)
    }
    async fn write_request<T>(
        &mut self,
        _: &Self::Protocol,
        io: &mut T,
        request: WebRTCOfferRequest,
    ) -> std::io::Result<()>
    where
        T: FAsyncWrite + Unpin + Send,
    {
        let data = serde_json::to_vec(&request)
            .map_err(|e| std::io::Error::new(std::io::ErrorKind::InvalidData, e))?;
        write_framed(io, data).await
    }
    async fn write_response<T>(
        &mut self,
        _: &Self::Protocol,
        io: &mut T,
        response: WebRTCAnswerResponse,
    ) -> std::io::Result<()>
    where
        T: FAsyncWrite + Unpin + Send,
    {
        let data = serde_json::to_vec(&response)
            .map_err(|e| std::io::Error::new(std::io::ErrorKind::InvalidData, e))?;
        write_framed(io, data).await
    }
}
#[derive(Clone)]
struct Socks5Transport {
    proxy: SocketAddr,
}

#[async_trait]
impl Transport for Socks5Transport {
    type Output = Box<dyn AsyncIo>;
    type Error = io::Error;
    type ListenerUpgrade = futures::future::Pending<Result<Self::Output, Self::Error>>;
    // FIXED E0412: Use imported BoxFuture
    type Dial = BoxFuture<'static, Result<Self::Output, Self::Error>>;

    // FIXED E0050, E0046: Corrected implementation
    fn listen_on(
        &mut self,
        _id: ListenerId,
        _addr: libp2p::Multiaddr,
    ) -> Result<(), TransportError<Self::Error>> {
        Err(TransportError::Other(io::Error::new(
            io::ErrorKind::Other,
            "SOCKS5 transport does not support listening",
        )))
    }

    fn remove_listener(&mut self, _id: ListenerId) -> bool {
        false
    }

    fn poll(
        self: Pin<&mut Self>,
        _cx: &mut Context<'_>,
    ) -> Poll<TransportEvent<Self::ListenerUpgrade, Self::Error>> {
        Poll::Pending
    }

    fn dial(
        &mut self,
        addr: libp2p::Multiaddr,
        _opts: DialOpts,
    ) -> Result<Self::Dial, TransportError<Self::Error>> {
        let proxy = self.proxy;

        // Convert Multiaddr to string for SOCKS5 connection
        let target = match addr_to_socket_addr(&addr) {
            Some(socket_addr) => socket_addr.to_string(),
            None => {
                return Err(TransportError::Other(io::Error::new(
                    io::ErrorKind::InvalidInput,
                    "Invalid address for SOCKS5",
                )))
            }
        };

        Ok(async move {
            let stream = Socks5Stream::connect(proxy, target)
                .await
                .map_err(|e| io::Error::new(io::ErrorKind::Other, e.to_string()))?;

            // CORRECT: Convert tokio stream to futures stream via .compat().
            let compat = stream.compat();
            // The compat stream correctly implements FAsyncRead/FAsyncWrite required by AsyncIo.
            Ok(Box::new(compat) as Box<dyn AsyncIo>)
        }
        .boxed())
    }
}

// Helper function to convert Multiaddr to SocketAddr
fn addr_to_socket_addr(addr: &libp2p::Multiaddr) -> Option<SocketAddr> {
    use libp2p::multiaddr::Protocol;

    let mut iter = addr.iter();
    match (iter.next(), iter.next()) {
        (Some(Protocol::Ip4(ip)), Some(Protocol::Tcp(port))) => {
            Some(SocketAddr::new(ip.into(), port))
        }
        (Some(Protocol::Ip6(ip)), Some(Protocol::Tcp(port))) => {
            Some(SocketAddr::new(ip.into(), port))
        }
        _ => None,
    }
}

pub fn build_relay_listen_addr(base: &Multiaddr) -> Option<Multiaddr> {
    let mut out = base.clone();
    let has_p2p = out.iter().any(|p| matches!(p, Protocol::P2p(_)));
    if !has_p2p {
        return None;
    }
    out.push(Protocol::P2pCircuit);
    Some(out)
}

fn is_relay_candidate(peer_id: &PeerId, relay_candidates: &HashSet<String>) -> bool {
    if relay_candidates.is_empty() {
        return false;
    }

    let peer_str = peer_id.to_string();
    relay_candidates.iter().any(|candidate| {
        // Check if the candidate multiaddr contains this peer ID
        candidate.contains(&peer_str)
    })
}

fn peer_id_from_multiaddr_str(s: &str) -> Option<PeerId> {
    if let Ok(ma) = s.parse::<Multiaddr>() {
        let mut last_p2p: Option<PeerId> = None;
        for p in ma.iter() {
            if let Protocol::P2p(mh) = p {
                if let Ok(pid) = PeerId::from_multihash(mh.into()) {
                    last_p2p = Some(pid);
                }
            }
        }
        return last_p2p;
    }

    if let Ok(pid) = s.parse::<PeerId>() {
        return Some(pid);
    }
    None
}

fn should_try_relay(
    pid: &PeerId,
    relay_candidates: &HashSet<String>,
    blacklist: &HashSet<PeerId>,
    cooldown: &HashMap<PeerId, Instant>,
) -> bool {
    // 1) Check if the peer ID is in the preferred/bootstrap candidates
    if relay_candidates.is_empty() {
        return false;
    }
    let peer_str = pid.to_string();
    let in_candidates = relay_candidates.iter().any(|cand| cand.contains(&peer_str));
    if !in_candidates {
        return false;
    }
    // 2) Check permanent blacklist
    if blacklist.contains(pid) {
        tracing::debug!("skip blacklisted relay candidate {}", pid);
        return false;
    }
    // 3) Check cooldown
    if let Some(until) = cooldown.get(pid) {
        if Instant::now() < *until {
            tracing::debug!("skip cooldown relay candidate {} until {:?}", pid, until);
            return false;
        }
    }
    true
}

/// candidates(HashSet<String>) → (PeerId, Multiaddr)
fn filter_relay_candidates(
    relay_candidates: &HashSet<String>,
    blacklist: &HashSet<PeerId>,
    cooldown: &HashMap<PeerId, Instant>,
) -> Vec<(PeerId, Multiaddr)> {
    let now = Instant::now();
    let mut out = Vec::new();
    for cand in relay_candidates {
        if let Ok(ma) = cand.parse::<Multiaddr>() {
            // Skip unreachable addresses (localhost/private IPs)
            if !ma_plausibly_reachable(&ma) {
                tracing::debug!("Skipping unreachable relay candidate: {}", ma);
                continue;
            }

            // PeerId extraction
            let mut pid_opt: Option<PeerId> = None;
            for p in ma.iter() {
                if let Protocol::P2p(mh) = p {
                    if let Ok(pid) = PeerId::from_multihash(mh.into()) {
                        pid_opt = Some(pid);
                    }
                }
            }
            if let Some(pid) = pid_opt {
                if !blacklist.contains(&pid) {
                    if let Some(until) = cooldown.get(&pid) {
                        if Instant::now() < *until {
                            tracing::debug!(
                                "skip cooldown relay candidate {} until {:?}",
                                pid,
                                until
                            );
                            continue;
                        }
                    }
                    out.push((pid, ma.clone()));
                } else {
                    tracing::debug!("skip blacklisted relay candidate {}", pid);
                }
            }
        }
    }
    out
}

fn extract_relay_peer(address: &Multiaddr) -> Option<PeerId> {
    use libp2p::multiaddr::Protocol;

    let mut last_p2p: Option<PeerId> = None;
    for protocol in address.iter() {
        match protocol {
            Protocol::P2p(peer_id) => {
                last_p2p = Some(peer_id.clone());
            }
            Protocol::P2pCircuit => {
                return last_p2p.clone();
            }
            _ => {}
        }
    }
    None
}

enum RelayTransportOutput {
    Relay(relay::client::Connection),
    Direct(Box<dyn AsyncIo>),
}

impl FAsyncRead for RelayTransportOutput {
    fn poll_read(
        self: Pin<&mut Self>,
        cx: &mut Context<'_>,
        buf: &mut [u8],
    ) -> Poll<Result<usize, std::io::Error>> {
        // SAFETY: We never move the inner value after pinning, so projecting via
        // `get_unchecked_mut` and re-pinning each variant is sound.
        unsafe {
            match self.get_unchecked_mut() {
                RelayTransportOutput::Relay(conn) => Pin::new_unchecked(conn).poll_read(cx, buf),
                RelayTransportOutput::Direct(stream) => {
                    Pin::new_unchecked(stream.as_mut()).poll_read(cx, buf)
                }
            }
        }
    }
}

impl FAsyncWrite for RelayTransportOutput {
    fn poll_write(
        self: Pin<&mut Self>,
        cx: &mut Context<'_>,
        buf: &[u8],
    ) -> Poll<Result<usize, std::io::Error>> {
        unsafe {
            match self.get_unchecked_mut() {
                RelayTransportOutput::Relay(conn) => Pin::new_unchecked(conn).poll_write(cx, buf),
                RelayTransportOutput::Direct(stream) => {
                    Pin::new_unchecked(stream.as_mut()).poll_write(cx, buf)
                }
            }
        }
    }

    fn poll_flush(self: Pin<&mut Self>, cx: &mut Context<'_>) -> Poll<Result<(), std::io::Error>> {
        // SAFETY: See comment in `poll_read`; variants remain pinned in place.
        unsafe {
            match self.get_unchecked_mut() {
                RelayTransportOutput::Relay(conn) => Pin::new_unchecked(conn).poll_flush(cx),
                RelayTransportOutput::Direct(stream) => {
                    Pin::new_unchecked(stream.as_mut()).poll_flush(cx)
                }
            }
        }
    }

    fn poll_close(self: Pin<&mut Self>, cx: &mut Context<'_>) -> Poll<Result<(), std::io::Error>> {
        // SAFETY: See comment in `poll_read`; variants remain pinned in place.
        unsafe {
            match self.get_unchecked_mut() {
                RelayTransportOutput::Relay(conn) => Pin::new_unchecked(conn).poll_close(cx),
                RelayTransportOutput::Direct(stream) => {
                    Pin::new_unchecked(stream.as_mut()).poll_close(cx)
                }
            }
        }
    }
}

impl DhtMetricsSnapshot {
    fn from(metrics: DhtMetrics, peer_count: usize) -> Self {
        fn to_secs(ts: SystemTime) -> Option<u64> {
            ts.duration_since(UNIX_EPOCH).ok().map(|d| d.as_secs())
        }

        let DhtMetrics {
            last_bootstrap,
            last_success,
            last_error_at,
            last_error,
            bootstrap_failures,
            listen_addrs,
            reachability_state,
            reachability_confidence,
            last_reachability_change,
            last_probe_at,
            last_reachability_error,
            observed_addrs,
            reachability_history,
            autonat_enabled,
            // AutoRelay metrics
            autorelay_enabled,
            active_relay_peer_id,
            relay_reservation_status,
            last_reservation_success,
            last_reservation_failure,
            reservation_renewals,
            reservation_evictions,
            // DCUtR metrics
            dcutr_enabled,
            dcutr_hole_punch_attempts,
            dcutr_hole_punch_successes,
            dcutr_hole_punch_failures,
            last_dcutr_success,
            last_dcutr_failure,
            ..
        } = metrics;

        // Derive relay listen addresses (those that include p2p-circuit)
        let relay_listen_addrs: Vec<String> = listen_addrs
            .iter()
            .filter(|a| a.contains("p2p-circuit"))
            .cloned()
            .collect();

        let history: Vec<NatHistoryItem> = reachability_history
            .into_iter()
            .map(|record| NatHistoryItem {
                state: record.state,
                confidence: record.confidence,
                timestamp: record
                    .timestamp
                    .duration_since(UNIX_EPOCH)
                    .ok()
                    .map(|d| d.as_secs())
                    .unwrap_or_default(),
                summary: record.summary,
            })
            .collect();

        DhtMetricsSnapshot {
            peer_count,
            last_bootstrap: last_bootstrap.and_then(to_secs),
            last_peer_event: last_success.and_then(to_secs),
            last_error,
            last_error_at: last_error_at.and_then(to_secs),
            bootstrap_failures,
            listen_addrs,
            relay_listen_addrs,
            reachability: reachability_state,
            reachability_confidence,
            last_reachability_change: last_reachability_change.and_then(to_secs),
            last_probe_at: last_probe_at.and_then(to_secs),
            last_reachability_error,
            observed_addrs,
            reachability_history: history,
            autonat_enabled,
            // AutoRelay metrics
            autorelay_enabled,
            active_relay_peer_id,
            relay_reservation_status,
            last_reservation_success: last_reservation_success.and_then(to_secs),
            last_reservation_failure: last_reservation_failure.and_then(to_secs),
            reservation_renewals,
            reservation_evictions,
            // DCUtR metrics
            dcutr_enabled,
            dcutr_hole_punch_attempts,
            dcutr_hole_punch_successes,
            dcutr_hole_punch_failures,
            last_dcutr_success: last_dcutr_success.and_then(to_secs),
            last_dcutr_failure: last_dcutr_failure.and_then(to_secs),
        }
    }
}

impl DhtMetrics {
    fn record_listen_addr(&mut self, addr: &Multiaddr) {
        let addr_str = addr.to_string();
        if !self
            .listen_addrs
            .iter()
            .any(|existing| existing == &addr_str)
        {
            self.listen_addrs.push(addr_str);
        }
    }

    fn record_observed_addr(&mut self, addr: &Multiaddr) {
        let addr_str = addr.to_string();
        if self
            .observed_addrs
            .iter()
            .any(|existing| existing == &addr_str)
        {
            return;
        }
        self.observed_addrs.push(addr_str);
        if self.observed_addrs.len() > 8 {
            self.observed_addrs.remove(0);
        }
    }

    fn remove_observed_addr(&mut self, addr: &Multiaddr) {
        let addr_str = addr.to_string();
        self.observed_addrs.retain(|existing| existing != &addr_str);
    }

    fn confidence_from_streak(&self, streak: u32) -> NatConfidence {
        match streak {
            0 | 1 => NatConfidence::Low,
            2 | 3 => NatConfidence::Medium,
            _ => NatConfidence::High,
        }
    }

    fn push_history(&mut self, record: ReachabilityRecord) {
        self.reachability_history.push_front(record);
        if self.reachability_history.len() > 10 {
            self.reachability_history.pop_back();
        }
    }

    fn update_reachability(&mut self, state: NatReachabilityState, summary: Option<String>) {
        let now = SystemTime::now();
        self.last_probe_at = Some(now);

        match state {
            NatReachabilityState::Public => {
                self.success_streak = self.success_streak.saturating_add(1);
                self.failure_streak = 0;
                self.last_reachability_error = None;
                self.reachability_confidence = self.confidence_from_streak(self.success_streak);
            }
            NatReachabilityState::Private => {
                self.failure_streak = self.failure_streak.saturating_add(1);
                self.success_streak = 0;
                if let Some(ref s) = summary {
                    self.last_reachability_error = Some(s.clone());
                }
                self.reachability_confidence = self.confidence_from_streak(self.failure_streak);
            }
            NatReachabilityState::Unknown => {
                self.success_streak = 0;
                self.failure_streak = 0;
                self.reachability_confidence = NatConfidence::Low;
                self.last_reachability_error = summary.clone();
            }
        }

        let state_changed = self.reachability_state != state;
        self.reachability_state = state;

        if state_changed {
            self.last_reachability_change = Some(now);
        }

        if state_changed || summary.is_some() {
            self.push_history(ReachabilityRecord {
                state,
                confidence: self.reachability_confidence,
                timestamp: now,
                summary,
            });
        }
    }

    fn note_probe_failure(&mut self, error: String) {
        self.last_reachability_error = Some(error);
    }
}

async fn notify_pending_searches(
    pending: &Arc<Mutex<HashMap<String, Vec<PendingSearch>>>>,
    key: &str,
    response: SearchResponse,
) {
    let waiters = {
        let mut pending = pending.lock().await;
        pending.remove(key)
    };

    if let Some(waiters) = waiters {
        for waiter in waiters {
            let _ = waiter.sender.send(response.clone());
        }
    }
}

async fn run_dht_node(
    mut swarm: Swarm<DhtBehaviour>,
    peer_id: PeerId,
    mut cmd_rx: mpsc::Receiver<DhtCommand>,
    event_tx: mpsc::Sender<DhtEvent>,
    connected_peers: Arc<Mutex<HashSet<PeerId>>>,
    metrics: Arc<Mutex<DhtMetrics>>,
    pending_echo: Arc<Mutex<HashMap<rr::OutboundRequestId, PendingEcho>>>,
    pending_searches: Arc<Mutex<HashMap<String, Vec<PendingSearch>>>>,
    proxy_mgr: ProxyMgr,
    pending_infohash_searches: Arc<Mutex<HashMap<kad::QueryId, PendingInfohashSearch>>>,
    peer_selection: Arc<Mutex<PeerSelectionService>>,
    received_chunks: Arc<Mutex<HashMap<String, HashMap<u32, FileChunk>>>>,
    file_transfer_service: Option<Arc<FileTransferService>>,
    chunk_manager: Option<Arc<ChunkManager>>,
    pending_webrtc_offers: Arc<
        Mutex<
            HashMap<rr::OutboundRequestId, oneshot::Sender<Result<WebRTCAnswerResponse, String>>>,
        >,
    >,
    pending_provider_queries: Arc<Mutex<HashMap<String, PendingProviderQuery>>>,
    root_query_mapping: Arc<Mutex<HashMap<beetswap::QueryId, FileMetadata>>>,
    active_downloads: Arc<Mutex<HashMap<String, Arc<Mutex<ActiveDownload>>>>>,
    get_providers_queries: Arc<Mutex<HashMap<kad::QueryId, (String, std::time::Instant)>>>,
    seeder_heartbeats_cache: Arc<Mutex<HashMap<String, FileHeartbeatCacheEntry>>>,
    pending_heartbeat_updates: Arc<Mutex<HashSet<String>>>,
    pending_keyword_indexes: Arc<Mutex<HashMap<kad::QueryId, PendingKeywordIndex>>>,
    file_metadata_cache: Arc<Mutex<HashMap<String, FileMetadata>>>,
    pending_dht_queries: Arc<Mutex<HashMap<kad::QueryId, oneshot::Sender<Result<Option<Vec<u8>>, String>>>>>,
    is_bootstrap: bool,
    enable_autorelay: bool,
    relay_candidates: HashSet<String>,
    chunk_size: usize,
    bootstrap_peer_ids: HashSet<PeerId>,
) {
    // Track peers that support relay (discovered via identify protocol)
    let relay_capable_peers: Arc<Mutex<HashMap<PeerId, Vec<Multiaddr>>>> =
        Arc::new(Mutex::new(HashMap::new()));
    let mut dht_maintenance_interval = tokio::time::interval(Duration::from_secs(30 * 60));
    dht_maintenance_interval.tick().await;
    // fast heartbeat-driven updater: run at FILE_HEARTBEAT_INTERVAL to keep provider records fresh
    let mut heartbeat_maintenance_interval = tokio::time::interval(FILE_HEARTBEAT_INTERVAL);
    heartbeat_maintenance_interval.tick().await;
    // Periodic bootstrap interval

    /// Creates a proper circuit relay address for connecting through a relay peer
    /// Returns a properly formatted Multiaddr for circuit relay connections
    fn create_circuit_relay_address(
        relay_peer_id: &PeerId,
        target_peer_id: &PeerId,
    ) -> Result<Multiaddr, String> {
        // For Circuit Relay v2, the address format is typically:
        // /p2p/{relay_peer_id}/p2p-circuit
        // The target peer is specified in the relay reservation/request

        let relay_addr = Multiaddr::empty()
            .with(Protocol::P2p(*relay_peer_id))
            .with(Protocol::P2pCircuit);

        // Validate the constructed address
        if relay_addr.to_string().contains(&relay_peer_id.to_string()) {
            info!("Created circuit relay address: {}", relay_addr);
            Ok(relay_addr)
        } else {
            Err(format!(
                "Failed to create valid circuit relay address for relay {}",
                relay_peer_id
            ))
        }
    }

    /// Enhanced circuit relay address creation with multiple fallback strategies
    fn create_circuit_relay_address_robust(
        relay_peer_id: &PeerId,
        target_peer_id: &PeerId,
    ) -> Multiaddr {
        // Strategy 1: Standard Circuit Relay v2 address
        match create_circuit_relay_address(relay_peer_id, target_peer_id) {
            Ok(addr) => return addr,
            Err(e) => {
                warn!("Standard relay address creation failed: {}", e);
            }
        }

        // Strategy 2: Try with relay port specification (if available)
        // Some relay implementations may require explicit port specification
        let relay_with_port = Multiaddr::empty()
            .with(Protocol::P2p(*relay_peer_id))
            .with(Protocol::Tcp(4001)) // Default libp2p port
            .with(Protocol::P2pCircuit);

        if relay_with_port
            .to_string()
            .contains(&relay_peer_id.to_string())
        {
            info!(
                "Created circuit relay address with port: {}",
                relay_with_port
            );
            return relay_with_port;
        }

        // Strategy 3: Fallback to basic circuit address
        warn!("Using basic fallback circuit relay address construction");
        Multiaddr::empty()
            .with(Protocol::P2p(*relay_peer_id))
            .with(Protocol::P2pCircuit)
    }

    let mut shutdown_ack: Option<oneshot::Sender<()>> = None;
    let mut ping_failures: HashMap<PeerId, u8> = HashMap::new();
    let mut relay_blacklist: HashSet<PeerId> = HashSet::new();
    let mut relay_cooldown: HashMap<PeerId, Instant> = HashMap::new();
    let mut last_tried_relay: Option<PeerId> = None;

    let queries: HashMap<beetswap::QueryId, u32> = HashMap::new();
    let downloaded_chunks: HashMap<usize, Vec<u8>> = HashMap::new();
    let current_metadata: Option<FileMetadata> = None;

    #[derive(Debug, Clone, Copy)]
    enum RelayErrClass {
        Permanent,
        Transient,
    }

    fn classify_err_str(s: &str) -> RelayErrClass {
        if s.contains("Reservation(Unsupported)") || s.contains("Denied") {
            RelayErrClass::Permanent
        } else {
            RelayErrClass::Transient
        }
    }

    fn parse_peer_id_from_ma(ma: &Multiaddr) -> Option<PeerId> {
        use libp2p::multiaddr::Protocol;
        let mut out = None;
        for p in ma.iter() {
            if let Protocol::P2p(mh) = p {
                if let Ok(pid) = PeerId::from_multihash(mh.into()) {
                    out = Some(pid);
                }
            }
        }
        out
    }

    let mut filtered_relays: Vec<(PeerId, Multiaddr)> = Vec::new();
    for cand in &relay_candidates {
        if let Ok(base) = cand.parse::<Multiaddr>() {
            if let Some(pid) = parse_peer_id_from_ma(&base) {
                if relay_blacklist.contains(&pid) {
                    tracing::debug!("skip blacklisted relay candidate {}", pid);
                    continue;
                }
                if let Some(until) = relay_cooldown.get(&pid) {
                    if Instant::now() < *until {
                        tracing::debug!("skip cooldown relay candidate {} until {:?}", pid, until);
                        continue;
                    }
                }
                filtered_relays.push((pid, base));
            }
        }
    }

    if filtered_relays.is_empty() {
        tracing::warn!("No usable relay candidates after blacklist/cooldown filtering");
    } else {
        tracing::info!("Using {} filtered relay candidates", filtered_relays.len());
        for (i, (pid, addr)) in filtered_relays.iter().take(5).enumerate() {
            tracing::info!("   Filtered {}: {} via {}", i + 1, pid, addr);
        }
    }

    for (pid, mut base_addr) in filtered_relays {
        use libp2p::multiaddr::Protocol;
        last_tried_relay = Some(pid);
        base_addr.push(Protocol::P2pCircuit);
        tracing::info!("📡 Attempting to listen via relay {} at {}", pid, base_addr);
        if let Err(e) = swarm.listen_on(base_addr.clone()) {
            tracing::warn!("listen_on via relay {} failed: {}", pid, e);
            // Temporary failure: 10min cooldown
            relay_cooldown.insert(pid, Instant::now() + Duration::from_secs(600));
        }
    }

    'outer: loop {
        tokio::select! {
                    // periodic maintenance tick - prune expired seeder heartbeats and update DHT
                    // Fast heartbeat tick — refresh DHT records for files this node is actively seeding
                    _ = heartbeat_maintenance_interval.tick() => {
                        let now = unix_timestamp();
                        let my_id = peer_id.to_string();
                        let mut updated_records: Vec<(String, Vec<u8>)> = Vec::new();

                        {
                            let mut cache = seeder_heartbeats_cache.lock().await;
                            for (file_hash, entry) in cache.iter_mut() {
                                // Prune expired entries first
                                entry.heartbeats = prune_heartbeats(entry.heartbeats.clone(), now);

                                // Only refresh records if this node is listed as a seeder
                                if entry.heartbeats.iter().any(|hb| hb.peer_id == my_id) {
                                    // ensure our own heartbeat is up-to-date in cache
                                    for hb in entry.heartbeats.iter_mut() {
                                        if hb.peer_id == my_id {
                                            hb.last_heartbeat = now;
                                            hb.expires_at = now.saturating_add(FILE_HEARTBEAT_TTL.as_secs());
                                        }
                                    }

                                    // update metadata fields
                                    let seeder_strings = heartbeats_to_peer_list(&entry.heartbeats);
                                    entry.metadata["seeders"] = serde_json::Value::Array(
                                        seeder_strings
                                            .iter()
                                            .cloned()
                                            .map(serde_json::Value::String)
                                            .collect(),
                                    );
                                    entry.metadata["seederHeartbeats"] =
                                        serde_json::to_value(&entry.heartbeats)
                                            .unwrap_or_else(|_| serde_json::Value::Array(vec![]));

                                    if let Ok(bytes) = serde_json::to_vec(&entry.metadata) {
                                        updated_records.push((file_hash.clone(), bytes));
                                    }
                                }
                            }
                        } // release cache lock

                        // Perform DHT updates for seeder heartbeats (non-blocking best-effort)
                                // Push updated records to Kademlia for each updated file
                                for (file_hash, bytes) in updated_records {
                                    let key = kad::RecordKey::new(&file_hash.as_bytes());
                                    let record = Record {
                                        key: key.clone(),
                                        value: bytes.clone(),
                                        publisher: Some(peer_id.clone()),
                                        expires: None,
                                    };
                                    if let Err(e) =
                                        swarm.behaviour_mut().kademlia.put_record(record, kad::Quorum::One)
                                    {
                                        warn!("Failed to refresh DHT record after disconnect for {}: {}", file_hash, e);
                                    } else {
                                        debug!("Refreshed DHT record for {} after peer {} disconnected", file_hash, peer_id);
                                    }

                                    // notify UI with updated metadata so frontend refreshes immediately
                                    if let Ok(json_val) = serde_json::from_slice::<serde_json::Value>(&bytes) {
                                        if let (Some(merkle_root), Some(file_name), Some(file_size), Some(created_at)) = (
                                            json_val.get("merkle_root").and_then(|v| v.as_str()),
                                            json_val.get("file_name").and_then(|v| v.as_str()),
                                            json_val.get("file_size").and_then(|v| v.as_u64()),
                                            json_val.get("created_at").and_then(|v| v.as_u64()),
                                        ) {
                                            let seeders = json_val
                                                .get("seeders")
                                                .and_then(|v| v.as_array())
                                                .map(|arr| arr.iter().filter_map(|x| x.as_str().map(|s| s.to_string())).collect())
                                                .unwrap_or_default();

                                            let metadata = FileMetadata {
                                                merkle_root: merkle_root.to_string(),
                                                file_name: file_name.to_string(),
                                                file_size,
                                                file_data: Vec::new(),
                                                seeders,
                                                created_at,
                                                mime_type: json_val.get("mime_type").and_then(|v| v.as_str()).map(|s| s.to_string()),
                                                is_encrypted: json_val.get("is_encrypted").and_then(|v| v.as_bool()).unwrap_or(false),
                                                encryption_method: json_val.get("encryption_method").and_then(|v| v.as_str()).map(|s| s.to_string()),
                                                key_fingerprint: json_val.get("key_fingerprint").and_then(|v| v.as_str()).map(|s| s.to_string()),

                                                parent_hash: json_val.get("parent_hash").and_then(|v| v.as_str()).map(|s| s.to_string()),
                                                cids: json_val.get("cids").and_then(|v| serde_json::from_value::<Option<Vec<Cid>>>(v.clone()).ok()).unwrap_or(None),
                                                encrypted_key_bundle: json_val.get("encryptedKeyBundle").and_then(|v| serde_json::from_value::<Option<crate::encryption::EncryptedAesKeyBundle>>(v.clone()).ok()).unwrap_or(None),
                                                info_hash: json_val.get("infoHash").and_then(|v| v.as_str()).map(|s| s.to_string()),
                                                trackers: json_val.get("trackers").and_then(|v| serde_json::from_value::<Option<Vec<String>>>(v.clone()).ok()).unwrap_or(None),
                                                is_root: json_val.get("is_root").and_then(|v| v.as_bool()).unwrap_or(true),
                                                price: json_val.get("price").and_then(|v| v.as_f64()),
                                                uploader_address: json_val.get("uploader_address").and_then(|v| v.as_str()).map(|s| s.to_string()),
                                                http_sources: json_val.get("http_sources").and_then(|v| {serde_json::from_value::<Option<Vec<HttpSourceInfo>>>(v.clone()).unwrap_or(None)}),
                                                ..Default::default()
                                            };
                                            let _ = event_tx.send(DhtEvent::FileDiscovered(metadata)).await;
                                        }
                                    }
                                }
                    }

                    cmd = cmd_rx.recv() => {
                        match cmd {
                            Some(DhtCommand::Shutdown(ack)) => {
                                info!("Received shutdown signal for DHT node");
                                shutdown_ack = Some(ack);
                                break 'outer;
                            }
                            Some(DhtCommand::PublishFile { mut metadata, response_tx }) => {
                                // If file_data is NOT empty (non-encrypted files or inline data),
                                // create blocks, generate a Merkle root, and a root CID.
                                if !metadata.file_data.is_empty() {
                                    let blocks = split_into_blocks(&metadata.file_data, chunk_size);
                                    let mut block_cids = Vec::new();
                                    let mut original_chunk_hashes: Vec<[u8; 32]> = Vec::new();

                                    for (idx, block) in blocks.iter().enumerate() {
                                        let cid = match block.cid() {
                                            Ok(c) => c,
                                            Err(e) => {
                                                error!("failed to get cid for block: {}", e);
                                                let _ = event_tx.send(DhtEvent::Error(format!("failed to get cid for block: {}", e))).await;
                                                return;
                                            }
                                        };
                                        // Also hash the original data for the Merkle root
                                        original_chunk_hashes.push(Sha256Hasher::hash(block.data()));

                                        println!("block {} size={} cid={}", idx, block.data().len(), cid);

                                        match swarm.behaviour_mut().bitswap.insert_block::<MAX_MULTIHASH_LENGHT>(cid.clone(), block.data().to_vec()){
                                            Ok(_) => {
                                                info!("📦 Stored block {} (size: {} bytes) in Bitswap blockstore", cid, block.data().len());
                                            },
                                            Err(e) => {
                                                error!("failed to store block {}: {}", cid, e);
                                                let _ = event_tx.send(DhtEvent::Error(format!("failed to store block {}: {}", cid, e))).await;
                                                return;
                                            }
                                        };
                                        block_cids.push(cid);
                                    }

                                    // Build the Merkle tree from original chunk hashes
                                    let merkle_tree = MerkleTree::<Sha256Hasher>::from_leaves(&original_chunk_hashes);
                                    let merkle_root = match merkle_tree.root().ok_or("Failed to compute Merkle root") {
                                        Ok(root) => root,
                                        Err(e) => {
                                            eprintln!("Merkle root computation failed: {}", e);
                                            return;
                                        }
                                    };

                                    // Create root block containing just the CIDs
                                    let root_block_data = match serde_json::to_vec(&block_cids) {
                                        Ok(data) => data,
                                        Err(e) => {
                                            eprintln!("Failed to serialize CIDs: {}", e);
                                            return;
                                        }
                                    };

                                    // Store root block in Bitswap
                                    let root_cid = Cid::new_v1(RAW_CODEC, Code::Sha2_256.digest(&root_block_data));
                                    match swarm.behaviour_mut().bitswap.insert_block::<MAX_MULTIHASH_LENGHT>(root_cid.clone(), root_block_data.clone()) {
                                        Ok(_) => {
                                            info!("🌳 Stored ROOT block {} (size: {} bytes, contains {} CIDs) in Bitswap blockstore", root_cid, root_block_data.len(), block_cids.len());
                                        },
                                        Err(e) => {
                                            error!("failed to store root block: {}", e);
                                            let _ = event_tx.send(DhtEvent::Error(format!("failed to store root block: {}", e))).await;
                                            return;
                                        }
                                    }

                                    // The file_hash is the Merkle Root. The root_cid is for retrieval.
                                    // ONLY overwrite merkle_root if it's empty (preserves custom keys for verdicts/etc)
                                    let computed_merkle_root = hex::encode(merkle_root);
                                    let file_data_len = metadata.file_data.len();
                                    if metadata.merkle_root.is_empty() {
                                        metadata.merkle_root = computed_merkle_root.clone();
                                        println!("💾 Using computed merkle_root: {}", metadata.merkle_root);
                                    } else {
                                        println!("💾 Preserving custom merkle_root: {} (computed: {})", 
                                            metadata.merkle_root, computed_merkle_root);
                                    }
                                    metadata.cids = Some(vec![root_cid]); // Store root CID for bitswap retrieval
                                    
                                    // Only clear file_data for large files (>10KB) to save DHT space
                                    // Keep small files (like reputation verdicts) in cache for fast retrieval
                                    const MAX_INLINE_SIZE: usize = 10 * 1024; // 10KB
                                    if file_data_len > MAX_INLINE_SIZE {
                                        metadata.file_data.clear(); // Don't store large files in DHT record
                                        println!("💾 Cleared file_data for large file ({} bytes)", file_data_len);
                                    } else {
                                        println!("💾 Keeping file_data inline ({} bytes) for fast cache retrieval", file_data_len);
                                    }

                                    println!("Publishing file with root CID: {} (merkle_root: {:?})",
                                        root_cid, metadata.merkle_root);
                                } else {
                                    // File data is empty - chunks and root block are already in Bitswap
                                    // (from streaming upload or pre-processed encrypted file)
                                    // Use the provided file_hash (which should already be a CID)
                                    println!("Publishing file with pre-computed Merkle root: {} and CID: {:?}",
                                        metadata.merkle_root, metadata.cids);
                                }

                                let now = unix_timestamp();
                                let peer_id_str = peer_id.to_string();
                                let existing_heartbeats = {
                                    let cache = seeder_heartbeats_cache.lock().await;
                                    cache
                                        .get(&metadata.merkle_root)
                                        .map(|entry| entry.heartbeats.clone())
                                        .unwrap_or_default()
                                };
                                let mut heartbeat_entries = existing_heartbeats;
                                upsert_heartbeat(&mut heartbeat_entries, &peer_id_str, now);
                                let active_heartbeats = prune_heartbeats(heartbeat_entries, now);
                                metadata.seeders = heartbeats_to_peer_list(&active_heartbeats);

                                // Store minimal metadata in DHT
                                println!("💾 DHT: About to serialize metadata with price: {:?}, uploader: {:?}", metadata.price, metadata.uploader_address);

                                let dht_metadata = serde_json::json!({
                                    "file_hash":metadata.merkle_root,
                                    "merkle_root": metadata.merkle_root,
                                    "file_name": metadata.file_name,
                                    "file_size": metadata.file_size,
                                    "created_at": metadata.created_at,
                                    "mime_type": metadata.mime_type,
                                    "is_encrypted": metadata.is_encrypted,
                                    "encryption_method": metadata.encryption_method,
                                    "key_fingerprint": metadata.key_fingerprint,

                                    "parent_hash": metadata.parent_hash,
                                    "cids": metadata.cids, // The root CID for Bitswap
                                    "encrypted_key_bundle": metadata.encrypted_key_bundle,
                                    "info_hash": metadata.info_hash,
                                    "trackers": metadata.trackers,
                                    "seeders": metadata.seeders,
                                    "seederHeartbeats": active_heartbeats,
                                    "price": metadata.price,
                                    "uploader_address": metadata.uploader_address,
                                    "http_sources": metadata.http_sources,
                                });

                                println!("💾 DHT: Serialized metadata JSON: {}", serde_json::to_string(&dht_metadata).unwrap_or_else(|_| "error".to_string()));

                                {
                                    let mut cache = seeder_heartbeats_cache.lock().await;
                                    cache.insert(
                                        metadata.merkle_root.clone(),
                                        FileHeartbeatCacheEntry {
                                            heartbeats: active_heartbeats.clone(),
                                            metadata: dht_metadata.clone(),
                                        },
                                    );
                                }

                                let record_key = kad::RecordKey::new(&metadata.merkle_root.as_bytes());
                                
                                // Note: We skip the get_record heartbeat update here during initial publish
                                // to avoid race conditions. The record doesn't exist yet, so fetching it
                                // immediately would always fail with NotFound. Heartbeat updates will
                                // happen on subsequent seeder refresh cycles.

                                let dht_record_data = match serde_json::to_vec(&dht_metadata) {
                                    Ok(data) => data,
                                    Err(e) => {
                                        eprintln!("Failed to serialize DHT metadata: {}", e);
                                        return;
                                    }
                                };

                                let record = Record {
                                            key: record_key.clone(),
                                            value: dht_record_data,
                                            publisher: Some(peer_id),
                                            expires: None,
                                        };

                                // Determine appropriate quorum based on number of connected peers
                                // Use majority quorum (N) instead of All to avoid publish failures
                                // when some peers are slow/unreachable
                                let connected_peers_count = connected_peers.lock().await.len();
                                let replication_factor = 3; // Must match kad_cfg.set_replication_factor

                                let quorum = if connected_peers_count >= replication_factor {
                                    // Use N(3) for better reliability - requires majority, not all
                                    // This tolerates slow/offline peers while ensuring redundancy
                                    if let Some(n) = std::num::NonZeroUsize::new(replication_factor) {
                                        info!("Using Quorum::N({}) for file {} ({} peers available)", 
                                            replication_factor, metadata.merkle_root, connected_peers_count);
                                        kad::Quorum::N(n)
                                    } else {
                                        kad::Quorum::One
                                    }
                                } else {
                                    info!("Using Quorum::One for file {} (only {} peers available)", 
                                        metadata.merkle_root, connected_peers_count);
                                    kad::Quorum::One
                                };

                                match swarm.behaviour_mut().kademlia.put_record(record, quorum) {
                                    Ok(query_id) => {
                                        info!("started providing file: {}, query id: {:?} with quorum {:?}",
                                            metadata.merkle_root, query_id, quorum);
                                    }
                                    Err(e) => {
                                        error!("failed to start providing file {}: {}", metadata.merkle_root, e);
                                        let _ = event_tx.send(DhtEvent::Error(format!("failed to start providing: {}", e))).await;
                                    }
                                }

                                // Register this peer as a provider for the file
                                let provider_key = kad::RecordKey::new(&metadata.merkle_root.as_bytes());
                                match swarm.behaviour_mut().kademlia.start_providing(provider_key) {
                                    Ok(query_id) => {
                                        info!("registered as provider for file: {}, query id: {:?}", metadata.merkle_root, query_id);
                                    }
                                    Err(e) => {
                                        error!("failed to register as provider for file {}: {}", metadata.merkle_root, e);
                                        let _ = event_tx.send(DhtEvent::Error(format!("failed to register as provider: {}", e))).await;
                                    }
                                }
                                // Task 1: Keyword Extraction
                                let keywords = extract_keywords(&metadata.file_name);
                                info!(
                                    "Extracted {} keywords for file '{}': {:?}", // Merkle root is now the primary identifier
                                    keywords.len(),
                                    metadata.file_name,
                                    keywords
                                );
                                // Task 2: DHT Indexing
                                // Implement the "read-modify-write" logic inside this loop.
                                for keyword in keywords {
                                    let index_key_str = format!("{}{}", KEYWORD_INDEX_PREFIX, keyword);
                                    let index_key = kad::RecordKey::new(&index_key_str);

                                    // Initiate read-modify-write: first get the existing record
                                    let query_id = swarm.behaviour_mut().kademlia.get_record(index_key.clone());

                                    // Track this keyword index operation
                                    pending_keyword_indexes.lock().await.insert(
                                        query_id,
                                        PendingKeywordIndex {
                                            keyword: keyword.clone(),
                                            merkle_root: metadata.merkle_root.clone(),
                                        }
                                    );

                                    info!("Initiated keyword index update for '{}' with file hash '{}'", keyword, metadata.merkle_root);
                                }
                                
                                // Cache the published file locally so it can be found in searches
                                // This ensures nodes can discover their own published files
                                file_metadata_cache.lock().await.insert(
                                    metadata.merkle_root.clone(),
                                    metadata.clone()
                                );
                                info!("Cached published file {} locally", metadata.merkle_root);
                                
                                // notify frontend
                                let _ = event_tx.send(DhtEvent::PublishedFile(metadata.clone())).await;
                                // store in file_uploaded_cache

                                // If there's an info_hash, create the secondary index record
                                if let Some(info_hash) = &metadata.info_hash {
                                    let index_key = format!("{}{}", INFO_HASH_PREFIX, info_hash);
                                    let index_record = Record::new(index_key.as_bytes().to_vec(), metadata.merkle_root.as_bytes().to_vec());
                                    swarm.behaviour_mut().kademlia.put_record(index_record, kad::Quorum::One).ok();
                                    info!("Published info_hash index for {}", info_hash);
                                }
                                let _ = response_tx.send(metadata.clone());
                            }
                            Some(DhtCommand::StoreBlocks { blocks, root_cid, mut metadata }) => {
                                // 1. Store all encrypted data blocks in bitswap
                                for (cid, data) in blocks {
                                    if let Err(e) = swarm.behaviour_mut().bitswap.insert_block::<MAX_MULTIHASH_LENGHT>(cid.clone(), data) {
                                        error!("Failed to store encrypted block {} in bitswap: {}", cid, e);
                                        let _ = event_tx.send(DhtEvent::Error(format!("Failed to store block {}: {}", cid, e))).await;
                                        continue 'outer; // Abort this publish operation
                                    }
                                }

                                // 2. Update metadata with the root CID
                                metadata.cids = Some(vec![root_cid]);

                                let now = unix_timestamp();
                                let peer_id_str = peer_id.to_string();
                                let existing_heartbeats = {
                                    let cache = seeder_heartbeats_cache.lock().await;
                                    cache
                                        .get(&metadata.merkle_root)
                                        .map(|entry| entry.heartbeats.clone())
                                        .unwrap_or_default()
                                };
                                let mut heartbeat_entries = existing_heartbeats;
                                upsert_heartbeat(&mut heartbeat_entries, &peer_id_str, now);
                                let active_heartbeats = prune_heartbeats(heartbeat_entries, now);
                                metadata.seeders = heartbeats_to_peer_list(&active_heartbeats);

                                // 3. Create and publish the DHT record pointing to the file
                                let dht_metadata = serde_json::json!({
                                    "merkle_root": metadata.merkle_root,
                                    "file_name": metadata.file_name,
                                    "file_size": metadata.file_size,
                                    "created_at": metadata.created_at,
                                    "mime_type": metadata.mime_type,
                                    "is_encrypted": metadata.is_encrypted,
                                    "encryption_method": metadata.encryption_method,
                                    "cids": metadata.cids,
                                    "encrypted_key_bundle": metadata.encrypted_key_bundle,

                                    "info_hash": metadata.info_hash,
                                    "trackers": metadata.trackers,
                                    "parent_hash": metadata.parent_hash,
                                    "seeders": metadata.seeders,
                                    "seederHeartbeats": active_heartbeats,
                                });

                                {
                                    let mut cache = seeder_heartbeats_cache.lock().await;
                                    cache.insert(
                                        metadata.merkle_root.clone(),
                                        FileHeartbeatCacheEntry {
                                            heartbeats: active_heartbeats.clone(),
                                            metadata: dht_metadata.clone(),
                                        },
                                    );
                                }

                                let record_key = kad::RecordKey::new(&metadata.merkle_root.as_bytes());
                                {
                                    let mut pending = pending_heartbeat_updates.lock().await;
                                    pending.insert(metadata.merkle_root.clone());
                                }
                                swarm
                                    .behaviour_mut()
                                    .kademlia
                                    .get_record(record_key.clone());

                                let record_value = match serde_json::to_vec(&dht_metadata).map_err(|e| e.to_string()) {
                                    Ok(val) => val,
                                    Err(e) => {
                                        warn!("Failed to serialize DHT metadata: {}", e);
                                        continue;
                                    }
                                };
                                let record = Record {
                                    key: record_key.clone(),
                                    value: record_value,
                                    publisher: Some(peer_id),
                                    expires: None,
                                };

                                if let Err(e) = swarm.behaviour_mut().kademlia.put_record(record, kad::Quorum::One) {
                                    error!("Failed to put record for encrypted file {}: {}", metadata.merkle_root, e);
                                }

                                // 4. Announce self as provider
                                let provider_key = kad::RecordKey::new(&metadata.merkle_root.as_bytes());
                                if let Err(e) = swarm.behaviour_mut().kademlia.start_providing(provider_key) {
                                    error!("Failed to start providing encrypted file {}: {}", metadata.merkle_root, e);
                                }

                                // Cache the published encrypted file locally
                                file_metadata_cache.lock().await.insert(
                                    metadata.merkle_root.clone(),
                                    metadata.clone()
                                );
                                info!("Cached published encrypted file {} locally", metadata.merkle_root);

                                info!("Successfully published and started providing encrypted file: {}", metadata.merkle_root);
                                let _ = event_tx.send(DhtEvent::PublishedFile(metadata)).await;
                            }
                            Some(DhtCommand::DownloadFile(mut file_metadata, download_path)) =>{
                                // Dual-lookup check: If the merkle_root is an info_hash, resolve it first.
                                if file_metadata.merkle_root.starts_with("info_hash:") {
                                    let info_hash = file_metadata.merkle_root.clone();
                                    info!("Download initiated with info_hash, resolving to merkle_root: {}", info_hash);
                                    match synchronous_search_by_infohash(&mut swarm, &info_hash).await {
                                        Ok(Some(resolved_metadata)) => {
                                            info!("Resolved info_hash to merkle_root: {}", resolved_metadata.merkle_root);
                                            file_metadata = resolved_metadata; // Replace with the full metadata
                                        }
                                        Ok(None) => {
                                            let _ = event_tx.send(DhtEvent::Error(format!("Could not find file for info_hash: {}", info_hash))).await;
                                            continue;
                                        }
                                        Err(e) => {
                                            let _ = event_tx.send(DhtEvent::Error(format!("Error resolving info_hash {}: {}", info_hash, e))).await;
                                            continue;
                                        }
                                    }
                                }

                                let root_cid_result = file_metadata.cids.as_ref()
                                    .and_then(|cids| cids.first())
                                    .ok_or_else(|| {
                                        let msg = format!("No root CID found for file with Merkle root: {}", file_metadata.merkle_root);
                                        error!("{}", msg);
                                        msg
                                    });

                                let root_cid = match root_cid_result {
                                    Ok(cid) => cid.clone(),
                                    Err(e) => { let _ = event_tx.send(DhtEvent::Error(e)).await; continue; }
                                };
                                let Some(first_seeder) = file_metadata.seeders.get(0) else {
                                    let _ = event_tx.send(DhtEvent::Error("No seeders found".to_string())).await;
                                    return;
                                };

                                let peer_id = match PeerId::from_str(first_seeder) {
                                    Ok(id) => id.clone(),
                                    Err(e) => {
                                        let _ = event_tx.send(DhtEvent::Error(e.to_string())).await;
                                        return;
                                    }
                                };

                                // Request the root block which contains the CIDs
                                let root_query_id = swarm.behaviour_mut().bitswap.get_from(&root_cid, peer_id);

                                file_metadata.download_path = Some(download_path);
                                // Store the root query ID to handle when we get the root block
                                info!("INSERTING INTO ROOT QUERY MAPPING");
                                root_query_mapping.lock().await.insert(root_query_id, file_metadata);
                            }

                            Some(DhtCommand::StopPublish(file_hash)) => {
                                let key = kad::RecordKey::new(&file_hash);
                                let removed = swarm.behaviour_mut().kademlia.remove_record(&key);
                                debug!(
                                    "StopPublish: removed record for {} (removed={:?})",
                                    file_hash, removed
                                );

                                // Ask Kademlia to stop providing this file (so provider records are removed)
                                swarm
                                    .behaviour_mut()
                                    .kademlia
                                    .stop_providing(&key);

                                // Also proactively publish an updated DHT record with no seeders so remote nodes
                                // that fetch the JSON record see that there are no seeders immediately.
                                // Build minimal "empty" metadata
                                let empty_meta = serde_json::json!({
                                    "merkle_root": file_hash,
                                    "file_name": serde_json::Value::Null,
                                    "file_size": 0u64,
                                    "created_at": unix_timestamp(),
                                    "seeders": Vec::<String>::new(),
                                    "seederHeartbeats": Vec::<SeederHeartbeat>::new()
                                });
                                if let Ok(bytes) = serde_json::to_vec(&empty_meta) {
                                    let record = Record {
                                        key: kad::RecordKey::new(&file_hash.as_bytes()),
                                        value: bytes,
                                        publisher: Some(peer_id.clone()),
                                        expires: None,
                                    };
                                    if let Err(e) =
                                        swarm.behaviour_mut().kademlia.put_record(record, kad::Quorum::One)
                                    {
                                        warn!("Failed to publish empty record for {}: {}", file_hash, e);
                                    } else {
                                        debug!("Published empty seeder record for {}", file_hash);
                                    }
                                }

                                seeder_heartbeats_cache.lock().await.remove(&file_hash);
                                pending_heartbeat_updates
                                    .lock()
                                    .await
                                    .remove(&file_hash);
                                debug!("Cleared cached heartbeat state for {}", file_hash);
                            }
                            Some(DhtCommand::HeartbeatFile { file_hash }) => {
                                let now = unix_timestamp();
                                let peer_id_str = peer_id.to_string();
                                let mut serialized_record: Option<Vec<u8>> = None;

                                {
                                    let mut cache = seeder_heartbeats_cache.lock().await;
                                    if let Some(entry) = cache.get_mut(&file_hash) {
                                        upsert_heartbeat(&mut entry.heartbeats, &peer_id_str, now);
                                        entry.heartbeats = prune_heartbeats(entry.heartbeats.clone(), now);

                                        let seeder_strings = heartbeats_to_peer_list(&entry.heartbeats);
                                        entry.metadata["seeders"] = serde_json::Value::Array(
                                            seeder_strings
                                                .iter()
                                                .cloned()
                                                .map(serde_json::Value::String)
                                                .collect(),
                                        );
                                        entry.metadata["seederHeartbeats"] =
                                            serde_json::to_value(&entry.heartbeats)
                                                .unwrap_or_else(|_| serde_json::Value::Array(vec![]));

                                        match serde_json::to_vec(&entry.metadata) {
                                            Ok(bytes) => serialized_record = Some(bytes),
                                            Err(e) => {
                                                error!(
                                                    "Failed to serialize heartbeat metadata for {}: {}",
                                                    file_hash, e
                                                );
                                            }
                                        }
                                    }
                                }

                                if let Some(record_bytes) = serialized_record {
                                    pending_heartbeat_updates
                                        .lock()
                                        .await
                                        .remove(&file_hash);

                                    let key = kad::RecordKey::new(&file_hash.as_bytes());
                                    let record = Record {
                                        key,
                                        value: record_bytes,
                                        publisher: Some(peer_id),
                                        expires: None,
                                    };

                                    // Determine appropriate quorum based on number of connected peers
                                let connected_peers_count = connected_peers.lock().await.len();
                                let replication_factor = 3; // Must match kad_cfg.set_replication_factor

                                let quorum = if connected_peers_count >= replication_factor {
                                    // Use N(3) for better reliability in heartbeat updates
                                    if let Some(n) = std::num::NonZeroUsize::new(replication_factor) {
                                        debug!("Using Quorum::N({}) for heartbeat update of {} ({} peers available)",
                                            replication_factor, file_hash, connected_peers_count);
                                        kad::Quorum::N(n)
                                    } else {
                                        kad::Quorum::One
                                    }
                                } else {
                                    debug!("Using Quorum::One for heartbeat update of {} (only {} peers available)",
                                        file_hash, connected_peers_count);
                                    kad::Quorum::One
                                };

                                match swarm
                                    .behaviour_mut()
                                    .kademlia
                                    .put_record(record, quorum)
                                {
                                    Ok(query_id) => {
                                        debug!(
                                            "Refreshed heartbeat for {} with quorum {:?} (query id: {:?})",
                                            file_hash, quorum, query_id
                                        );
                                    }
                                    Err(e) => {
                                        error!(
                                            "Failed to update heartbeat record for {}: {}",
                                            file_hash, e
                                        );
                                    }
                                    }

                                    let provider_key = kad::RecordKey::new(&file_hash.as_bytes());
                                    if let Err(e) =
                                        swarm.behaviour_mut().kademlia.start_providing(provider_key)
                                    {
                                        debug!(
                                            "Failed to refresh provider record for {}: {}",
                                            file_hash, e
                                        );
                                    }
                                } else {
                                    pending_heartbeat_updates
                                        .lock()
                                        .await
                                        .insert(file_hash.clone());

                                    debug!(
                                        "No cached metadata for {}; fetching record before heartbeat",
                                        file_hash
                                    );
                                    let key = kad::RecordKey::new(&file_hash.as_bytes());
                                    let _ = swarm.behaviour_mut().kademlia.get_record(key);
                                }
                            }
                            Some(DhtCommand::SearchFile(file_hash)) => {
                                // Query both the metadata record AND the provider records
                                // This ensures we find the file even if only provider announcements exist
                                let key = kad::RecordKey::new(&file_hash.as_bytes());
                                let record_query_id = swarm.behaviour_mut().kademlia.get_record(key.clone());
                                info!("Searching for file metadata: {} (query: {:?})", file_hash, record_query_id);
                                
                                // Also query for providers who have announced they're seeding this file
                                let providers_query_id = swarm.behaviour_mut().kademlia.get_providers(key);
                                info!("Searching for file providers: {} (query: {:?})", file_hash, providers_query_id);
                                
                                // Track this providers query for timeout detection
                                get_providers_queries.lock().await.insert(providers_query_id, (file_hash.clone(), std::time::Instant::now()));
                            }
                            Some(DhtCommand::SearchByInfohash { info_hash, sender }) => {
                                let index_key = format!("{}{}", INFO_HASH_PREFIX, info_hash);
                                let record_key = kad::RecordKey::new(&index_key.as_bytes());
                                let query_id = swarm.behaviour_mut().kademlia.get_record(record_key.clone());
                                info!("Searching for info_hash index: {} (query: {:?})", index_key, query_id);

                                // Store the sender so we can respond when the query completes.
                                // This is the first step of the two-step lookup.
                                let search = PendingInfohashSearch { id: 0, sender };
                                pending_infohash_searches.lock().await.insert(query_id, search);
                            }
                            Some(DhtCommand::SearchPeersByInfohash { info_hash, sender }) => {
                                let key = kad::RecordKey::new(&info_hash.as_bytes());
                                let query_id = swarm.behaviour_mut().kademlia.get_providers(key);
                                info!("Searching for torrent providers (info_hash): {} (query: {:?})", info_hash, query_id);

                                get_providers_queries.lock().await.insert(query_id, (info_hash.clone(), std::time::Instant::now()));
                                let pending_query = PendingProviderQuery {
                                    id: 0,
                                    sender,
                                };
                                pending_provider_queries.lock().await.insert(info_hash, pending_query);
                            }
                            Some(DhtCommand::SetPrivacyProxies { addresses }) => {
                                info!("Updating privacy proxy targets ({} addresses)", addresses.len());

                                let mut parsed_entries: Vec<(String, Multiaddr, Option<PeerId>)> = Vec::new();

                                for address in addresses {
                                    match address.parse::<Multiaddr>() {
                                        Ok(multiaddr) => {
                                            let maybe_peer_id = multiaddr.iter().find_map(|protocol| {
                                                if let libp2p::multiaddr::Protocol::P2p(peer_id) = protocol {
                                                    Some(peer_id.clone())
                                                } else {
                                                    None
                                                }
                                            });

                                            parsed_entries.push((address, multiaddr, maybe_peer_id));
                                        }
                                        Err(error) => {
                                            warn!("Invalid privacy proxy address '{}': {}", address, error);
                                            let _ = event_tx
                                                .send(DhtEvent::Error(format!(
                                                    "Invalid proxy address '{}': {}",
                                                    address, error
                                                )))
                                                .await;
                                        }
                                    }
                                }

                                let manual_peers: Vec<PeerId> = parsed_entries
                                    .iter()
                                    .filter_map(|(_, _, maybe_peer)| maybe_peer.clone())
                                    .collect();

                                {
                                    let mut mgr = proxy_mgr.lock().await;
                                    mgr.set_manual_trusted(&manual_peers);
                                }

                                for (addr_str, multiaddr, maybe_peer_id) in parsed_entries {
                                    // Skip self-connection attempts for privacy proxies
                                    if let Some(peer_id_in_addr) = &maybe_peer_id {
                                        if peer_id_in_addr == &peer_id {
                                            continue;
                                        }
                                    }

                                    match swarm.dial(multiaddr.clone()) {
                                        Ok(_) => {
                                            if let Some(peer_id) = &maybe_peer_id {
                                                info!(
                                                    "Dialing trusted privacy proxy {} via {}",
                                                    peer_id, multiaddr
                                                );
                                            } else {
                                                info!("Dialing privacy proxy at {}", multiaddr);
                                            }
                                        }
                                        Err(error) => {
                                            warn!("Failed to dial privacy proxy {}: {}", addr_str, error);
                                            let _ = event_tx
                                                .send(DhtEvent::Error(format!(
                                                    "Failed to dial proxy {}: {}",
                                                    addr_str, error
                                                )))
                                                .await;
                                        }
                                    }
                                }
                            }
                            Some(DhtCommand::ConnectPeer(addr)) => {
                                info!("Attempting to connect to: {}", addr);
                                if let Ok(multiaddr) = addr.parse::<Multiaddr>() {
                                    let maybe_peer_id = multiaddr.iter().find_map(|p| {
                                        if let libp2p::multiaddr::Protocol::P2p(peer_id) = p {
                                            Some(peer_id.clone())
                                        } else {
                                            None
                                        }
                                    });

                                    if let Some(peer_id) = maybe_peer_id.clone() {
                                        // Check if the address contains a private IP
                                        let has_private_ip = multiaddr.iter().any(|p| {
                                            if let Protocol::Ip4(ipv4) = p {
                                                is_private_or_loopback_v4(ipv4)
                                            } else {
                                                false
                                            }
                                        });

                                        // If private IP detected, try relay connection via any relay-capable peer
                                        if has_private_ip {
                                            info!("🔍 Detected private IP address in {}", multiaddr);

                                            // Get list of relay-capable peers we've discovered
                                            let relay_peers = relay_capable_peers.lock().await;

                                            if !relay_peers.is_empty() {
                                                info!("🔄 Found {} relay-capable peers, attempting relay connection", relay_peers.len());

                                                // Try to use the first available relay-capable peer
                                                // Clone the data we need before dropping the lock
                                                let relay_option = relay_peers.iter().next().map(|(id, addrs)| {
                                                    (*id, addrs.first().cloned())
                                                });

                                                drop(relay_peers); // Release lock before dialing

                                                if let Some((relay_peer_id, Some(relay_addr))) = relay_option {
                                                    info!("📡 Attempting to connect to {} via relay peer {}", peer_id, relay_peer_id);

                                                    // Build proper circuit relay address
                                                    // Format: /ip4/{relay_ip}/tcp/{relay_port}/p2p/{relay_peer_id}/p2p-circuit/p2p/{target_peer_id}
                                                    let mut circuit_addr = relay_addr.clone();

                                                    // Ensure the relay address includes the relay peer ID
                                                    if !circuit_addr.iter().any(|p| matches!(p, Protocol::P2p(_))) {
                                                        circuit_addr.push(Protocol::P2p(relay_peer_id));
                                                    }

                                                    circuit_addr.push(Protocol::P2pCircuit);
                                                    circuit_addr.push(Protocol::P2p(peer_id));

                                                    info!("  Using relay circuit address: {}", circuit_addr);

                                                    match swarm.dial(circuit_addr.clone()) {
                                                        Ok(_) => {
                                                            info!("✓ Relay connection requested successfully");
                                                            let _ = event_tx.send(DhtEvent::Info(format!(
                                                                "Connecting to private network peer {} via relay {}", peer_id, relay_peer_id
                                                            ))).await;
                                                            continue; // Skip direct dial, use relay only
                                                        }
                                                        Err(e) => {
                                                            warn!("Relay connection failed: {}, falling back to direct dial", e);
                                                            // Fall through to direct dial attempt
                                                        }
                                                    }
                                                }
                                            } else {
                                                drop(relay_peers); // Release lock
                                                info!("⚠️ No relay-capable peers discovered yet. Trying direct connection.");
                                                info!("   Tip: Enable 'Relay Server' in Settings to help others connect!");
                                            }
                                        }
                                        {
                                            let mut mgr = proxy_mgr.lock().await;
                                            mgr.set_target(peer_id.clone());
                                            let use_proxy_routing = mgr.is_privacy_routing_enabled();

                                            if use_proxy_routing {
                                                if let Some(proxy_peer_id) = mgr.select_proxy_for_routing(&peer_id) {
                                                    drop(mgr);

                                                    info!(
                                                        "Using privacy routing through proxy {} to reach {}",
                                                        proxy_peer_id, peer_id
                                                    );

                                                    let circuit_addr =
                                                        create_circuit_relay_address_robust(&proxy_peer_id, &peer_id);
                                                    info!(
                                                        "Attempting circuit relay connection via {} to {}",
                                                        proxy_peer_id, peer_id
                                                    );

                                                    match swarm.dial(circuit_addr.clone()) {
                                                        Ok(_) => {
                                                            info!(
                                                                "Requested circuit relay connection to {} via proxy {}",
                                                                peer_id, proxy_peer_id
                                                            );
                                                            continue;
                                                        }
                                                        Err(e) => {
                                                            error!(
                                                                "Failed to dial via circuit relay {}: {}",
                                                                circuit_addr, e
                                                            );
                                                            let _ = event_tx
                                                                .send(DhtEvent::Error(format!(
                                                                    "Circuit relay failed: {}",
                                                                    e
                                                                )))
                                                                .await;
                                                            if {
                                                                let mgr = proxy_mgr.lock().await;
                                                                mgr.privacy_mode() == PrivacyMode::Strict
                                                            } {
                                                                {
                                                                    let mut mgr = proxy_mgr.lock().await;
                                                                    mgr.clear_target(&peer_id);
                                                                }
                                                                continue;
                                                            }
                                                        }
                                                    }
                                                } else {
                                                    drop(mgr);
                                                    warn!(
                                                        "No suitable proxy available for privacy routing to {}",
                                                        peer_id
                                                    );
                                                    let _ = event_tx
                                                        .send(DhtEvent::Error(format!(
                                                            "No trusted proxy available to reach {}",
                                                            peer_id
                                                        )))
                                                        .await;
                                                    if {
                                                        let mgr = proxy_mgr.lock().await;
                                                        mgr.privacy_mode() == PrivacyMode::Strict
                                                    } {
                                                        {
                                                            let mut mgr = proxy_mgr.lock().await;
                                                            mgr.clear_target(&peer_id);
                                                        }
                                                        continue;
                                                    }
                                                }
                                            }
                                        }

                                        let should_request = {
                                            let mut mgr = proxy_mgr.lock().await;
                                            let should_request = !mgr.has_relay_request(&peer_id);
                                            if should_request {
                                                mgr.mark_relay_pending(peer_id.clone());
                                            }
                                            should_request
                                        };

                                        if should_request {
                                            if let Some(relay_addr) = build_relay_listen_addr(&multiaddr) {
                                                match swarm.listen_on(relay_addr.clone()) {
                                                    Ok(_) => {
                                                        info!("Requested relay reservation via {}", relay_addr);
                                                        let _ = event_tx
                                                            .send(DhtEvent::ProxyStatus {
                                                                id: peer_id.to_string(),
                                                                address: relay_addr.to_string(),
                                                                status: "relay_pending".into(),
                                                                latency_ms: None,
                                                                error: None,
                                                            })
                                                            .await;
                                                    }
                                                    Err(err) => {
                                                        warn!(
                                                            "Failed to request relay reservation via {}: {}",
                                                            relay_addr, err
                                                        );
                                                        let mut mgr = proxy_mgr.lock().await;
                                                        mgr.relay_pending.remove(&peer_id);
                                                        let _ = event_tx
                                                            .send(DhtEvent::ProxyStatus {
                                                                id: peer_id.to_string(),
                                                                address: relay_addr.to_string(),
                                                                status: "relay_error".into(),
                                                                latency_ms: None,
                                                                error: Some(err.to_string()),
                                                            })
                                                            .await;
                                                    }
                                                }
                                            } else {
                                                warn!("Cannot derive relay listen address from {}", multiaddr);
                                            }
                                        }

                                        match swarm.dial(multiaddr.clone()) {
                                            Ok(_) => {
                                                info!("Requested direct connection to: {}", addr);
                                                info!("  Multiaddr: {}", multiaddr);
                                                info!("  Waiting for ConnectionEstablished event...");
                                            }
                                            Err(e) => {
                                                error!("Failed to dial {}: {}", addr, e);
                                                let _ = event_tx
                                                    .send(DhtEvent::Error(format!("Failed to connect: {}", e)))
                                                    .await;
                                            }
                                        }
                                    } else {
                                        error!("No peer ID found in multiaddr: {}", addr);
                                        let _ = event_tx
                                            .send(DhtEvent::Error(format!("Invalid address format: {}", addr)))
                                            .await;
                                    }
                                } else {
                                    error!("Invalid multiaddr format: {}", addr);
                                    let _ = event_tx
                                        .send(DhtEvent::Error(format!("Invalid address: {}", addr)))
                                        .await;
                                }
                            }
                            Some(DhtCommand::ConnectToPeerById(peer_id)) => {
                                info!("Attempting to connect to peer by ID: {}", peer_id);

                                // First check if we're already connected to this peer
                                let connected_peers = connected_peers.lock().await;
                                if connected_peers.contains(&peer_id) {
                                    info!("Already connected to peer {}", peer_id);
                                    // let _ = event_tx.send(DhtEvent::PeerConnected(peer_id.to_string())).await;
                                    let _ = event_tx
                                        .send(DhtEvent::PeerConnected {
                                            peer_id: peer_id.to_string(),
                                            address: None,
                                        })
                                        .await;
                                    return;
                                }
                                drop(connected_peers);

                                // Query the DHT for known addresses of this peer
                                info!("Querying DHT for addresses of peer {}", peer_id);
                                let _query_id = swarm.behaviour_mut().kademlia.get_closest_peers(peer_id);

                                // Connection attempts will be handled when GetClosestPeers results are received
                                let _ = event_tx.send(DhtEvent::Info(format!("Searching for peer {} addresses...", peer_id))).await;
                            }
                            Some(DhtCommand::DisconnectPeer(peer_id)) => {
                                let _ = swarm.disconnect_peer_id(peer_id.clone());
                                proxy_mgr.lock().await.remove_all(&peer_id);
                            }


                            Some(DhtCommand::GetPeerCount(tx)) => {
                                let count = connected_peers.lock().await.len();
                                let _ = tx.send(count);
                            }
                            Some(DhtCommand::Echo { peer, payload, tx }) => {
                                let id = swarm.behaviour_mut().proxy_rr.send_request(&peer, EchoRequest(payload));
                                pending_echo.lock().await.insert(id, PendingEcho { peer, tx });
                            }
                            Some(DhtCommand::GetProviders { file_hash, sender }) => {
                                // Query provider records for this file hash
                                let key = kad::RecordKey::new(&file_hash.as_bytes());
                                let query_id = swarm.behaviour_mut().kademlia.get_providers(key);
                                info!("Querying providers for file: {} (query_id: {:?})", file_hash, query_id);

                                // Store the query_id -> (file_hash, start_time) mapping for error handling and timeout detection
                                get_providers_queries.lock().await.insert(query_id, (file_hash.clone(), std::time::Instant::now()));

                                // Store the query for async handling
                                let pending_query = PendingProviderQuery {
                                    id: 0, // Not used for matching
                                    sender,
                                };
                                pending_provider_queries.lock().await.insert(file_hash, pending_query);
                            }
                            Some(DhtCommand::SendWebRTCOffer { peer, offer_request, sender }) => {
                                let id = swarm.behaviour_mut().webrtc_signaling_rr.send_request(&peer, offer_request);
                                pending_webrtc_offers.lock().await.insert(id, sender);
                            }
                            Some(DhtCommand::SendMessageToPeer { target_peer_id, message }) => {
                                // TODO: Implement a proper messaging protocol
                                // For now, we'll use the proxy protocol to send messages
                                // In a real implementation, this could use a dedicated messaging protocol
                                match serde_json::to_vec(&message) {
                                    Ok(message_data) => {
                                        // Send the message directly using the proxy protocol
                                        let request_id = swarm.behaviour_mut().proxy_rr.send_request(&target_peer_id, EchoRequest(message_data));
                                        info!("Sent message to peer {} with request ID {:?}", target_peer_id, request_id);
                                    }
                                    Err(e) => {
                                        error!("Failed to serialize message: {}", e);
                                    }
                                }
                            }
                            Some(DhtCommand::StoreBlock { cid, data }) => {
                                match swarm.behaviour_mut().bitswap.insert_block::<MAX_MULTIHASH_LENGHT>(cid, data) {
                                    Ok(_) => {
                                        debug!("Successfully stored block in Bitswap");
                                    }
                                    Err(e) => {
                                        error!("Failed to store block in Bitswap: {}", e);
                                    }
                                }
                            }
                            Some(DhtCommand::RequestFileAccess { .. }) => {
                                todo!();
                            }
                            Some(DhtCommand::AnnounceTorrent { info_hash }) => {
                                let key = kad::RecordKey::new(&info_hash);
                                match swarm.behaviour_mut().kademlia.start_providing(key) {
                                    Ok(query_id) => {
                                        info!("Started providing torrent with info_hash: {}, query_id: {:?}", info_hash, query_id);
                                        let _ = event_tx.send(DhtEvent::Info(format!("Announced torrent: {}", info_hash))).await;
                                    }
                                    Err(e) => {
                                        error!("Failed to start providing torrent {}: {}", info_hash, e);
                                        let _ = event_tx.send(DhtEvent::Error(format!("Failed to announce torrent: {}", e))).await;
                                    }
                                }
                            }
                            Some(DhtCommand::PutDhtValue { key, value, sender }) => {
                                info!("🔑 Storing DHT value with key: {} ({} bytes)", key, value.len());
                                let record_key = kad::RecordKey::new(&key);
                                let record = kad::Record {
                                    key: record_key,
                                    value,
                                    publisher: None,
                                    expires: None,
                                };
                                
                                match swarm.behaviour_mut().kademlia.put_record(record, kad::Quorum::One) {
                                    Ok(query_id) => {
                                        info!("✅ DHT put started: key={}, query_id={:?}", key, query_id);
                                        let _ = sender.send(Ok(()));
                                    }
                                    Err(e) => {
                                        error!("❌ DHT put failed for key {}: {}", key, e);
                                        let _ = sender.send(Err(format!("Failed to store in DHT: {}", e)));
                                    }
                                }
                            }
                            Some(DhtCommand::GetDhtValue { key, sender }) => {
                                info!("🔍 Fetching DHT value with key: {}", key);
                                let record_key = kad::RecordKey::new(&key);
                                let query_id = swarm.behaviour_mut().kademlia.get_record(record_key);
                                info!("🔍 DHT get started: key={}, query_id={:?}", key, query_id);
                                
                                // Store the sender to respond when we get the Kademlia result
                                pending_dht_queries.lock().await.insert(query_id, sender);
                            }
                            None => {
                                info!("DHT command channel closed; shutting down node task");
                                break 'outer;
                            }
                        }
                    }

                    event = swarm.next() => if let Some(event) = event {
                        match event {
                            SwarmEvent::Behaviour(DhtBehaviourEvent::Kademlia(kad_event)) => {
                                handle_kademlia_event(
                                    kad_event,
                                    &mut swarm,
                                    &peer_id,
                                    &connected_peers,
                                    &event_tx,
                                    &pending_searches,
                                    &pending_provider_queries,
                                    &get_providers_queries,
                                    &seeder_heartbeats_cache,
                                    &pending_heartbeat_updates,
                                    &pending_keyword_indexes,
                                    &pending_infohash_searches,
                                    &file_metadata_cache,
                                    &pending_dht_queries,
                                )
                                .await;
                            }
                            SwarmEvent::Behaviour(DhtBehaviourEvent::Identify(identify_event)) => {
                                handle_identify_event(
                                    identify_event,
                                    &mut swarm,
                                    &event_tx,
                                    metrics.clone(),
                                    enable_autorelay,
                                    &relay_candidates,
                                    &proxy_mgr,
                                    &peer_selection,
                                    relay_capable_peers.clone(),
                                    &peer_id,
                                )
                                .await;
                            }
                            SwarmEvent::Behaviour(DhtBehaviourEvent::Mdns(mdns_event)) => {
                                if !is_bootstrap{
                                    handle_mdns_event(mdns_event, &mut swarm, &event_tx, &peer_id).await;
                                }
                            }
                            SwarmEvent::Behaviour(DhtBehaviourEvent::RelayClient(relay_event)) => {
                                match relay_event {
                                    RelayClientEvent::ReservationReqAccepted { relay_peer_id, .. } => {
                                        info!("✅ Relay reservation accepted from {}", relay_peer_id);
                                        let mut mgr = proxy_mgr.lock().await;
                                        let newly_ready = mgr.mark_relay_ready(relay_peer_id);
                                        drop(mgr);

                                        // Update AutoRelay metrics
                                        {
                                            let mut m = metrics.lock().await;
                                            m.active_relay_peer_id = Some(relay_peer_id.to_string());
                                            m.relay_reservation_status = Some("accepted".to_string());
                                            m.last_reservation_success = Some(SystemTime::now());
                                            m.reservation_renewals += 1;
                                        }

                                        if newly_ready {
                                            let _ = event_tx
                                                .send(DhtEvent::ProxyStatus {
                                                    id: relay_peer_id.to_string(),
                                                    address: String::new(),
                                                    status: "relay_ready".into(),
                                                    latency_ms: None,
                                                    error: None,
                                                })
                                                .await;
                                            let _ = event_tx
                                                .send(DhtEvent::Info(format!(
                                                    "Connected to relay: {}",
                                                    relay_peer_id
                                                )))
                                                .await;
                                        }
                                    }
                                    RelayClientEvent::OutboundCircuitEstablished { relay_peer_id, .. } => {
                                        info!("🔗 Outbound relay circuit established via {}", relay_peer_id);
                                        proxy_mgr.lock().await.set_online(relay_peer_id);
                                        let _ = event_tx
                                            .send(DhtEvent::ProxyStatus {
                                                id: relay_peer_id.to_string(),
                                                address: String::new(),
                                                status: "relay_circuit".into(),
                                                latency_ms: None,
                                                error: None,
                                            })
                                            .await;
                                    }
                                    RelayClientEvent::InboundCircuitEstablished { src_peer_id, .. } => {
                                        info!("📥 Inbound relay circuit established from {}", src_peer_id);
                                        let _ = event_tx
                                            .send(DhtEvent::ProxyStatus {
                                                id: src_peer_id.to_string(),
                                                address: String::new(),
                                                status: "relay_inbound".into(),
                                                latency_ms: None,
                                                error: None,
                                            })
                                            .await;
                                    }
                                }
                            }
                            SwarmEvent::Behaviour(DhtBehaviourEvent::RelayServer(relay_server_event)) => {
                                use relay::Event as RelayEvent;
                                match relay_server_event {
                                    RelayEvent::ReservationReqAccepted { src_peer_id, .. } => {
                                        info!("🔁 Relay server: Accepted reservation from {}", src_peer_id);
                                        let _ = event_tx
                                            .send(DhtEvent::Info(format!(
                                                "Acting as relay for peer {}",
                                                src_peer_id
                                            )))
                                            .await;

                                        // Emit reputation event
                                        let _ = event_tx
                                            .send(DhtEvent::ReputationEvent {
                                                peer_id: src_peer_id.to_string(),
                                                event_type: "RelayReservationAccepted".to_string(),
                                                impact: 5.0,
                                                data: serde_json::json!({
                                                    "timestamp": SystemTime::now()
                                                        .duration_since(UNIX_EPOCH)
                                                        .unwrap_or_default()
                                                        .as_secs(),
                                                }),
                                            })
                                            .await;
                                    }
                                    RelayEvent::ReservationReqDenied { src_peer_id, .. } => {
                                        debug!("🔁 Relay server: Denied reservation from {}", src_peer_id);

                                        // Emit reputation event
                                        let _ = event_tx
                                            .send(DhtEvent::ReputationEvent {
                                                peer_id: src_peer_id.to_string(),
                                                event_type: "RelayRefused".to_string(),
                                                impact: -2.0,
                                                data: serde_json::json!({
                                                    "reason": "reservation_denied",
                                                    "timestamp": SystemTime::now()
                                                        .duration_since(UNIX_EPOCH)
                                                        .unwrap_or_default()
                                                        .as_secs(),
                                                }),
                                            })
                                            .await;
                                    }
                                    RelayEvent::ReservationTimedOut { src_peer_id } => {
                                        debug!("🔁 Relay server: Reservation timed out for {}", src_peer_id);

                                        // Emit reputation event
                                        let _ = event_tx
                                            .send(DhtEvent::ReputationEvent {
                                                peer_id: src_peer_id.to_string(),
                                                event_type: "RelayTimeout".to_string(),
                                                impact: -10.0,
                                                data: serde_json::json!({
                                                    "reason": "reservation_timeout",
                                                    "timestamp": SystemTime::now()
                                                        .duration_since(UNIX_EPOCH)
                                                        .unwrap_or_default()
                                                        .as_secs(),
                                                }),
                                            })
                                            .await;
                                    }
                                    RelayEvent::CircuitReqDenied { src_peer_id, dst_peer_id, .. } => {
                                        debug!("🔁 Relay server: Denied circuit from {} to {}", src_peer_id, dst_peer_id);

                                        // Emit reputation event
                                        let _ = event_tx
                                            .send(DhtEvent::ReputationEvent {
                                                peer_id: src_peer_id.to_string(),
                                                event_type: "RelayRefused".to_string(),
                                                impact: -2.0,
                                                data: serde_json::json!({
                                                    "reason": "circuit_denied",
                                                    "dst_peer_id": dst_peer_id.to_string(),
                                                    "timestamp": SystemTime::now()
                                                        .duration_since(UNIX_EPOCH)
                                                        .unwrap_or_default()
                                                        .as_secs(),
                                                }),
                                            })
                                            .await;
                                    }
                                    RelayEvent::CircuitReqAccepted { src_peer_id, dst_peer_id, .. } => {
                                        info!("🔁 Relay server: Established circuit from {} to {}", src_peer_id, dst_peer_id);
                                        let _ = event_tx
                                            .send(DhtEvent::Info(format!(
                                                "Relaying traffic from {} to {}",
                                                src_peer_id, dst_peer_id
                                            )))
                                            .await;

                                        // Emit reputation event
                                        let _ = event_tx
                                            .send(DhtEvent::ReputationEvent {
                                                peer_id: src_peer_id.to_string(),
                                                event_type: "RelayCircuitEstablished".to_string(),
                                                impact: 10.0,
                                                data: serde_json::json!({
                                                    "dst_peer_id": dst_peer_id.to_string(),
                                                    "timestamp": SystemTime::now()
                                                        .duration_since(UNIX_EPOCH)
                                                        .unwrap_or_default()
                                                        .as_secs(),
                                                }),
                                            })
                                            .await;
                                    }
                                    RelayEvent::CircuitClosed { src_peer_id, dst_peer_id, .. } => {
                                        debug!("🔁 Relay server: Circuit closed between {} and {}", src_peer_id, dst_peer_id);

                                        // Emit reputation event
                                        let _ = event_tx
                                            .send(DhtEvent::ReputationEvent {
                                                peer_id: src_peer_id.to_string(),
                                                event_type: "RelayCircuitSuccessful".to_string(),
                                                impact: 15.0,
                                                data: serde_json::json!({
                                                    "dst_peer_id": dst_peer_id.to_string(),
                                                    "timestamp": SystemTime::now()
                                                        .duration_since(UNIX_EPOCH)
                                                        .unwrap_or_default()
                                                        .as_secs(),
                                                }),
                                            })
                                            .await;
                                    }
                                    // Handle deprecated relay events (libp2p handles logging internally)
                                    _ => {}
                                }
                            }
                            SwarmEvent::Behaviour(DhtBehaviourEvent::Bitswap(bitswap)) => match bitswap {
                                beetswap::Event::GetQueryResponse { query_id, data } => {
                                    info!("📥 Received Bitswap block (query_id: {:?}, size: {} bytes)", query_id, data.len());

                                    // Check if this is a root block query first
                                    if let Some(metadata) = root_query_mapping.lock().await.remove(&query_id) {
                                        info!("✅ This is a ROOT BLOCK for file: {}", metadata.merkle_root);

                                        // This is the root block containing CIDs - parse and request all data blocks
                                        match serde_json::from_slice::<Vec<Cid>>(&data) {
                                            Ok(cids) => {

                                                // Create queries map for this file's data blocks
                                                let mut file_queries = HashMap::new();
                                                let peer_id = match PeerId::from_str(&metadata.seeders[0]) {
                                                    Ok(id) => id.clone(),
                                                    Err(e) => {let _ = event_tx.send(DhtEvent::Error(e.to_string())).await; continue; }
                                                };

                                                for (i, cid) in cids.iter().enumerate() {
                                                    // Request the root block which contains the CIDs
                                                    let block_query_id = swarm.behaviour_mut().bitswap.get_from(&cid, peer_id);
                                                    file_queries.insert(block_query_id, i as u32);
                                                }

                                                // Calculate chunk size based on file size and number of chunks
                                                let total_chunks = cids.len() as u64;
                                                // assume 256kb
                                                let chunk_size = 256 * 1024;

                                                // Pre-calculate chunk offsets
                                                let chunk_offsets: Vec<u64> = (0..total_chunks)
                                                    .map(|i| i * chunk_size)
                                                    .collect();

                                                info!("Chunk offsets: {:?}", chunk_offsets);

                                                info!("About to create ActiveDownload for file: {}", metadata.merkle_root);
                                                let download_path = match metadata.download_path.as_ref() {
                                                    Some(path_str) => PathBuf::from_str(path_str),
                                                    None => {
                                                        error!("Download path not defined for file: {}", metadata.merkle_root);
                                                        return;
                                                    }
                                                };
                                                let download_path = match download_path {
                                                    Ok(path) => get_available_download_path(path).await,
                                                    Err(e) => {
                                                        error!("Invalid download path for file {}: {}", metadata.merkle_root, e);
                                                        return;
                                                    }
                                                };

                                            // Create active download with memory-mapped file
                                    match ActiveDownload::new(
                                        metadata.clone(),
                                        file_queries,
                                        &download_path,
                                        metadata.file_size,
                                        chunk_offsets,
                                    ) {
                                        Ok(active_download) => {
                                            let active_download = Arc::new(tokio::sync::Mutex::new(active_download));

                                            info!("Successfully created ActiveDownload");

                                            active_downloads.lock().await.insert(
                                                metadata.merkle_root.clone(),
                                                Arc::clone(&active_download),
                                            );

                                            info!(
                                                "Inserted into active_downloads map. Started tracking download for file {} with {} chunks (chunk_size: {} bytes)",
                                                metadata.merkle_root, cids.len(), chunk_size
                                            );
                                        }
                                        Err(e) => {
                                            error!(
                                                "FAILED to create memory-mapped file for {}: {}",
                                                metadata.merkle_root, e
                                            );
                                        }
                                    }

                                            }
                                            Err(e) => {
                                                error!("Failed to parse root block as CIDs array for file {}: {}",
                                                    metadata.merkle_root, e);
                                            }
                                        }
                                    } else {
                                        // This is a data block query - find the corresponding file and handle it

                                        let mut completed_downloads = Vec::new();

                                        // Check all active downloads for this query_id
                                        {
                                            let mut active_downloads_guard = active_downloads.lock().await;

                                            let mut found = false;
                                            for (file_hash, active_download_lock) in active_downloads_guard.iter_mut() {
                                                let mut active_download = active_download_lock.lock().await;
                                                if let Some(chunk_index) = active_download.queries.remove(&query_id) {
                                                    found = true;

                                                    // This query belongs to this file - write the chunk to disk
                                                    let offset = active_download.chunk_offsets
                                                        .get(chunk_index as usize)
                                                        .copied()
                                                        .unwrap_or_else(|| {
                                                            error!("No offset found for chunk_index: {}", chunk_index);
                                                            0
                                                        });


                                                    if let Err(e) = active_download.write_chunk(chunk_index, &data, offset) {
                                                        error!("Failed to write chunk {} to disk for file {}: {}",
                                                            chunk_index, file_hash, e);
                                                        break;
                                                    }

                                                    info!("Successfully wrote chunk {}/{} for file {}",
                                                        chunk_index + 1,
                                                        active_download.total_chunks,
                                                        file_hash);

                                                    let _ = event_tx.send(DhtEvent::BitswapChunkDownloaded {
                                                        file_hash: file_hash.clone(),
                                                        chunk_index,
                                                        total_chunks: active_download.total_chunks,
                                                        chunk_size: data.len(),
                                                    }).await;

                                                    // --- Reputation System Integration ---
                                                    // Reward the peer who sent this chunk.
                                                    // The `peer` ID is part of the GetQueryResponse event.
                                                    // The `peer` field was removed. We get the seeder from the metadata.
                                                    let seeder = match active_download.metadata.seeders.first() {
                                                        Some(s) => s.clone(),
                                                        None => continue, // Should not happen if we got a response
                                                    };

                                                    let _ = event_tx.send(DhtEvent::ReputationEvent {
                                                        peer_id: seeder.to_string(),
                                                        event_type: "TorrentChunkSeeded".to_string(),
                                                        impact: 2.0, // Use the default impact from EventType
                                                        data: serde_json::json!({
                                                            "file_hash": file_hash,
                                                            "chunk_index": chunk_index,
                                                            "chunk_size": data.len(),
                                                            "timestamp": unix_timestamp(),
                                                        }),
                                                    }).await;
                                                    debug!(
                                                        "Rewarded peer {} for seeding chunk {} of file {}",
                                                        seeder,
                                                        chunk_index,
                                                        file_hash
                                                    );

                                                   // In the "all chunks downloaded" section:
                                                    // In the "all chunks downloaded" section:
        if active_download.is_complete() {
            // Flush and finalize the file
            info!("Finalizing file...");
            match active_download.finalize() {
                Ok(_) => {
                    info!("Successfully finalized file");
                }
                Err(e) => {
                    error!("Failed to finalize file {}: {}", file_hash, e);
                    break;
                }
            }

            // Create completed metadata with the correct absolute path
            let mut completed_metadata = active_download.metadata.clone();
            completed_metadata.download_path = Some(
                active_download.final_file_path
                    .to_string_lossy()
                    .to_string()
            );
            completed_downloads.push(completed_metadata);
        }
                                                    break;
                                                }
                                            }

                                            if !found {
                                                warn!("Received chunk for unknown query_id: {:?}", query_id);
                                            }
                                        }

                                        // Send completion events for finished downloads
                                     // Send completion events for finished downloads
                                        for metadata in completed_downloads {
                                            info!("Emitting DownloadedFile event for: {}", metadata.merkle_root);

                                            if let Err(e) = event_tx.send(DhtEvent::DownloadedFile(metadata.clone())).await {
                                                error!("Failed to send DownloadedFile event: {}", e);
                                            }

                                            // Just remove from active downloads - file is already finalized
                                            info!("Removing from active_downloads...");
                                            active_downloads.lock().await.remove(&metadata.merkle_root);
                                        }
                                    }
                                }
                                beetswap::Event::GetQueryError {
                                    query_id,
                                    error,
                                } => {
                                    // Handle Bitswap query error
                                    error!("❌ Bitswap query {:?} failed: {:?}", query_id, error);

                                    // Clean up any active downloads that contain this failed query
                                    {
                                        let mut active_downloads_guard = active_downloads.lock().await;
                                        let mut failed_files = Vec::new();

                                        for (file_hash, active_download_lock) in active_downloads_guard.iter_mut() {
                                                let mut active_download = active_download_lock.lock().await;
                                            if active_download.queries.remove(&query_id).is_some() {
                                                warn!("Query {:?} failed for file {}, removing from active downloads", query_id, file_hash);
                                                failed_files.push(file_hash.clone());
                                            }
                                        }

                                        // Remove failed downloads from active downloads
                                        for file_hash in failed_files {
                                            active_downloads_guard.remove(&file_hash);
                                        }
                                    }

                                    let _ = event_tx.send(DhtEvent::BitswapError {
                                        query_id: format!("{:?}", query_id),
                                        error: format!("{:?}", error),
                                    }).await;
                                }
                            }
                            SwarmEvent::Behaviour(DhtBehaviourEvent::Ping(ev)) => {
                                match ev {
                                    libp2p::ping::Event { peer, result: Ok(rtt), .. } => {
                                        let is_connected = connected_peers.lock().await.contains(&peer);
                                        let rtt_ms = rtt.as_millis() as u64;
                                        debug!("Ping from peer {}: {} ms (connected: {})", peer, rtt_ms, is_connected);

                                        // Update peer selection metrics with latency
                                        {
                                            let mut selection = peer_selection.lock().await;
                                            selection.update_peer_latency(&peer.to_string(), rtt_ms);
                                        }

                                        let show = proxy_mgr.lock().await.is_proxy(&peer);

                                        if show {
                                            let _ = event_tx
                                                .send(DhtEvent::PeerRtt {
                                                    peer: peer.to_string(),
                                                    rtt_ms,
                                                })
                                                .await;

                                                ping_failures.remove(&peer);
                                        } else {
                                            // Ignore
                                        }
                                    }
                                    libp2p::ping::Event { peer, result: Err(libp2p::ping::Failure::Timeout), .. } => {
                                        let _ = event_tx
                                            .send(DhtEvent::Error(format!("Ping timeout {}", peer)))
                                            .await;
                                        let count = ping_failures.entry(peer).or_insert(0);
                                        *count += 1;
                                        if *count >= 3 {
                                            swarm.behaviour_mut().kademlia.remove_peer(&peer);
                                            ping_failures.remove(&peer);
                                            let _ = event_tx.send(DhtEvent::Error(format!(
                                                "Peer {} removed after 3 failed pings", peer
                                            ))).await;
                                        }
                                    }
                                    libp2p::ping::Event { peer, result: Err(e), .. } => {
                                        warn!("ping error with {}: {}", peer, e);
                                        let count = ping_failures.entry(peer).or_insert(0);
                                        *count += 1;
                                        if *count >= 3 {
                                            swarm.behaviour_mut().kademlia.remove_peer(&peer);
                                            ping_failures.remove(&peer);
                                            let _ = event_tx.send(DhtEvent::Error(format!(
                                                "Peer {} removed after 3 failed pings", peer
                                            ))).await;
                                        }
                                    }
                                }
                            }
                            SwarmEvent::Behaviour(DhtBehaviourEvent::AutonatClient(ev)) => {
                                handle_autonat_client_event(ev, &metrics, &event_tx).await;
                            }
                            SwarmEvent::Behaviour(DhtBehaviourEvent::AutonatServer(ev)) => {
                                debug!(?ev, "AutoNAT server event");
                            }
                            SwarmEvent::Behaviour(DhtBehaviourEvent::Dcutr(ev)) => {
                                handle_dcutr_event(ev, &metrics, &event_tx).await;
                            }
                            SwarmEvent::ExternalAddrConfirmed { address, .. } => {
                                handle_external_addr_confirmed(&mut swarm, &address, &metrics, &event_tx, &proxy_mgr)
                                    .await;
                            }
                            SwarmEvent::ExternalAddrExpired { address, .. } => {
                                handle_external_addr_expired(&address, &metrics, &event_tx, &proxy_mgr)
                                    .await;
                            }
                            SwarmEvent::ConnectionEstablished { peer_id, endpoint, .. } => {
                                let remote_addr = endpoint.get_remote_address().clone();

                                // Initialize peer metrics for smart selection
                                {
                                    let mut selection = peer_selection.lock().await;
                                    let peer_metrics = PeerMetrics::new(
                                        peer_id.to_string(),
                                        // endpoint.get_remote_address().to_string(),
                                        remote_addr.to_string(),
                                    );
                                    selection.update_peer_metrics(peer_metrics);
                                }

                                // Add peer to Kademlia routing table (only if reachable)
                                // swarm.behaviour_mut().kademlia.add_address(&peer_id, endpoint.get_remote_address().clone());
                                if ma_plausibly_reachable(&remote_addr) {
                                    swarm
                                        .behaviour_mut()
                                        .kademlia
                                        .add_address(&peer_id, remote_addr.clone());
                                } else {
                                    debug!(
                                        "⏭️ Not adding unreachable address to Kademlia for {}: {}",
                                        peer_id, remote_addr
                                    );
                                }

                                let peers_count = {
                                    let mut peers = connected_peers.lock().await;
                                    peers.insert(peer_id);
                                    peers.len()
                                };
                                if let Ok(mut m) = metrics.try_lock() {
                                    m.last_success = Some(SystemTime::now());
                                }
                                // info!("✅ Connected to {} via {}", peer_id, endpoint.get_remote_address());
                                info!("✅ Connected to {} via {}", peer_id, remote_addr);
                                info!("   Total connected peers: {}", peers_count);
                                let _ = event_tx
                                    .send(DhtEvent::PeerConnected {
                                        peer_id: peer_id.to_string(),
                                        address: Some(remote_addr.to_string()),
                                    })
                                    .await;
                            }
                             SwarmEvent::ConnectionClosed { peer_id, cause, .. } => {
                                warn!("❌ DISCONNECTED from peer: {}", peer_id);
                                warn!("   Cause: {:?}", cause);

                                let peers_count = {
                                    let mut peers = connected_peers.lock().await;
                                    peers.remove(&peer_id);
                                    peers.len()
                                };

                                // Remove proxy state
                                proxy_mgr.lock().await.remove_all(&peer_id);

                                // Immediately remove disconnected peer from seeder heartbeat cache
                                let pid_str = peer_id.to_string();
                                let mut updated_records: Vec<(String, Vec<u8>)> = Vec::new();
                                {
                                    let mut cache = seeder_heartbeats_cache.lock().await;
                                    let now = unix_timestamp();
                                    let mut to_remove_keys: Vec<String> = Vec::new();
                                    for (file_hash, entry) in cache.iter_mut() {
                                        let before = entry.heartbeats.len();
                                        // remove any heartbeats for this peer
                                        entry.heartbeats.retain(|hb| hb.peer_id != pid_str);

                                        // prune expired while we're here
                                        entry.heartbeats = prune_heartbeats(entry.heartbeats.clone(), now);

                                        if entry.heartbeats.len() != before {
                                            // update metadata fields
                                            let seeder_strings = heartbeats_to_peer_list(&entry.heartbeats);
                                            entry.metadata["seeders"] = serde_json::Value::Array(
                                                seeder_strings
                                                    .iter()
                                                    .cloned()
                                                    .map(serde_json::Value::String)
                                                    .collect(),
                                            );
                                            entry.metadata["seederHeartbeats"] =
                                                serde_json::to_value(&entry.heartbeats)
                                                    .unwrap_or_else(|_| serde_json::Value::Array(vec![]));

                                            // If no seeders left we can drop the cache entry (and optionally stop providing)
                                            if entry.heartbeats.is_empty() {
                                                to_remove_keys.push(file_hash.clone());
                                            } else if let Ok(bytes) = serde_json::to_vec(&entry.metadata) {
                                                updated_records.push((file_hash.clone(), bytes));
                                            }
                                        }
                                    }
                                    for k in to_remove_keys {
                                        cache.remove(&k);
                                    }
                                } // release cache lock

                                // Push updated records to Kademlia for each updated file
                                for (file_hash, bytes) in updated_records {
                                    let key = kad::RecordKey::new(&file_hash.as_bytes());
                                    let record = Record {
                                        key: key.clone(),
                                        value: bytes.clone(),
                                        publisher: Some(peer_id.clone()),
                                        expires: None,
                                    };
                                    if let Err(e) =
                                        swarm.behaviour_mut().kademlia.put_record(record, kad::Quorum::One)
                                    {
                                        warn!("Failed to refresh DHT record after disconnect for {}: {}", file_hash, e);
                                    } else {
                                        debug!("Refreshed DHT record for {} after peer {} disconnected", file_hash, peer_id);
                                    }

                                    // notify UI with updated metadata so frontend refreshes immediately
                                    if let Ok(json_val) = serde_json::from_slice::<serde_json::Value>(&bytes) {
                                        if let (Some(merkle_root), Some(file_name), Some(file_size), Some(created_at)) = (
                                            json_val.get("merkle_root").and_then(|v| v.as_str()),
                                            json_val.get("file_name").and_then(|v| v.as_str()),
                                            json_val.get("file_size").and_then(|v| v.as_u64()),
                                            json_val.get("created_at").and_then(|v| v.as_u64()),
                                        ) {
                                            let seeders = json_val
                                                .get("seeders")
                                                .and_then(|v| v.as_array())
                                                .map(|arr| arr.iter().filter_map(|x| x.as_str().map(|s| s.to_string())).collect())
                                                .unwrap_or_default();

                                            let metadata = FileMetadata {
                                                merkle_root: merkle_root.to_string(),
                                                file_name: file_name.to_string(),
                                                file_size,
                                                file_data: Vec::new(),
                                                seeders,
                                                created_at,
                                                mime_type: json_val.get("mime_type").and_then(|v| v.as_str()).map(|s| s.to_string()),
                                                is_encrypted: json_val.get("is_encrypted").and_then(|v| v.as_bool()).unwrap_or(false),
                                                encryption_method: json_val.get("encryption_method").and_then(|v| v.as_str()).map(|s| s.to_string()),
                                                key_fingerprint: json_val.get("key_fingerprint").and_then(|v| v.as_str()).map(|s| s.to_string()),

                                                parent_hash: json_val.get("parent_hash").and_then(|v| v.as_str()).map(|s| s.to_string()),
                                                cids: json_val.get("cids").and_then(|v| serde_json::from_value::<Option<Vec<Cid>>>(v.clone()).ok()).unwrap_or(None),
                                                encrypted_key_bundle: json_val.get("encryptedKeyBundle").and_then(|v| serde_json::from_value::<Option<crate::encryption::EncryptedAesKeyBundle>>(v.clone()).ok()).unwrap_or(None),
                                                info_hash: json_val.get("infoHash").and_then(|v| v.as_str()).map(|s| s.to_string()),
                                                trackers: json_val.get("trackers").and_then(|v| serde_json::from_value::<Option<Vec<String>>>(v.clone()).ok()).unwrap_or(None),
                                                is_root: json_val.get("is_root").and_then(|v| v.as_bool()).unwrap_or(true),
                                                price: json_val.get("price").and_then(|v| v.as_f64()),
                                                uploader_address: json_val.get("uploader_address").and_then(|v| v.as_str()).map(|s| s.to_string()),
                                                http_sources: json_val.get("http_sources").and_then(|v| {serde_json::from_value::<Option<Vec<HttpSourceInfo>>>(v.clone()).unwrap_or(None)}),
                                                ..Default::default()
                                            };
                                            let _ = event_tx.send(DhtEvent::FileDiscovered(metadata)).await;
                                        }
                                    }
                                }
                                info!("   Remaining connected peers: {}", peers_count);
                                let _ = event_tx
                                    .send(DhtEvent::PeerDisconnected {
                                        peer_id: peer_id.to_string(),
                                    })
                                    .await;
                            }
                            SwarmEvent::NewListenAddr { address, .. } => {
                                // Always record in metrics for monitoring/debugging
                                if let Ok(mut m) = metrics.try_lock() {
                                    m.record_listen_addr(&address);
                                }

                                // For relay circuit addresses, always advertise them
                                if address.iter().any(|component| matches!(component, Protocol::P2pCircuit)) {
                                    swarm.add_external_address(address.clone());
                                    info!("✅ Advertising relay address: {}", address);
                                } else {
                                    // For regular addresses, only advertise if they're plausibly reachable
                                    // This prevents advertising localhost/private IPs to the network
                                    if ma_plausibly_reachable(&address) {
                                        swarm.add_external_address(address.clone());
                                        info!("✅ Advertising reachable address: {}", address);
                                    } else {
                                        debug!("⏭️  Not advertising unreachable address: {}", address);
                                    }
                                }
                            }
                            SwarmEvent::OutgoingConnectionError { peer_id, error, .. } => {
                                // Check if this error is for an unreachable address before recording it
                                let is_unreachable_addr = if let Some(pid) = peer_id {
                                    if let Some(bad_ma) = extract_multiaddr_from_error_str(&error.to_string()) {
                                        if !ma_plausibly_reachable(&bad_ma) {
                                            swarm.behaviour_mut().kademlia.remove_address(&pid, &bad_ma);
                                            true
                                        } else {
                                            false
                                        }
                                    } else {
                                        false
                                    }
                                } else {
                                    false
                                };

                                // Only record errors for reachable addresses
                                if !is_unreachable_addr {
                                    if let Ok(mut m) = metrics.try_lock() {
                                        m.last_error = Some(error.to_string());
                                        m.last_error_at = Some(SystemTime::now());
                                        if let Some(pid) = peer_id {
                                            if bootstrap_peer_ids.contains(&pid) {
                                                m.bootstrap_failures = m.bootstrap_failures.saturating_add(1);
                                            }
                                        }
                                    }
                                }

                                if let Some(pid) = peer_id {
                                    // Only log error for addresses that should be reachable
                                    if !is_unreachable_addr {
                                        // Rate limit connection errors to once every 30 seconds
                                        let now = SystemTime::now()
                                            .duration_since(UNIX_EPOCH)
                                            .unwrap_or_default()
                                            .as_millis() as u64;
                                        let last_log = LAST_CONNECTION_ERROR_LOG.load(Ordering::Relaxed);
                                        if now.saturating_sub(last_log) >= 30_000 { // 30 seconds
                                            LAST_CONNECTION_ERROR_LOG.store(now, Ordering::Relaxed);
                                            error!("❌ Outgoing connection error to {}: {}", pid, error);
                                        }

                                        let is_bootstrap = bootstrap_peer_ids.contains(&pid);
                                        if error.to_string().contains("rsa") {
                                            error!("   ℹ Hint: This node uses RSA keys. Enable 'rsa' feature if needed.");
                                        } else if error.to_string().contains("Timeout") {
                                            if is_bootstrap {
                                                warn!("   ℹ Hint: Bootstrap nodes may be unreachable or overloaded.");
                                            } else {
                                                warn!("   ℹ Hint: Peer may be unreachable (timeout).");
                                            }
                                        } else if error.to_string().contains("Connection refused") {
                                            if is_bootstrap {
                                                warn!("   ℹ Hint: Bootstrap nodes are not accepting connections.");
                                            } else {
                                                warn!("   ℹ Hint: Peer is not accepting connections.");
                                            }
                                        } else if error.to_string().contains("Transport") {
                                            warn!("   ℹ Hint: Transport protocol negotiation failed.");
                                        }
                                    } else {
                                        debug!("⏭️ Skipped connection to unreachable address for {}: {}", pid, error);
                                    }
                                } else {
                                    // Rate limit connection errors to once every 30 seconds
                                    let now = SystemTime::now()
                                        .duration_since(UNIX_EPOCH)
                                        .unwrap_or_default()
                                        .as_millis() as u64;
                                    let last_log = LAST_CONNECTION_ERROR_LOG.load(Ordering::Relaxed);
                                    if now.saturating_sub(last_log) >= 30_000 { // 30 seconds
                                        LAST_CONNECTION_ERROR_LOG.store(now, Ordering::Relaxed);
                                        error!("❌ Outgoing connection error to unknown peer: {}", error);
                                    }
                                }
                                let _ = event_tx.send(DhtEvent::Error(format!("Connection failed: {}", error))).await;
                            }
                            SwarmEvent::Behaviour(DhtBehaviourEvent::ProxyRr(ev)) => {
                                use libp2p::request_response::{Event as RREvent, Message};
                                match ev {
                                    RREvent::Message { peer, message } => match message {
                                        // Echo server
                                        Message::Request { request, channel, .. } => {
                                            proxy_mgr.lock().await.set_capable(peer);
                                            proxy_mgr.lock().await.set_online(peer);
                                            let _ = event_tx.send(DhtEvent::ProxyStatus {
                                                id: peer.to_string(),
                                                address: String::new(),
                                                status: "online".into(),
                                                latency_ms: None,
                                                error: None,
                                            }).await;
                                            let EchoRequest(data) = request;

                                            // Check if this is a payment notification
                                            if let Ok(json_str) = std::str::from_utf8(&data) {
                                                if let Ok(parsed) = serde_json::from_str::<serde_json::Value>(json_str) {
                                                    if parsed.get("type").and_then(|v| v.as_str()) == Some("payment_notification") {
                                                        // This is a payment notification, emit special event
                                                        if let Some(payload) = parsed.get("payload") {
                                                            info!("💰 Received payment notification from peer {}: {:?}", peer, payload);
                                                            let _ = event_tx.send(DhtEvent::PaymentNotificationReceived {
                                                                from_peer: peer.to_string(),
                                                                payload: payload.clone(),
                                                            }).await;
                                                        }
                                                    }
                                                }
                                            }

                                            // 2) Showing received data to UI (for non-payment messages)
                                            let preview = std::str::from_utf8(&data).ok().map(|s| s.to_string());
                                            let _ = event_tx.send(DhtEvent::EchoReceived {
                                                from: peer.to_string(),
                                                utf8: preview,
                                                bytes: data.len(),
                                            }).await;

                                            // 3) Echo response
                                            swarm.behaviour_mut().proxy_rr
                                                .send_response(channel, EchoResponse(data))
                                                .unwrap_or_else(|e| error!("send_response failed: {e:?}"));
                                        }
                                        // Client response
                                        Message::Response { request_id, response } => {
                                            proxy_mgr.lock().await.set_capable(peer);
                                            proxy_mgr.lock().await.set_online(peer);
                                            let _ = event_tx.send(DhtEvent::ProxyStatus {
                                                id: peer.to_string(),
                                                address: String::new(),
                                                status: "online".into(),
                                                latency_ms: None,
                                                error: None,
                                            }).await;

                                            if let Some(PendingEcho { tx, .. }) = pending_echo.lock().await.remove(&request_id) {
                                                let EchoResponse(data) = response;
                                                let _ = tx.send(Ok(data));
                                            }
                                        }
                                    },

                                    RREvent::OutboundFailure { request_id, error, .. } => {
                                        if let Some(PendingEcho { peer, tx }) = pending_echo.lock().await.remove(&request_id) {
                                            let _ = tx.send(Err(format!("outbound failure: {error:?}")));

                                            {
                                                let mut pm = proxy_mgr.lock().await;
                                                pm.set_offline(&peer);
                                            }
                                            let _ = event_tx.send(DhtEvent::ProxyStatus {
                                                id: peer.to_string(),
                                                address: String::new(),
                                                status: "offline".into(),
                                                latency_ms: None,
                                                error: Some(error.to_string()),
                                            }).await;
                                        } else {
                                            warn!("OutboundFailure for unknown request_id {:?}: {:?}", request_id, error);
                                        }
                                    }

                                    RREvent::InboundFailure { peer, error, .. } => {
                                        {
                                            let mut pm = proxy_mgr.lock().await;
                                            pm.set_offline(&peer);
                                        }
                                        let _ = event_tx.send(DhtEvent::ProxyStatus {
                                            id: peer.to_string(),
                                            address: String::new(),
                                            status: "offline".into(),
                                            latency_ms: None,
                                            error: Some(error.to_string()),
                                        }).await;
                                    }

                                    RREvent::ResponseSent { .. } => {}
                                }
                            }
                            SwarmEvent::Behaviour(DhtBehaviourEvent::WebrtcSignalingRr(ev)) => {
                                use libp2p::request_response::{Event as RREvent, Message};
                                match ev {
                                    RREvent::Message { peer, message } => match message {
                                        // WebRTC offer request
                                        Message::Request { request, channel, .. } => {
                                            let WebRTCOfferRequest { offer_sdp, file_hash, requester_peer_id: _requester_peer_id } = request;
                                            info!("Received WebRTC offer from {} for file {}", peer, file_hash);

                                            // Get WebRTC service to handle the offer
                                            if let Some(webrtc_service) = get_webrtc_service().await {
                                                // Create WebRTC answer using the WebRTC service
                                                match webrtc_service.establish_connection_with_offer(peer.to_string(), offer_sdp).await {
                                                    Ok(answer_sdp) => {
                                                        info!("Created WebRTC answer for peer {}", peer);
                                                        swarm.behaviour_mut().webrtc_signaling_rr
                                                            .send_response(channel, WebRTCAnswerResponse { answer_sdp })
                                                            .unwrap_or_else(|e| error!("send_response failed: {e:?}"));
                                                    }
                                                    Err(e) => {
                                                        error!("Failed to create WebRTC answer for peer {}: {}", peer, e);
                                                        let error_answer = "error:failed-to-create-answer".to_string();
                                                        swarm.behaviour_mut().webrtc_signaling_rr
                                                            .send_response(channel, WebRTCAnswerResponse { answer_sdp: error_answer })
                                                            .unwrap_or_else(|e| error!("send_response failed: {e:?}"));
                                                    }
                                                }
                                            } else {
                                                error!("WebRTC service not available for handling offer from peer {}", peer);
                                                let error_answer = "error:webrtc-service-unavailable".to_string();
                                                swarm.behaviour_mut().webrtc_signaling_rr
                                                    .send_response(channel, WebRTCAnswerResponse { answer_sdp: error_answer })
                                                    .unwrap_or_else(|e| error!("send_response failed: {e:?}"));
                                            }
                                        }
                                        // WebRTC answer response
                                        Message::Response { request_id, response } => {
                                            let WebRTCAnswerResponse { ref answer_sdp } = response;
                                            info!("Received WebRTC answer: {}", answer_sdp);

                                            if let Some(tx) = pending_webrtc_offers.lock().await.remove(&request_id) {
                                                let _ = tx.send(Ok(response));
                                            }
                                        }
                                    },
                                    RREvent::OutboundFailure { request_id, error, .. } => {
                                        warn!("WebRTC signaling outbound failure: {error:?}");
                                        if let Some(tx) = pending_webrtc_offers.lock().await.remove(&request_id) {
                                            let _ = tx.send(Err(format!("outbound failure: {error:?}")));
                                        }
                                    }
                                    RREvent::InboundFailure { error, .. } => {
                                        warn!("WebRTC signaling inbound failure: {error:?}");
                                    }
                                    RREvent::ResponseSent { .. } => {}
                                }
                            }
                            SwarmEvent::IncomingConnectionError { error, .. } => {
                                if let Ok(mut m) = metrics.try_lock() {
                                    m.last_error = Some(error.to_string());
                                    m.last_error_at = Some(SystemTime::now());
                                    m.bootstrap_failures = m.bootstrap_failures.saturating_add(1);
                                }
                                error!("❌ Incoming connection error: {}", error);
                            }
                            SwarmEvent::ListenerClosed { reason, .. } => {
                                if reason.is_ok() {
                                    trace!("ListenerClosed Ok; ignoring");
                                } else {
                                    let s = format!("{:?}", reason);
                                    if let Some(pid) = last_tried_relay.take() {
                                        match classify_err_str(&s) {
                                            RelayErrClass::Permanent => {
                                                relay_blacklist.insert(pid);
                                                warn!("🧱 {} marked permanent (unsupported/denied)", pid);
                                            }
                                            RelayErrClass::Transient => {
                                                relay_cooldown.insert(pid, Instant::now() + Duration::from_secs(600));
                                                warn!("⏳ {} cooldown 10m (transient failure): {}", pid, s);
                                            }
                                        }
                                    }
                                }
                            }
                            _ => {}
                        }
                    } else {
                        info!("DHT swarm stream ended; shutting down node task");
                        break 'outer;
                    }
                }
    }

    connected_peers.lock().await.clear();
    info!("DHT node task exiting");
    if let Some(ack) = shutdown_ack {
        let _ = ack.send(());
    }
}

fn extract_bootstrap_peer_ids(bootstrap_nodes: &[String]) -> HashSet<PeerId> {
    use libp2p::multiaddr::Protocol;
    use libp2p::{Multiaddr, PeerId};

    bootstrap_nodes
        .iter()
        .filter_map(|s| s.parse::<Multiaddr>().ok())
        .filter_map(|ma| {
            ma.iter().find_map(|p| {
                if let Protocol::P2p(mh) = p {
                    PeerId::from_multihash(mh.into()).ok()
                } else {
                    None
                }
            })
        })
        .collect()
}

async fn handle_kademlia_event(
    event: KademliaEvent,
    swarm: &mut Swarm<DhtBehaviour>,
    local_peer_id: &PeerId,
    connected_peers: &Arc<Mutex<HashSet<PeerId>>>,
    event_tx: &mpsc::Sender<DhtEvent>,
    pending_searches: &Arc<Mutex<HashMap<String, Vec<PendingSearch>>>>,
    pending_provider_queries: &Arc<Mutex<HashMap<String, PendingProviderQuery>>>,
    get_providers_queries: &Arc<Mutex<HashMap<kad::QueryId, (String, std::time::Instant)>>>,
    seeder_heartbeats_cache: &Arc<Mutex<HashMap<String, FileHeartbeatCacheEntry>>>,
    pending_heartbeat_updates: &Arc<Mutex<HashSet<String>>>,
    pending_keyword_indexes: &Arc<Mutex<HashMap<kad::QueryId, PendingKeywordIndex>>>,
    pending_infohash_searches: &Arc<Mutex<HashMap<kad::QueryId, PendingInfohashSearch>>>,
    file_metadata_cache: &Arc<Mutex<HashMap<String, FileMetadata>>>,
    pending_dht_queries: &Arc<Mutex<HashMap<kad::QueryId, oneshot::Sender<Result<Option<Vec<u8>>, String>>>>>,
) {
    match event {
        KademliaEvent::RoutingUpdated { peer, .. } => {
            debug!("Routing table updated with peer: {}", peer);
        }
        KademliaEvent::UnroutablePeer { peer } => {
            warn!("Peer {} is unroutable", peer);
        }
        KademliaEvent::RoutablePeer { peer, address, .. } => {
            debug!("Peer {} became routable", peer);
            if !ma_plausibly_reachable(&address) {
                swarm
                    .behaviour_mut()
                    .kademlia
                    .remove_address(&peer, &address);
                debug!(
                    "⏭️ Kad RoutablePeer ignored (unreachable): {} -> {}",
                    peer, address
                );
            } else {
                debug!("✅ Kad RoutablePeer accepted: {} -> {}", peer, address);
            }
        }
        KademliaEvent::OutboundQueryProgressed { id, result, .. } => {
            match result {
                QueryResult::GetRecord(Ok(ok)) => match ok {
                    GetRecordOk::FoundRecord(peer_record) => {
                        // Check if this is a response to a generic DHT value query (e.g., reputation verdicts)
                        if let Some(sender) = pending_dht_queries.lock().await.remove(&id) {
                            info!("✅ DHT get successful: found {} bytes", peer_record.record.value.len());
                            let _ = sender.send(Ok(Some(peer_record.record.value.clone())));
                            return; // Don't process further as this was a raw DHT query
                        }
                        
                        // Try to parse DHT record as essential metadata JSON
                        if let Ok(metadata_json) =
                            serde_json::from_slice::<serde_json::Value>(&peer_record.record.value)
                        {
                            // Check if this is a response to an info_hash index lookup
                            if let Some(search) = pending_infohash_searches.lock().await.remove(&id)
                            {
                                if let Ok(merkle_root) =
                                    String::from_utf8(peer_record.record.value.clone())
                                {
                                    info!("Resolved info_hash to merkle_root: {}", merkle_root);
                                    // Now, initiate the second step: search for the actual file metadata
                                    let record_key = kad::RecordKey::new(&merkle_root.as_bytes());
                                    let final_query_id =
                                        swarm.behaviour_mut().kademlia.get_record(record_key);

                                    // We need to re-insert the sender to be notified when the *second* query finishes.
                                    // This is a simplification. A more robust solution would use a state machine
                                    // to track multi-step queries. For now, we'll just re-use the infohash search map.
                                    // This assumes no overlapping queries for the same initial info_hash.
                                    pending_infohash_searches
                                        .lock()
                                        .await
                                        .insert(final_query_id, search);

                                    info!("Initiating second-step search for merkle_root: {} (query: {:?})", merkle_root, final_query_id);
                                } else {
                                    warn!("Failed to decode info_hash index value as string.");
                                    let _ = search.sender.send(None);
                                }
                                return; // End processing for this event here.
                            }

                            // Check if this is a response to a keyword index lookup (read-modify-write)
                            if let Some(pending_index) = pending_keyword_indexes.lock().await.remove(&id) {
                                // Deserialize the existing keyword index (list of merkle roots)
                                let mut merkle_roots: Vec<String> = if let Ok(roots) =
                                    serde_json::from_slice::<Vec<String>>(&peer_record.record.value) {
                                    roots
                                } else {
                                    // If deserialization fails, start with empty list
                                    warn!("Failed to deserialize keyword index for '{}', starting fresh", pending_index.keyword);
                                    Vec::new()
                                };

                                // Add the new merkle root if not already present
                                if !merkle_roots.contains(&pending_index.merkle_root) {
                                    merkle_roots.push(pending_index.merkle_root.clone());
                                }

                                // Serialize the updated list
                                if let Ok(updated_value) = serde_json::to_vec(&merkle_roots) {
                                    // Create and put the updated record
                                    let record = Record {
                                        key: peer_record.record.key.clone(),
                                        value: updated_value,
                                        publisher: None,
                                        expires: None,
                                    };

                                    let _put_query_id = match swarm.behaviour_mut().kademlia.put_record(record, kad::Quorum::One) {
                                        Ok(id) => id,
                                        Err(e) => {
                                            error!("Failed to put keyword index record: {}", e);
                                            return; // Exit the function instead of continue
                                        }
                                    };

                                    info!("Updated keyword index '{}' with {} files", pending_index.keyword, merkle_roots.len());
                                } else {
                                    error!("Failed to serialize updated keyword index for '{}'", pending_index.keyword);
                                }

                                return; // End processing for this event here.
                            }

                            // Construct FileMetadata from the JSON
                            if let (
                                Some(file_hash),
                                Some(file_name),
                                Some(file_size),
                                Some(created_at),
                            ) = (
                                // Use merkle_root as the primary identifier
                                metadata_json.get("merkle_root").and_then(|v| v.as_str()),
                                metadata_json.get("file_name").and_then(|v| v.as_str()),
                                metadata_json.get("file_size").and_then(|v| v.as_u64()),
                                metadata_json.get("created_at").and_then(|v| v.as_u64()),
                            ) {
                                let peer_from_record =
                                    peer_record.peer.clone().map(|p| p.to_string());
                                let now = unix_timestamp();

                                let mut heartbeat_entries = metadata_json
                                    .get("seederHeartbeats")
                                    .and_then(|v| {
                                        serde_json::from_value::<Vec<SeederHeartbeat>>(v.clone())
                                            .ok()
                                    })
                                    .unwrap_or_default();

                                let fallback_seeders: Vec<String> = metadata_json
                                    .get("seeders")
                                    .and_then(|v| v.as_array())
                                    .map(|arr| {
                                        arr.iter()
                                            .filter_map(|v| v.as_str().map(|s| s.to_string()))
                                            .collect()
                                    })
                                    .unwrap_or_default();

                                if heartbeat_entries.is_empty() && !fallback_seeders.is_empty() {
                                    heartbeat_entries = fallback_seeders
                                        .iter()
                                        .map(|peer| SeederHeartbeat {
                                            peer_id: peer.clone(),
                                            expires_at: now
                                                .saturating_add(FILE_HEARTBEAT_TTL.as_secs()),
                                            last_heartbeat: now,
                                        })
                                        .collect();
                                }

                                if heartbeat_entries.is_empty() {
                                    if let Some(peer_id_str) = peer_from_record.clone() {
                                        heartbeat_entries.push(SeederHeartbeat {
                                            peer_id: peer_id_str,
                                            expires_at: now
                                                .saturating_add(FILE_HEARTBEAT_TTL.as_secs()),
                                            last_heartbeat: now,
                                        });
                                    }
                                }

                                let mut pending_refresh = false;
                                {
                                    let mut pending = pending_heartbeat_updates.lock().await;
                                    if pending.remove(file_hash) {
                                        pending_refresh = true;
                                    }
                                }

                                if pending_refresh {
                                    upsert_heartbeat(
                                        &mut heartbeat_entries,
                                        &local_peer_id.to_string(),
                                        now,
                                    );
                                }

                                let active_heartbeats = prune_heartbeats(heartbeat_entries, now);
                                let active_seeders = heartbeats_to_peer_list(&active_heartbeats);

                                let existing_entry = {
                                    let cache = seeder_heartbeats_cache.lock().await;
                                    cache.get(file_hash).cloned()
                                };

                                let merged_heartbeats = if let Some(entry) = existing_entry {
                                    merge_heartbeats(entry.heartbeats, active_heartbeats.clone())
                                } else {
                                    active_heartbeats.clone()
                                };

                                let mut merged_seeders =
                                    heartbeats_to_peer_list(&merged_heartbeats);
                                if merged_seeders.is_empty() && !fallback_seeders.is_empty() {
                                    merged_seeders = fallback_seeders.clone();
                                }

                                let recorded_seeders_set: HashSet<String> =
                                    active_seeders.into_iter().collect();
                                let merged_seeders_set: HashSet<String> =
                                    merged_seeders.iter().cloned().collect();

                                let mut needs_publish = pending_refresh;
                                if merged_seeders_set != recorded_seeders_set {
                                    needs_publish = true;
                                }

                                let mut updated_metadata_json = metadata_json.clone();
                                updated_metadata_json["seeders"] = serde_json::Value::Array(
                                    merged_seeders
                                        .iter()
                                        .cloned()
                                        .map(serde_json::Value::String)
                                        .collect(),
                                );
                                updated_metadata_json["seederHeartbeats"] =
                                    serde_json::to_value(&merged_heartbeats)
                                        .unwrap_or_else(|_| serde_json::Value::Array(vec![]));

                                {
                                    let mut cache = seeder_heartbeats_cache.lock().await;
                                    cache.insert(
                                        file_hash.to_string(),
                                        FileHeartbeatCacheEntry {
                                            heartbeats: merged_heartbeats.clone(),
                                            metadata: updated_metadata_json.clone(),
                                        },
                                    );
                                }

                                let serialized_refresh = if needs_publish {
                                    match serde_json::to_vec(&updated_metadata_json) {
                                        Ok(bytes) => Some(bytes),
                                        Err(e) => {
                                            error!(
                                                "Failed to serialize refreshed heartbeat record for {}: {}",
                                                file_hash, e
                                            );
                                            None
                                        }
                                    }
                                } else {
                                    None
                                };

                                if let Some(bytes) = serialized_refresh {
                                    let key = kad::RecordKey::new(&file_hash.as_bytes());
                                    let record = Record {
                                        key,
                                        value: bytes,
                                        publisher: Some(local_peer_id.clone()),
                                        expires: None,
                                    };

                                    if let Err(e) = swarm
                                        .behaviour_mut()
                                        .kademlia
                                        .put_record(record, kad::Quorum::One)
                                    {
                                        error!(
                                            "Failed to publish refreshed heartbeat record for {}: {}",
                                            file_hash, e
                                        );
                                    }

                                    let provider_key = kad::RecordKey::new(&file_hash.as_bytes());
                                    if let Err(e) =
                                        swarm.behaviour_mut().kademlia.start_providing(provider_key)
                                    {
                                        debug!(
                                            "Failed to refresh provider record for {}: {}",
                                            file_hash, e
                                        );
                                    }
                                }

                                let metadata = FileMetadata {
                                    merkle_root: file_hash.to_string(),
                                    file_name: file_name.to_string(),
                                    file_size,
                                    file_data: Vec::new(), // Will be populated during download
                                    seeders: if merged_seeders.is_empty() {
                                        peer_from_record
                                            .clone()
                                            .into_iter()
                                            .collect::<Vec<String>>()
                                    } else {
                                        merged_seeders.clone()
                                    },
                                    created_at,
                                    mime_type: metadata_json
                                        .get("mime_type")
                                        .and_then(|v| v.as_str())
                                        .map(|s| s.to_string()),
                                    is_encrypted: metadata_json
                                        .get("is_encrypted")
                                        .and_then(|v| v.as_bool())
                                        .unwrap_or(false),
                                    encryption_method: metadata_json
                                        .get("encryption_method")
                                        .and_then(|v| v.as_str())
                                        .map(|s| s.to_string()),
                                    key_fingerprint: metadata_json
                                        .get("key_fingerprint")
                                        .and_then(|v| v.as_str())
                                        .map(|s| s.to_string()),
                                    parent_hash: metadata_json
                                        .get("parent_hash")
                                        .and_then(|v| v.as_str())
                                        .map(|s| s.to_string()),
                                    cids: metadata_json.get("cids").and_then(|v| {
                                        serde_json::from_value::<Option<Vec<Cid>>>(v.clone())
                                            .unwrap_or(None)
                                    }),
                                    encrypted_key_bundle: metadata_json
                                        .get("encryptedKeyBundle")
                                        .and_then(|v| {
                                            // The field name is camelCase in the JSON
                                            serde_json::from_value::<
                                                Option<crate::encryption::EncryptedAesKeyBundle>,
                                            >(v.clone())
                                            .unwrap_or(None)
                                        }),
                                    info_hash: metadata_json
                                        .get("infoHash")
                                        .and_then(|v| v.as_str())
                                        .map(|s| s.to_string()),
                                    trackers: metadata_json.get("trackers").and_then(|v| {
                                        serde_json::from_value::<Option<Vec<String>>>(v.clone())
                                            .unwrap_or(None)
                                    }),
                                    is_root: metadata_json
                                        .get("is_root")
                                        .and_then(|v| v.as_bool())
                                        .unwrap_or(true),
                                    price: metadata_json.get("price").and_then(|v| v.as_f64()),
                                    http_sources: metadata_json.get("http_sources").and_then(|v| {
                                        serde_json::from_value::<Option<Vec<HttpSourceInfo>>>(
                                            v.clone(),
                                        )
                                        .unwrap_or(None)
                                    }),
                                    uploader_address: metadata_json
                                        .get("uploader_address")
                                        .and_then(|v| v.as_str())
                                        .map(|s| s.to_string()),
                                    ..Default::default()
                                };

                                println!("🔎 DHT: Retrieved metadata from DHT - price: {:?}, uploader: {:?}", metadata.price, metadata.uploader_address);

                                let notify_metadata = metadata.clone();
                                let file_hash = notify_metadata.merkle_root.clone();
                                
                                // Cache the discovered file so subsequent searches don't need DHT queries
                                file_metadata_cache.lock().await.insert(
                                    file_hash.clone(),
                                    metadata.clone()
                                );
                                info!("Cached discovered file {} from DHT", file_hash);
                                
                                info!(
                                    "File discovered: {} ({})",
                                    notify_metadata.file_name, file_hash
                                );
                                let _ = event_tx.send(DhtEvent::FileDiscovered(metadata)).await;

                                // only for synchronous_search_metadata
                                notify_pending_searches(
                                    pending_searches,
                                    &file_hash,
                                    SearchResponse::Found(notify_metadata),
                                )
                                .await;
                            } else {
                                debug!("DHT record missing required fields");
                            }
                        } else {
                            debug!("Received non-JSON DHT record");
                        }
                    }
                    GetRecordOk::FinishedWithNoAdditionalRecord { .. } => {
<<<<<<< HEAD
                        // Check if this was an infohash search that found no record
                        if let Some(search) = pending_infohash_searches.lock().await.remove(&id) {
                            info!("Infohash lookup completed: no record found");
                            let _ = search.sender.send(None);
                            return; // End processing for this event here.
                        }

                        // Check if this was a keyword index lookup that found no existing record
                        if let Some(pending_index) = pending_keyword_indexes.lock().await.remove(&id) {
                            // This is the first time this keyword is being indexed - create new record
                            let merkle_roots = vec![pending_index.merkle_root.clone()];

                            if let Ok(value) = serde_json::to_vec(&merkle_roots) {
                                // Create the record key from the keyword
                                let index_key_str = format!("{}{}", KEYWORD_INDEX_PREFIX, pending_index.keyword);
                                let record_key = kad::RecordKey::new(&index_key_str);

                                let record = Record {
                                    key: record_key,
                                    value,
                                    publisher: None,
                                    expires: None,
                                };

                                let _put_query_id =                     match swarm.behaviour_mut().kademlia.put_record(record, kad::Quorum::One) {
                        Ok(id) => id,
                        Err(e) => {
                            error!("Failed to put keyword index record: {}", e);
                            return;
                        }
                    };

                                info!("Created new keyword index '{}' with first file '{}'", pending_index.keyword, pending_index.merkle_root);
                            } else {
                                error!("Failed to serialize new keyword index for '{}'", pending_index.keyword);
                            }

                            return; // End processing for this event here.
                        }

                        // No additional records; do nothing here for other queries
=======
                        // Check if this was a DHT value query that finished with no results
                        if let Some(sender) = pending_dht_queries.lock().await.remove(&id) {
                            info!("📭 DHT get finished: no record found");
                            let _ = sender.send(Ok(None));
                        }
                        // No additional records; do nothing here
>>>>>>> 9402e68e
                    }
                },
                QueryResult::GetRecord(Err(err)) => {
                    // Check if this was a failed keyword index lookup
                    if let Some(pending_index) = pending_keyword_indexes.lock().await.remove(&id) {
                        // Treat GetRecord errors as "not found" - create new keyword index
                        let merkle_roots = vec![pending_index.merkle_root.clone()];

                        if let Ok(value) = serde_json::to_vec(&merkle_roots) {
                            let index_key_str = format!("{}{}", KEYWORD_INDEX_PREFIX, pending_index.keyword);
                            let record_key = kad::RecordKey::new(&index_key_str);

                            let record = Record {
                                key: record_key,
                                value,
                                publisher: None,
                                expires: None,
                            };

                                let _put_query_id = match swarm.behaviour_mut().kademlia.put_record(record, kad::Quorum::One) {
                                    Ok(id) => id,
                                    Err(e) => {
                                        error!("Failed to put keyword index record: {}", e);
                                        return;
                                    }
                                };

                            info!("Created new keyword index '{}' after GetRecord error for file '{}'", pending_index.keyword, pending_index.merkle_root);
                        } else {
                            error!("Failed to serialize new keyword index for '{}' after error", pending_index.keyword);
                        }

                        return; // End processing for this event here.
                    }

                    warn!("GetRecord error: {:?}", err);
                    
                    // Check if this was a failed DHT value query
                    if let Some(sender) = pending_dht_queries.lock().await.remove(&id) {
                        info!("❌ DHT get failed: {:?}", err);
                        let _ = sender.send(Ok(None)); // Return None on error rather than Err
                        return;
                    }
                    
                    // If the error includes the key, emit FileNotFound
                    if let kad::GetRecordError::NotFound { key, .. } = err {
                        let file_hash = String::from_utf8_lossy(key.as_ref()).to_string();
                        
                        // Also check if this was a failed info_hash lookup
                        if let Some(search) = pending_infohash_searches.lock().await.remove(&id) {
                            warn!("Infohash or subsequent merkle_root lookup failed for query {:?}: Not Found", id);
                            let _ = search.sender.send(None);
                        }
                        
                        // Don't immediately emit FileNotFound - wait to see if providers query succeeds
                        // The providers query was already initiated in SearchFile command
                        info!("Metadata record not found for {}, checking if providers query will succeed", file_hash);
                        
                        // Set a delayed FileNotFound emission only if providers also aren't found
                        // This is handled by a timeout mechanism in the frontend
                        tokio::spawn({
                            let event_tx = event_tx.clone();
                            let file_hash = file_hash.clone();
                            let pending_searches = pending_searches.clone();
                            let get_providers_queries = get_providers_queries.clone();
                            async move {
                                // Wait for provider queries to complete before declaring not found
                                // Kademlia queries can take up to 30s, so give providers 5s to respond
                                tokio::time::sleep(Duration::from_secs(5)).await;
                                
                                // Check if a providers query is still pending for this file
                                let has_pending_providers = {
                                    let queries = get_providers_queries.lock().await;
                                    queries.values().any(|(hash, _)| hash == &file_hash)
                                };
                                
                                if !has_pending_providers {
                                    // No providers query pending, emit FileNotFound
                                    info!("No providers found for {}, emitting FileNotFound", file_hash);
                                    let _ = event_tx
                                        .send(DhtEvent::FileNotFound(file_hash.clone()))
                                        .await;
                                    notify_pending_searches(
                                        &pending_searches,
                                        &file_hash,
                                        SearchResponse::NotFound,
                                    )
                                    .await;
                                }
                            }
                        });
                    }
                }
                QueryResult::PutRecord(Ok(PutRecordOk { key })) => {
                    let key_str = String::from_utf8_lossy(key.as_ref());
                    info!("✅ PutRecord succeeded for key: {} (DHT metadata stored successfully)", key_str);
                }
                QueryResult::PutRecord(Err(err)) => {
                    error!("❌ PutRecord failed: {:?}", err);
                    let _ = event_tx
                        .send(DhtEvent::Error(format!("PutRecord failed: {:?}", err)))
                        .await;
                }
                QueryResult::GetClosestPeers(Ok(ok)) => match ok {
                    kad::GetClosestPeersOk { key, peers } => {
                        let target_peer_id = match PeerId::from_bytes(&key) {
                            Ok(peer_id) => peer_id,
                            Err(e) => {
                                warn!("Failed to parse peer ID from GetClosestPeers key: {}", e);
                                return;
                            }
                        };

                        info!(
                            "Found {} closest peers for target peer {}",
                            peers.len(),
                            target_peer_id
                        );

                        // Attempt to connect to the discovered peers
                        let mut connection_attempts = 0;
                        for peer_info in &peers {
                            // Check if this peer is already connected
                            let is_connected = {
                                let connected = connected_peers.lock().await;
                                connected.contains(&peer_info.peer_id)
                            };

                            if is_connected {
                                info!("Peer {} is already connected", peer_info.peer_id);
                                continue;
                            }

                            // Try to connect using available addresses
                            let mut connected = false;
                            for addr in &peer_info.addrs {
                                if ma_plausibly_reachable(addr) {
                                    info!(
                                        "Attempting to connect to peer {} at {}",
                                        peer_info.peer_id, addr
                                    );
                                    // Add address to Kademlia routing table
                                    swarm
                                        .behaviour_mut()
                                        .kademlia
                                        .add_address(&peer_info.peer_id, addr.clone());

                                    // Attempt direct connection
                                    match swarm.dial(addr.clone()) {
                                        Ok(_) => {
                                            info!(
                                                "✅ Initiated connection to peer {} at {}",
                                                peer_info.peer_id, addr
                                            );
                                            connected = true;
                                            connection_attempts += 1;
                                            break; // Successfully initiated connection, no need to try other addresses
                                        }
                                        Err(e) => {
                                            debug!(
                                                "Failed to dial peer {} at {}: {}",
                                                peer_info.peer_id, addr, e
                                            );
                                        }
                                    }
                                }
                            }

                            if !connected {
                                info!(
                                    "Could not connect to peer {} with any available address",
                                    peer_info.peer_id
                                );
                            }
                        }

                        let _ = event_tx
                            .send(DhtEvent::Info(format!(
                            "Found {} peers close to target peer {}, attempted connections to {}",
                            peers.len(),
                            target_peer_id,
                            connection_attempts
                        )))
                            .await;
                    }
                },
                QueryResult::GetClosestPeers(Err(err)) => {
                    warn!("GetClosestPeers query failed: {:?}", err);
                    let _ = event_tx
                        .send(DhtEvent::Error(format!("Peer discovery failed: {:?}", err)))
                        .await;
                }
                QueryResult::GetProviders(Ok(ok)) => {
                    if let kad::GetProvidersOk::FoundProviders { key, providers } = ok {
                        let file_hash = String::from_utf8_lossy(key.as_ref()).to_string();
                        
                        // Remove from pending queries tracking
                        get_providers_queries.lock().await.remove(&id);
                        
                        info!(
                            "Found {} providers for file: {}",
                            providers.len(),
                            file_hash
                        );

                        // Convert providers to string format
                        let provider_strings: Vec<String> =
                            providers.iter().map(|p| p.to_string()).collect();

                        // Find and notify the pending query
                        let mut pending_queries = pending_provider_queries.lock().await;
                        if let Some(pending_query) = pending_queries.remove(&file_hash) {
                            let _ = pending_query.sender.send(Ok(provider_strings.clone()));
                        } else {
                            // This might be from a SearchFile command that also queries providers
                            // Check if we can construct minimal metadata from providers
                            if !provider_strings.is_empty() {
                                info!("Found providers for search query, checking cache for metadata");
                                
                                // First check main file metadata cache (includes locally published files)
                                let metadata_cache = file_metadata_cache.lock().await;
                                if let Some(mut metadata) = metadata_cache.get(&file_hash).cloned() {
                                    drop(metadata_cache); // Release lock before await
                                    // Update seeders list with found providers
                                    metadata.seeders = provider_strings;
                                    info!("Emitting file discovery event from provider query with file_metadata_cache");
                                    let _ = event_tx.send(DhtEvent::FileDiscovered(metadata.clone())).await;
                                    notify_pending_searches(
                                        &pending_searches,
                                        &file_hash,
                                        SearchResponse::Found(metadata),
                                    ).await;
                                } else {
                                    drop(metadata_cache); // Release lock
                                    // Check seeder heartbeat cache for metadata
                                    let cache = seeder_heartbeats_cache.lock().await;
                                    if let Some(entry) = cache.get(&file_hash) {
                                        // We have cached metadata, emit it with the found providers
                                        if let Ok(mut metadata_json) = serde_json::from_value::<serde_json::Value>(entry.metadata.clone()) {
                                            // Update seeders list with found providers
                                            metadata_json["seeders"] = serde_json::json!(provider_strings);
                                            
                                            if let (
                                                Some(merkle_root),
                                                Some(file_name),
                                                Some(file_size),
                                                Some(created_at),
                                            ) = (
                                                metadata_json.get("merkle_root").and_then(|v| v.as_str()),
                                                metadata_json.get("file_name").and_then(|v| v.as_str()),
                                                metadata_json.get("file_size").and_then(|v| v.as_u64()),
                                                metadata_json.get("created_at").and_then(|v| v.as_u64()),
                                            ) {
                                                let metadata = FileMetadata {
                                                    merkle_root: merkle_root.to_string(),
                                                    file_name: file_name.to_string(),
                                                    file_size,
                                                    file_data: Vec::new(),
                                                    seeders: provider_strings,
                                                    created_at,
                                                    mime_type: metadata_json.get("mime_type").and_then(|v| v.as_str()).map(|s| s.to_string()),
                                                    is_encrypted: metadata_json.get("is_encrypted").and_then(|v| v.as_bool()).unwrap_or(false),
                                                    encryption_method: metadata_json.get("encryption_method").and_then(|v| v.as_str()).map(|s| s.to_string()),
                                                    key_fingerprint: metadata_json.get("key_fingerprint").and_then(|v| v.as_str()).map(|s| s.to_string()),
                                                    parent_hash: metadata_json.get("parent_hash").and_then(|v| v.as_str()).map(|s| s.to_string()),
                                                    cids: metadata_json.get("cids").and_then(|v| serde_json::from_value::<Option<Vec<Cid>>>(v.clone()).ok()).unwrap_or(None),
                                                    encrypted_key_bundle: metadata_json.get("encryptedKeyBundle").and_then(|v| serde_json::from_value::<Option<crate::encryption::EncryptedAesKeyBundle>>(v.clone()).ok()).unwrap_or(None),
                                                    info_hash: metadata_json.get("infoHash").and_then(|v| v.as_str()).map(|s| s.to_string()),
                                                    trackers: metadata_json.get("trackers").and_then(|v| serde_json::from_value::<Option<Vec<String>>>(v.clone()).ok()).unwrap_or(None),
                                                    is_root: metadata_json.get("is_root").and_then(|v| v.as_bool()).unwrap_or(true),
                                                    price: metadata_json.get("price").and_then(|v| v.as_f64()),
                                                    uploader_address: metadata_json.get("uploader_address").and_then(|v| v.as_str()).map(|s| s.to_string()),
                                                    http_sources: metadata_json.get("http_sources").and_then(|v| {serde_json::from_value::<Option<Vec<HttpSourceInfo>>>(v.clone()).unwrap_or(None)}),
                                                    ..Default::default()
                                                };
                                                info!("Emitting file discovery event from provider query with seeder_heartbeats_cache");
                                                let _ = event_tx.send(DhtEvent::FileDiscovered(metadata)).await;
                                            }
                                        }
                                    } else {
                                        info!("No cached metadata for providers, waiting for metadata record query");
                                    }
                                }
                            } else {
                                // No providers found (empty list) and no pending query
                                // This means both metadata and provider queries returned nothing
                                info!("Provider query returned 0 providers for {}, file not found", file_hash);
                                
                                // Notify pending searches that the file was not found
                                notify_pending_searches(
                                    &pending_searches,
                                    &file_hash,
                                    SearchResponse::NotFound,
                                ).await;
                                
                                // Emit FileNotFound event
                                let _ = event_tx.send(DhtEvent::FileNotFound(file_hash.clone())).await;
                            }
                        }
                    }
                }
                QueryResult::GetProviders(Err(err)) => {
                    warn!("GetProviders query failed: {:?}", err);
                    
                    // Extract file hash from error for proper cleanup
                    let kad::GetProvidersError::Timeout { key, .. } = &err;
                    let file_hash = String::from_utf8_lossy(key.as_ref()).to_string();
                    
                    // Remove from pending queries tracking
                    get_providers_queries.lock().await.remove(&id);
                    
                    // Notify pending searches
                    info!("Provider query failed for {}, notifying as not found", file_hash);
                    notify_pending_searches(
                        &pending_searches,
                        &file_hash,
                        SearchResponse::NotFound,
                    ).await;
                    let _ = event_tx.send(DhtEvent::FileNotFound(file_hash)).await;
                }
                _ => {}
            }
        }
        _ => {}
    }
}
async fn handle_identify_event(
    event: IdentifyEvent,
    swarm: &mut Swarm<DhtBehaviour>,
    event_tx: &mpsc::Sender<DhtEvent>,
    metrics: Arc<Mutex<DhtMetrics>>,
    enable_autorelay: bool,
    relay_candidates: &HashSet<String>,
    proxy_mgr: &ProxyMgr,
    peer_selection: &Arc<Mutex<PeerSelectionService>>,
    relay_capable_peers: Arc<Mutex<HashMap<PeerId, Vec<Multiaddr>>>>,
    local_peer_id: &PeerId,
) {
    match event {
        IdentifyEvent::Received { peer_id, info, .. } => {
            // Skip processing our own peer info to prevent self-connection attempts
            if &peer_id == local_peer_id {
                return;
            }

            let hop_proto = "/libp2p/circuit/relay/0.2.0/hop";
            let supports_relay = info.protocols.iter().any(|p| p.as_ref() == hop_proto);

            if supports_relay {
                // Store this peer as relay-capable with its listen addresses
                let reachable_addrs: Vec<Multiaddr> = info
                    .listen_addrs
                    .iter()
                    .filter(|addr| ma_plausibly_reachable(addr))
                    .cloned()
                    .collect();

                // Store supported protocols in PeerMetrics
                {
                    let mut metrics = {
                        let selection = peer_selection.lock().await;
                        selection.get_peer_metrics(&peer_id.to_string()).cloned()
                    }
                    .unwrap_or_else(|| PeerMetrics::new(peer_id.to_string(), "".to_string()));

                    metrics.protocols = info.protocols.iter().map(|p| p.to_string()).collect();
                    peer_selection.lock().await.update_peer_metrics(metrics);
                }

                if !reachable_addrs.is_empty() {
                    let mut relay_peers = relay_capable_peers.lock().await;
                    relay_peers.insert(peer_id, reachable_addrs.clone());
                    info!(
                        "✅ Added {} to relay-capable peers list ({} addresses)",
                        peer_id,
                        reachable_addrs.len()
                    );
                    for (i, addr) in reachable_addrs.iter().enumerate().take(3) {
                        info!("   Relay address {}: {}", i + 1, addr);
                    }
                }
            }

            let listen_addrs = info.listen_addrs.clone();

            // identify::Event::Received { peer_id, info, .. } => { ... }
            // Only log and process reachable addresses (filters out localhost/private IPs)
            for addr in info.listen_addrs.iter() {
                if ma_plausibly_reachable(addr) {
                    info!("  📍 Peer {} listen addr: {}", peer_id, addr);
                    swarm
                        .behaviour_mut()
                        .kademlia
                        .add_address(&peer_id, addr.clone());
                } else {
                    debug!(
                        "⏭️ Ignoring unreachable listen addr from {}: {}",
                        peer_id, addr
                    );
                }

                // Relay Setting: from candidate's "public base", create /p2p-circuit
                if enable_autorelay && is_relay_candidate(&peer_id, relay_candidates) {
                    if let Some(base_str) = relay_candidates
                        .iter()
                        .find(|s| s.contains(&peer_id.to_string()))
                    {
                        if let Ok(base) = base_str.parse::<Multiaddr>() {
                            // Skip unreachable relay addresses (localhost/private IPs)
                            if !ma_plausibly_reachable(&base) {
                                debug!("⏭️  Skipping unreachable relay base address: {}", base);
                            } else if let Some(relay_addr) = build_relay_listen_addr(&base) {
                                info!(
                                    "📡 Attempting to listen via relay {} at {}",
                                    peer_id, relay_addr
                                );
                                if let Err(e) = swarm.listen_on(relay_addr.clone()) {
                                    warn!(
                                        "Failed to listen on relay address {}: {}",
                                        relay_addr, e
                                    );
                                } else {
                                    info!("📡 Attempting to listen via relay peer {}", peer_id);
                                }
                            } else {
                                debug!("⚠️ Could not derive relay listen addr from base: {}", base);
                            }
                        } else {
                            debug!("⚠️ Invalid relay base multiaddr: {}", base_str);
                        }
                    } else {
                        debug!("⚠️ No relay base in preferred_relays for {}", peer_id);
                    }
                }
            }
        }
        IdentifyEvent::Pushed { peer_id, info, .. } => {
            info!(
                "Pushed identify update to {} (listen addrs: {})",
                peer_id,
                info.listen_addrs.len()
            );
            record_identify_push_metrics(&metrics, &info).await;
        }
        IdentifyEvent::Sent { peer_id, .. } => {
            debug!("Sent identify info to {}", peer_id);
        }
        IdentifyEvent::Error { peer_id, error, .. } => {
            warn!("Identify protocol error with {}: {}", peer_id, error);
            let _ = event_tx
                .send(DhtEvent::Error(format!(
                    "Identify error with {}: {}",
                    peer_id, error
                )))
                .await;
        }
    }
}

async fn handle_mdns_event(
    event: MdnsEvent,
    swarm: &mut Swarm<DhtBehaviour>,
    event_tx: &mpsc::Sender<DhtEvent>,
    local_peer_id: &PeerId,
) {
    match event {
        MdnsEvent::Discovered(list) => {
            let mut discovered: HashMap<PeerId, Vec<String>> = HashMap::new();
            for (peer_id, multiaddr) in list {
                debug!("mDNS discovered peer {} at {}", peer_id, multiaddr);

                // Skip self-discoveries to prevent self-connection attempts
                if peer_id == *local_peer_id {
                    continue;
                }

                if ma_plausibly_reachable(&multiaddr) {
                    swarm
                        .behaviour_mut()
                        .kademlia
                        .add_address(&peer_id, multiaddr.clone());
                } else {
                    debug!(
                        "⏭️  mDNS discovered (ignored unreachable): {} @ {}",
                        peer_id, multiaddr
                    );
                }
                discovered
                    .entry(peer_id)
                    .or_default()
                    .push(multiaddr.to_string());
            }
            for (peer_id, addresses) in discovered {
                let _ = event_tx
                    .send(DhtEvent::PeerDiscovered {
                        peer_id: peer_id.to_string(),
                        addresses,
                    })
                    .await;
            }
        }
        MdnsEvent::Expired(list) => {
            for (peer_id, multiaddr) in list {
                debug!("mDNS expired peer {} at {}", peer_id, multiaddr);
                swarm
                    .behaviour_mut()
                    .kademlia
                    .remove_address(&peer_id, &multiaddr);
            }
        }
    }
}

async fn handle_ping_event(event: PingEvent) {
    match event {
        ping::Event { result, .. } => {
            debug!("Ping result: {:?}", result);
        }
    }
}

async fn handle_autonat_client_event(
    event: v2::client::Event,
    metrics: &Arc<Mutex<DhtMetrics>>,
    event_tx: &mpsc::Sender<DhtEvent>,
) {
    let v2::client::Event {
        tested_addr,
        server,
        bytes_sent,
        result,
    } = event;

    let mut metrics_guard = metrics.lock().await;
    if !metrics_guard.autonat_enabled {
        return;
    }

    let addr_str = tested_addr.to_string();
    let server_str = server.to_string();
    let (state, summary) = match result {
        Ok(()) => {
            metrics_guard.record_observed_addr(&tested_addr);
            info!(
                server = %server_str,
                address = %addr_str,
                bytes = bytes_sent,
                "AutoNAT probe succeeded"
            );
            (
                NatReachabilityState::Public,
                Some(format!(
                    "Confirmed reachability via {addr_str} (server {server_str})"
                )),
            )
        }
        Err(err) => {
            let err_msg = err.to_string();
            warn!(
                server = %server_str,
                address = %addr_str,
                error = %err_msg,
                bytes = bytes_sent,
                "AutoNAT probe failed"
            );
            (
                NatReachabilityState::Private,
                Some(format!(
                    "Probe via {addr_str} (server {server_str}) failed: {err_msg}"
                )),
            )
        }
    };

    metrics_guard.update_reachability(state, summary.clone());
    let nat_state = metrics_guard.reachability_state;
    let confidence = metrics_guard.reachability_confidence;
    let last_error = metrics_guard.last_reachability_error.clone();
    drop(metrics_guard);

    let _ = event_tx
        .send(DhtEvent::NatStatus {
            state: nat_state,
            confidence,
            last_error,
            summary,
        })
        .await;
}

async fn handle_dcutr_event(
    event: dcutr::Event,
    metrics: &Arc<Mutex<DhtMetrics>>,
    event_tx: &mpsc::Sender<DhtEvent>,
) {
    let mut metrics_guard = metrics.lock().await;
    if !metrics_guard.dcutr_enabled {
        return;
    }

    let dcutr::Event {
        remote_peer_id,
        result,
    } = event;

    metrics_guard.dcutr_hole_punch_attempts += 1;

    match result {
        Ok(_connection_id) => {
            metrics_guard.dcutr_hole_punch_successes += 1;
            metrics_guard.last_dcutr_success = Some(SystemTime::now());
            info!(
                peer = %remote_peer_id,
                successes = metrics_guard.dcutr_hole_punch_successes,
                "DCUtR: hole-punch succeeded, upgraded to direct connection"
            );
            drop(metrics_guard);
            let _ = event_tx
                .send(DhtEvent::Info(format!(
                    "✓ Direct connection established with peer {} (hole-punch succeeded)",
                    remote_peer_id
                )))
                .await;
        }
        Err(error) => {
            metrics_guard.dcutr_hole_punch_failures += 1;
            metrics_guard.last_dcutr_failure = Some(SystemTime::now());
            warn!(
                peer = %remote_peer_id,
                error = %error,
                failures = metrics_guard.dcutr_hole_punch_failures,
                "DCUtR: hole-punch failed"
            );
            drop(metrics_guard);
            let _ = event_tx
                .send(DhtEvent::Warning(format!(
                    "✗ Direct connection upgrade to peer {} failed: {}",
                    remote_peer_id, error
                )))
                .await;
        }
    }
}

async fn handle_external_addr_confirmed(
    swarm: &mut Swarm<DhtBehaviour>,
    addr: &Multiaddr,
    metrics: &Arc<Mutex<DhtMetrics>>,
    event_tx: &mpsc::Sender<DhtEvent>,
    proxy_mgr: &ProxyMgr,
) {
    let mut metrics_guard = metrics.lock().await;
    let nat_enabled = metrics_guard.autonat_enabled;
    metrics_guard.record_observed_addr(addr);
    if metrics_guard.reachability_state == NatReachabilityState::Public {
        drop(metrics_guard);
        return;
    }
    let summary = Some(format!("External address confirmed: {}", addr));
    metrics_guard.update_reachability(NatReachabilityState::Public, summary.clone());
    let state = metrics_guard.reachability_state;
    let confidence = metrics_guard.reachability_confidence;
    let last_error = metrics_guard.last_reachability_error.clone();
    drop(metrics_guard);

    // Upgrade Kademlia to Server mode now that we're publicly reachable
    // This allows other nodes to fetch DHT records from us
    swarm.behaviour_mut().kademlia.set_mode(Some(Mode::Server));
    info!("🔄 Upgraded Kademlia to Server mode - node is publicly reachable at {}", addr);

    if nat_enabled {
        let _ = event_tx
            .send(DhtEvent::NatStatus {
                state,
                confidence,
                last_error,
                summary: summary.clone(),
            })
            .await;
    }

    if let Some(relay_peer_id) = extract_relay_peer(addr) {
        // Update relay metrics to reflect an active (listening) relay external address
        if let Ok(mut m) = metrics.try_lock() {
            m.active_relay_peer_id = Some(relay_peer_id.to_string());
            m.relay_reservation_status = Some("active".to_string());
        }
        let mut mgr = proxy_mgr.lock().await;
        let newly_ready = mgr.mark_relay_ready(relay_peer_id.clone());
        drop(mgr);
        let status = if newly_ready {
            "relay_ready"
        } else {
            "relay_address"
        };
        let _ = event_tx
            .send(DhtEvent::ProxyStatus {
                id: relay_peer_id.to_string(),
                address: addr.to_string(),
                status: status.into(),
                latency_ms: None,
                error: None,
            })
            .await;
    }
}

async fn handle_external_addr_expired(
    addr: &Multiaddr,
    metrics: &Arc<Mutex<DhtMetrics>>,
    event_tx: &mpsc::Sender<DhtEvent>,
    proxy_mgr: &ProxyMgr,
) {
    let summary_text = format!("External address expired: {}", addr);
    let mut metrics_guard = metrics.lock().await;
    let nat_enabled = metrics_guard.autonat_enabled;
    metrics_guard.remove_observed_addr(addr);

    if metrics_guard.observed_addrs.is_empty()
        && metrics_guard.reachability_state != NatReachabilityState::Unknown
    {
        let summary = Some(summary_text);
        metrics_guard.update_reachability(NatReachabilityState::Unknown, summary.clone());
        let state = metrics_guard.reachability_state;
        let confidence = metrics_guard.reachability_confidence;
        let last_error = metrics_guard.last_reachability_error.clone();
        drop(metrics_guard);

        if nat_enabled {
            let _ = event_tx
                .send(DhtEvent::NatStatus {
                    state,
                    confidence,
                    last_error,
                    summary: summary.clone(),
                })
                .await;
        }
    }

    if let Some(relay_peer_id) = extract_relay_peer(addr) {
        // Mark relay as expired in metrics
        if let Ok(mut m) = metrics.try_lock() {
            m.relay_reservation_status = Some("expired".to_string());
            m.active_relay_peer_id = None;
            m.reservation_evictions = m.reservation_evictions.saturating_add(1);
        }
        let mut mgr = proxy_mgr.lock().await;
        mgr.relay_ready.remove(&relay_peer_id);
        mgr.relay_pending.remove(&relay_peer_id);
        drop(mgr);
        let _ = event_tx
            .send(DhtEvent::ProxyStatus {
                id: relay_peer_id.to_string(),
                address: addr.to_string(),
                status: "relay_expired".into(),
                latency_ms: None,
                error: None,
            })
            .await;
    }
}

impl Socks5Transport {
    pub fn new(proxy: SocketAddr) -> Self {
        Self { proxy }
    }
}

/// Build a libp2p transport, optionally tunneling through a SOCKS5 proxy.
/// - Output type is unified to (PeerId, StreamMuxerBox).
/// - Dial preference: Relay first, then Direct TCP (or SOCKS5 TCP if proxy is set).
pub fn build_transport_with_relay(
    keypair: &identity::Keypair,
    relay_transport: relay::client::Transport,
    proxy_address: Option<String>,
) -> Result<Boxed<(PeerId, StreamMuxerBox)>, Box<dyn Error>> {
    use libp2p::{
        core::{muxing::StreamMuxerBox, transport::Boxed, upgrade::Version},
        noise, tcp, yamux, Transport as _,
    };
    use std::{io, net::SocketAddr, time::Duration};

    // === Upgrade stack for direct TCP/SOCKS5 paths ===
    let noise_cfg = noise::Config::new(keypair)?;
    let yamux_cfg = yamux::Config::default();

    // TCP/SOCKS5 → (PeerId, StreamMuxerBox)
    let into_muxed = |t: Boxed<Box<dyn AsyncIo>>| {
        t.upgrade(Version::V1Lazy)
            .authenticate(noise_cfg.clone())
            .multiplex(yamux_cfg.clone())
            .timeout(Duration::from_secs(20))
            .map(|(peer, muxer), _| (peer, StreamMuxerBox::new(muxer)))
            .boxed()
    };

    // --- Direct TCP path ---
    let tcp_base: Boxed<Box<dyn AsyncIo>> =
        tcp::tokio::Transport::new(tcp::Config::default().nodelay(true))
            .map(|s, _| -> Box<dyn AsyncIo> { Box::new(s.0.compat()) })
            .boxed();

    // --- SOCKS5 path (optional) ---
    let direct_tcp_muxed: Boxed<(PeerId, StreamMuxerBox)> = match proxy_address {
        Some(proxy) => {
            info!(
                "SOCKS5 enabled. Routing all P2P TCP dialing traffic via {}",
                proxy
            );
            let proxy_addr: SocketAddr = proxy.parse().map_err(|e| {
                io::Error::new(
                    io::ErrorKind::InvalidInput,
                    format!("Invalid proxy address: {}", e),
                )
            })?;
            let socks5: Boxed<Box<dyn AsyncIo>> = Socks5Transport::new(proxy_addr).boxed();
            into_muxed(socks5)
        }
        None => into_muxed(tcp_base),
    };

    // --- Relay path: Connection → (PeerId, StreamMuxerBox)
    // Apply the same upgrade stack to the relay transport
    let relay_muxed: Boxed<(PeerId, StreamMuxerBox)> = relay_transport
        .upgrade(Version::V1Lazy)
        .authenticate(noise_cfg.clone())
        .multiplex(yamux_cfg.clone())
        .timeout(Duration::from_secs(20))
        .map(|(peer, muxer), _| (peer, StreamMuxerBox::new(muxer)))
        .boxed();

    // --- Combine: Relay first, then Direct ---
    let layered: Boxed<(PeerId, StreamMuxerBox)> =
        libp2p::core::transport::OrTransport::new(relay_muxed, direct_tcp_muxed)
            .map(|either, _| match either {
                futures::future::Either::Left(v) => v,
                futures::future::Either::Right(v) => v,
            })
            .boxed();

    Ok(layered)
}

impl DhtService {
    pub async fn send_webrtc_offer(
        &self,
        peer: String,
        offer_request: WebRTCOfferRequest,
    ) -> Result<oneshot::Receiver<Result<WebRTCAnswerResponse, String>>, String> {
        let peer_id: PeerId = peer.parse().map_err(|e| format!("invalid peer id: {e}"))?;
        let (tx, rx) = oneshot::channel();

        self.cmd_tx
            .send(DhtCommand::SendWebRTCOffer {
                peer: peer_id,
                offer_request,
                sender: tx,
            })
            .await
            .map_err(|e| format!("send webrtc offer cmd: {e}"))?;

        Ok(rx)
    }
}

// Public API for the DHT
pub struct DhtService {
    cmd_tx: mpsc::Sender<DhtCommand>,
    event_rx: Arc<Mutex<mpsc::Receiver<DhtEvent>>>,
    peer_id: String,
    connected_peers: Arc<Mutex<HashSet<PeerId>>>,
    connected_addrs: HashMap<PeerId, Vec<Multiaddr>>,
    metrics: Arc<Mutex<DhtMetrics>>,
    pending_echo: Arc<Mutex<HashMap<rr::OutboundRequestId, PendingEcho>>>,
    pending_searches: Arc<Mutex<HashMap<String, Vec<PendingSearch>>>>,
    search_counter: Arc<AtomicU64>,
    proxy_mgr: ProxyMgr,
    peer_selection: Arc<Mutex<PeerSelectionService>>,
    file_metadata_cache: Arc<Mutex<HashMap<String, FileMetadata>>>,
    received_chunks: Arc<Mutex<HashMap<String, HashMap<u32, FileChunk>>>>,
    file_transfer_service: Option<Arc<FileTransferService>>,
    // chunk_manager: Option<Arc<ChunkManager>>, // Not needed here
    pending_webrtc_offers: Arc<
        Mutex<
            HashMap<rr::OutboundRequestId, oneshot::Sender<Result<WebRTCAnswerResponse, String>>>,
        >,
    >,
    pending_provider_queries: Arc<Mutex<HashMap<String, PendingProviderQuery>>>,
    root_query_mapping: Arc<Mutex<HashMap<beetswap::QueryId, FileMetadata>>>,
    active_downloads: Arc<Mutex<HashMap<String, Arc<Mutex<ActiveDownload>>>>>,
    get_providers_queries: Arc<Mutex<HashMap<kad::QueryId, (String, std::time::Instant)>>>,
    chunk_size: usize,
    file_heartbeat_state: Arc<Mutex<HashMap<String, FileHeartbeatState>>>,
    seeder_heartbeats_cache: Arc<Mutex<HashMap<String, FileHeartbeatCacheEntry>>>,
    pending_heartbeat_updates: Arc<Mutex<HashSet<String>>>,
}
use memmap2::MmapMut;
use std::fs::OpenOptions;

#[derive(Debug)]
struct ActiveDownload {
    metadata: FileMetadata,
    queries: HashMap<beetswap::QueryId, u32>,
    temp_file_path: PathBuf,  // Path with .tmp suffix
    final_file_path: PathBuf, // Final path without .tmp
    mmap: Arc<std::sync::Mutex<MmapMut>>,
    received_chunks: Arc<std::sync::Mutex<HashSet<u32>>>,
    total_chunks: u32,
    chunk_offsets: Vec<u64>,
}

impl ActiveDownload {
    fn new(
        metadata: FileMetadata,
        queries: HashMap<beetswap::QueryId, u32>,
        download_path: &PathBuf, // Already the full file path from get_available_download_path
        total_size: u64,
        chunk_offsets: Vec<u64>,
    ) -> std::io::Result<Self> {
        let total_chunks = queries.len() as u32;

        // download_path is already the complete file path
        let final_file_path = download_path.clone();

        // Create temp file by replacing extension with .tmp
        let mut temp_file_path = download_path.clone();
        temp_file_path.set_extension("tmp");

        info!("Creating temp file at: {:?}", temp_file_path);
        info!("Will rename to: {:?} when complete", final_file_path);

        let file = OpenOptions::new()
            .read(true)
            .write(true)
            .create(true)
            .open(&temp_file_path)?;

        file.set_len(total_size)?;

        let mmap = unsafe { MmapMut::map_mut(&file)? };

        Ok(Self {
            metadata,
            queries,
            temp_file_path,
            final_file_path,
            mmap: Arc::new(std::sync::Mutex::new(mmap)),
            received_chunks: Arc::new(std::sync::Mutex::new(HashSet::new())),
            total_chunks,
            chunk_offsets,
        })
    }

    fn write_chunk(&self, chunk_index: u32, data: &[u8], offset: u64) -> std::io::Result<()> {
        let mut mmap = self.mmap.lock().map_err(|e| {
            std::io::Error::new(
                std::io::ErrorKind::Other,
                format!("Mutex lock failed: {}", e),
            )
        })?;
        let start = offset as usize;
        let end = start + data.len();

        if end > mmap.len() {
            return Err(std::io::Error::new(
                std::io::ErrorKind::InvalidInput,
                format!("Chunk {} would exceed file bounds", chunk_index),
            ));
        }

        mmap[start..end].copy_from_slice(data);
        self.received_chunks
            .lock()
            .map_err(|e| {
                std::io::Error::new(
                    std::io::ErrorKind::Other,
                    format!("Mutex lock failed: {}", e),
                )
            })?
            .insert(chunk_index);

        Ok(())
    }

    fn is_complete(&self) -> bool {
        self.queries.is_empty()
            && self
                .received_chunks
                .lock()
                .map(|chunks| chunks.len() == self.total_chunks as usize)
                .unwrap_or(false)
    }

    fn flush(&self) -> std::io::Result<()> {
        self.mmap
            .lock()
            .map_err(|e| {
                std::io::Error::new(
                    std::io::ErrorKind::Other,
                    format!("Mutex lock failed: {}", e),
                )
            })?
            .flush()
    }

    fn read_complete_file(&self) -> std::io::Result<Vec<u8>> {
        let mmap = self.mmap.lock().map_err(|e| {
            std::io::Error::new(
                std::io::ErrorKind::Other,
                format!("Mutex lock failed: {}", e),
            )
        })?;
        Ok(mmap.to_vec())
    }

    /// Finalize the download by renaming .tmp file to final filename
    fn finalize(&self) -> std::io::Result<()> {
        // First, flush to ensure all data is written
        self.flush()?;

        // Drop the mmap to release the file handle
        if let Ok(mmap_guard) = self.mmap.lock() {
            drop(mmap_guard);
        }

        info!(
            "Renaming {:?} to {:?}",
            self.temp_file_path, self.final_file_path
        );

        // Rename the temp file to the final file
        std::fs::rename(&self.temp_file_path, &self.final_file_path)?;

        info!("Successfully finalized file: {:?}", self.final_file_path);
        Ok(())
    }

    /// Clean up temp file (only call if download fails/is cancelled)
    fn cleanup(&self) {
        if self.temp_file_path.exists() {
            if let Err(e) = std::fs::remove_file(&self.temp_file_path) {
                error!(
                    "Failed to cleanup temp file {:?}: {}",
                    self.temp_file_path, e
                );
            } else {
                info!("Cleaned up temp file: {:?}", self.temp_file_path);
            }
        }
    }

    fn progress(&self) -> f32 {
        let received = self
            .received_chunks
            .lock()
            .map(|chunks| chunks.len())
            .unwrap_or(0) as f32;
        received / self.total_chunks as f32
    }

    fn chunks_received(&self) -> usize {
        self.received_chunks
            .lock()
            .map(|chunks| chunks.len())
            .unwrap_or(0)
    }
}

impl Clone for ActiveDownload {
    fn clone(&self) -> Self {
        Self {
            metadata: self.metadata.clone(),
            queries: self.queries.clone(),
            temp_file_path: self.temp_file_path.clone(),
            final_file_path: self.final_file_path.clone(),
            mmap: Arc::clone(&self.mmap),
            received_chunks: Arc::clone(&self.received_chunks),
            total_chunks: self.total_chunks,
            chunk_offsets: self.chunk_offsets.clone(),
        }
    }
}

impl Drop for ActiveDownload {
    fn drop(&mut self) {
        // Only cleanup temp file if this is the last reference and file wasn't finalized
        if Arc::strong_count(&self.mmap) == 1 {
            self.cleanup();
        }
    }
}
#[derive(Debug)]
struct FileHeartbeatState {
    /// Handle to the periodic heartbeat task so we can cancel it when seeding stops.
    task: JoinHandle<()>,
}

impl DhtService {
    pub async fn new(
        port: u16,
        bootstrap_nodes: Vec<String>,
        secret: Option<String>,
        is_bootstrap: bool,
        enable_autonat: bool,
        autonat_probe_interval: Option<Duration>,
        autonat_servers: Vec<String>,
        proxy_address: Option<String>,
        file_transfer_service: Option<Arc<FileTransferService>>,
        chunk_manager: Option<Arc<ChunkManager>>,
        chunk_size_kb: Option<usize>, // Chunk size in KB (default 256)
        cache_size_mb: Option<usize>, // Cache size in MB (default 1024)
        enable_autorelay: bool,
        preferred_relays: Vec<String>,
        enable_relay_server: bool,
        blockstore_db_path: Option<&Path>,
    ) -> Result<Self, Box<dyn Error>> {
        // ---- Hotfix: finalize AutoRelay flag (bootstrap OFF + ENV OFF)
        let mut final_enable_autorelay = enable_autorelay;
        if is_bootstrap {
            final_enable_autorelay = false;
            info!("AutoRelay disabled on bootstrap (hotfix).");
        }
        if std::env::var("CHIRAL_DISABLE_AUTORELAY").ok().as_deref() == Some("1") {
            final_enable_autorelay = false;
            info!("AutoRelay disabled via env CHIRAL_DISABLE_AUTORELAY=1");
        }
        // Convert chunk size from KB to bytes
        let chunk_size = chunk_size_kb.unwrap_or(256) * 1024; // Default 256 KB
        let cache_size = cache_size_mb.unwrap_or(1024); // Default 1024 MB
        let blockstore = if let Some(path) = blockstore_db_path {
            if let Some(path_str) = path.to_str() {
                info!("Attempting to use blockstore from disk: {}", path_str);
            }

            match RedbBlockstore::open(path).await {
                Ok(store) => {
                    info!("Successfully opened blockstore from disk");
                    Arc::new(store)
                }
                Err(e) => {
                    warn!("Failed to open blockstore from disk ({}), falling back to in-memory storage", e);
                    Arc::new(RedbBlockstore::in_memory()?)
                }
            }
        } else {
            info!("Using in-memory blockstore");
            Arc::new(RedbBlockstore::in_memory()?)
        };
        // Generate a new keypair for this node
        // If a secret is provided, derive a stable 32-byte seed via SHA-256(secret)
        // Otherwise, generate a fresh random key.
        let local_key = match secret {
            Some(secret_str) => {
                let mut hasher = Sha256::new();
                hasher.update(secret_str.as_bytes());
                let digest = hasher.finalize();
                let mut seed = [0u8; 32];
                seed.copy_from_slice(&digest[..32]);
                identity::Keypair::ed25519_from_bytes(seed)?
            }
            None => identity::Keypair::generate_ed25519(),
        };
        let local_peer_id = PeerId::from(local_key.public());
        let peer_id_str = local_peer_id.to_string();

        // Create a Kademlia behaviour with tuned configuration
        let store = MemoryStore::new(local_peer_id);
        let mut kad_cfg = KademliaConfig::new(StreamProtocol::new("/chiral/kad/1.0.0"));
        let bootstrap_interval = Duration::from_secs(30);
        if is_bootstrap {
            // These settings result in node to not provide files, only acts as a router
            kad_cfg.set_record_ttl(Some(Duration::from_secs(0)));
            kad_cfg.set_provider_record_ttl(Some(Duration::from_secs(0)));

            // ensures bootstrap node only keeps active peers in its routing table
            kad_cfg.set_periodic_bootstrap_interval(None);
        } else {
            // Only enable periodic bootstrap if we have bootstrap nodes
            // This prevents "No known peers" warnings when running standalone
            if !bootstrap_nodes.is_empty() {
                kad_cfg.set_periodic_bootstrap_interval(Some(bootstrap_interval));
            } else {
                kad_cfg.set_periodic_bootstrap_interval(None);
                info!("Periodic bootstrap disabled - no bootstrap nodes configured");
            }
        }

        // Align with docs: shorter queries, higher replication
        kad_cfg.set_query_timeout(Duration::from_secs(30));

        // Replication factor of 3 (as per spec table)
        if let Some(nz) = std::num::NonZeroUsize::new(3) {
            kad_cfg.set_replication_factor(nz);
        }
        
        // CRITICAL: Set provider publication interval
        // Without this, provider records are only published ONCE and never refreshed
        // This means after ~1 hour, providers expire and files become undiscoverable
        // Publish every 30 minutes (records expire after 1 hour by default)
        if !is_bootstrap {
            kad_cfg.set_provider_publication_interval(Some(Duration::from_secs(30 * 60)));
            info!("Provider publication interval set to 30 minutes");
        }
        
        let mut kademlia = Kademlia::with_config(local_peer_id, store, kad_cfg);

        // Start in Client mode - will switch to Server after AutoNAT confirms public reachability
        // This prevents NAT'd nodes from advertising unreachable addresses in the DHT
        // which would cause other peers to fail when trying to fetch records from them
        kademlia.set_mode(Some(Mode::Client));
        info!("Starting Kademlia in Client mode - will upgrade to Server if publicly reachable");

        // Create identify behaviour with proactive push updates
        let identify_config =
            identify::Config::new(EXPECTED_PROTOCOL_VERSION.to_string(), local_key.public())
                .with_agent_version(format!("chiral-network/{}", env!("CARGO_PKG_VERSION")))
                .with_push_listen_addr_updates(true);
        let identify = identify::Behaviour::new(identify_config);

        // mDNS for local peer discovery
        let disable_mdns_env = std::env::var("CHIRAL_DISABLE_MDNS").ok().as_deref() == Some("1");
        let mdns_opt = if disable_mdns_env {
            tracing::info!("mDNS disabled via env CHIRAL_DISABLE_MDNS=1");
            None
        } else {
            Some(Mdns::new(Default::default(), local_peer_id)?)
        };

        // Request-Response behaviours
        let rr_cfg = rr::Config::default();
        let proxy_protocols =
            std::iter::once(("/chiral/proxy/1.0.0".to_string(), rr::ProtocolSupport::Full));
        let proxy_rr = rr::Behaviour::new(proxy_protocols, rr_cfg.clone());

        let webrtc_protocols = std::iter::once((
            "/chiral/webrtc-signaling/1.0.0".to_string(),
            rr::ProtocolSupport::Full,
        ));
        let webrtc_signaling_rr = rr::Behaviour::new(webrtc_protocols, rr_cfg.clone());

        let key_request_protocols =
            std::iter::once((KeyRequestProtocol, rr::ProtocolSupport::Full));
        let key_request = rr::Behaviour::new(key_request_protocols, rr_cfg);

        let probe_interval = autonat_probe_interval.unwrap_or(Duration::from_secs(30));
        let autonat_client_behaviour = if enable_autonat {
            info!(
                "AutoNAT enabled (probe interval: {}s)",
                probe_interval.as_secs()
            );
            Some(v2::client::Behaviour::new(
                OsRng,
                v2::client::Config::default().with_probe_interval(probe_interval),
            ))
        } else {
            None
        };
        let autonat_server_behaviour = if is_bootstrap && enable_autonat {
            Some(v2::server::Behaviour::new(OsRng))
        } else {
            None
        };

        let bitswap = beetswap::Behaviour::new(blockstore);
        let (relay_transport, relay_client_behaviour) = relay::client::new(local_peer_id);
        let autonat_client_toggle = toggle::Toggle::from(autonat_client_behaviour);
        let autonat_server_toggle = toggle::Toggle::from(autonat_server_behaviour);
        let mdns_toggle = toggle::Toggle::from(mdns_opt);

        // DCUtR requires relay to be enabled
        let dcutr_behaviour = if enable_autonat {
            info!("DCUtR enabled (requires relay for hole-punching coordination)");
            Some(dcutr::Behaviour::new(local_peer_id))
        } else {
            None
        };
        let dcutr_toggle = toggle::Toggle::from(dcutr_behaviour);

        // Relay server configuration
        let relay_server_behaviour = if enable_relay_server {
            info!("🔁 Relay server enabled - this node can relay traffic for others");
            Some(relay::Behaviour::new(
                local_peer_id,
                relay::Config::default(),
            ))
        } else {
            None
        };
        let relay_server_toggle = toggle::Toggle::from(relay_server_behaviour);

        let mut behaviour = Some(DhtBehaviour {
            kademlia,
            identify,
            mdns: mdns_toggle,
            bitswap,
            ping: Ping::new(ping::Config::new()),
            proxy_rr,
            webrtc_signaling_rr,
            key_request,
            autonat_client: autonat_client_toggle,
            autonat_server: autonat_server_toggle,
            relay_client: relay_client_behaviour,
            relay_server: relay_server_toggle,
            dcutr: dcutr_toggle,
        });

        let bootstrap_set: HashSet<String> = bootstrap_nodes.iter().cloned().collect();
        let mut autonat_targets: HashSet<String> = if enable_autonat && !autonat_servers.is_empty()
        {
            autonat_servers.into_iter().collect()
        } else {
            HashSet::new()
        };
        if enable_autonat {
            autonat_targets.extend(bootstrap_set.iter().cloned());
        }

        // Configure AutoRelay relay candidate discovery (use finalized flag)
        // Filter out unreachable addresses (localhost/private IPs) from relay candidates
        let relay_candidates: HashSet<String> = if final_enable_autorelay {
            let raw_candidates = if !preferred_relays.is_empty() {
                info!(
                    "🔗 AutoRelay enabled with {} preferred relays",
                    preferred_relays.len()
                );
                preferred_relays.into_iter().collect::<Vec<_>>()
            } else {
                info!(
                    "🔗 AutoRelay enabled, using {} bootstrap nodes as relay candidates",
                    bootstrap_set.len()
                );
                bootstrap_set.iter().cloned().collect::<Vec<_>>()
            };

            // Filter out unreachable addresses from relay candidates
            let filtered: HashSet<String> = raw_candidates
                .into_iter()
                .filter(|addr_str| {
                    if let Ok(addr) = addr_str.parse::<Multiaddr>() {
                        if ma_plausibly_reachable(&addr) {
                            true
                        } else {
                            warn!("⏭️  Excluding unreachable relay candidate: {}", addr_str);
                            false
                        }
                    } else {
                        warn!("⚠️ Invalid relay candidate address: {}", addr_str);
                        false
                    }
                })
                .collect();

            if filtered.is_empty() {
                warn!("⚠️ No reachable relay candidates available after filtering");
            } else {
                info!("✅ Using {} reachable relay candidates", filtered.len());
                for (i, relay) in filtered.iter().enumerate().take(5) {
                    info!("   Relay {}: {}", i + 1, relay);
                }
            }

            filtered
        } else {
            HashSet::new()
        };

        // Use the new relay-aware transport builder
        let transport = build_transport_with_relay(&local_key, relay_transport, proxy_address)?;

        // Extract behaviour or return error if already taken
        let behaviour_instance = behaviour
            .take()
            .ok_or_else(|| Box::<dyn Error>::from("behaviour already taken"))?;

        // Create the swarm
        let mut swarm = SwarmBuilder::with_existing_identity(local_key)
            .with_tokio()
            .with_other_transport(|_| Ok(transport))
            .map_err(|e| format!("Failed to create libp2p transport: {}", e))?
            .with_behaviour(move |_| behaviour_instance)?
            .with_swarm_config(
                |c| c.with_idle_connection_timeout(Duration::from_secs(300)), // 5 minutes
            )
            .build();

        // Listen on the specified port
        let listen_addr: Multiaddr = format!("/ip4/0.0.0.0/tcp/{}", port).parse()?;
        swarm.listen_on(listen_addr)?;

        // Clean up any unreachable addresses from Kademlia's routing table at startup
        // This removes stale localhost/private addresses that may have been persisted
        {
            let kademlia = swarm.behaviour_mut().kademlia.kbuckets();
            let mut addrs_to_remove: Vec<(PeerId, Multiaddr)> = Vec::new();

            for bucket in kademlia {
                for entry in bucket.iter() {
                    let peer_id = entry.node.key.preimage();
                    for addr in entry.node.value.iter() {
                        if !ma_plausibly_reachable(addr) {
                            addrs_to_remove.push((*peer_id, addr.clone()));
                        }
                    }
                }
            }

            for (peer_id, addr) in addrs_to_remove {
                swarm
                    .behaviour_mut()
                    .kademlia
                    .remove_address(&peer_id, &addr);
                debug!(
                    "🧹 Cleaned up unreachable address at startup: {} -> {}",
                    peer_id, addr
                );
            }
        }

        // ---- advertise external addresses so relay reservations include routable addrs
        let mut ext_addrs: Vec<Multiaddr> = Vec::new();

        // 1) If CHIRAL_PUBLIC_IP is set, use it as the advertised external address
        if let Ok(pub_ip) = std::env::var("CHIRAL_PUBLIC_IP") {
            if let Ok(ma) = format!("/ip4/{}/tcp/{}", pub_ip, port).parse() {
                ext_addrs.push(ma);
            } else {
                tracing::warn!("CHIRAL_PUBLIC_IP is set but invalid: {}", pub_ip);
            }
        }

        // Register external addresses with the swarm (pin with high score)
        for ma in ext_addrs {
            swarm.add_external_address(ma);
        }

        // Connect to bootstrap nodes
        // NOTE: Bootstrap nodes are explicitly configured, so we trust them
        // and don't filter based on reachability (important for relay servers and local testing)
        let mut successful_connections = 0;
        let total_bootstrap_nodes = bootstrap_nodes.len();
        for bootstrap_addr in &bootstrap_nodes {
            if let Ok(addr) = bootstrap_addr.parse::<Multiaddr>() {
                // WAN Mode: skip unroutable bootstrap addresses
                // LAN Mode: allow private/loopback addresses for local development and testing
                let wan_mode = enable_autonat || enable_autorelay;
                if wan_mode && !ma_plausibly_reachable(&addr) {
                    warn!("⏭️  [WAN Mode] Skipping unreachable bootstrap addr: {}", addr);
                    continue;
                }

                match swarm.dial(addr.clone()) {
                    Ok(_) => {
                        successful_connections += 1;
                        // Add bootstrap nodes to Kademlia routing table if it has a peer ID
                        if let Some(peer_id) = addr.iter().find_map(|p| {
                            if let libp2p::multiaddr::Protocol::P2p(peer) = p {
                                Some(peer)
                            } else {
                                None
                            }
                        }) {
                            swarm
                                .behaviour_mut()
                                .kademlia
                                .add_address(&peer_id, addr.clone());
                        }
                    }
                    Err(e) => warn!("✗ Failed to dial bootstrap {}: {}", bootstrap_addr, e),
                }
            } else {
                warn!("✗ Invalid bootstrap address format: {}", bootstrap_addr);
            }
        }

        if enable_autonat {
            for server_addr in &autonat_targets {
                if bootstrap_set.contains(server_addr) {
                    continue;
                }
                match server_addr.parse::<Multiaddr>() {
                    Ok(addr) => match swarm.dial(addr.clone()) {
                        Ok(_) => {
                            info!("Dialing AutoNAT server: {}", server_addr);
                        }
                        Err(e) => {
                            debug!("Failed to dial AutoNAT server {}: {}", server_addr, e);
                        }
                    },
                    Err(e) => warn!("Invalid AutoNAT server address {}: {}", server_addr, e),
                }
            }
        }

        // Trigger initial bootstrap only if we successfully connected to at least one bootstrap node
        // Kademlia bootstrap requires at least one peer in the routing table to work
        if !bootstrap_nodes.is_empty() {
            if successful_connections > 0 {
                let _ = swarm.behaviour_mut().kademlia.bootstrap();
                info!(
                    "✓ Starting Kademlia bootstrap with {} bootstrap connection(s)",
                    successful_connections
                );
            } else {
                warn!(
                    "⚠ No bootstrap connections succeeded - cannot bootstrap DHT"
                );
                warn!("  Node will operate in standalone mode until peers connect");
                warn!("  Consider checking network connectivity and bootstrap node addresses");
            }
        } else {
            info!("No bootstrap nodes provided - starting in standalone mode");
        }

        let (cmd_tx, cmd_rx) = mpsc::channel(100);
        let (event_tx, event_rx) = mpsc::channel(100);
        let connected_peers = Arc::new(Mutex::new(HashSet::new()));
        let metrics = Arc::new(Mutex::new(DhtMetrics::default()));
        let pending_echo = Arc::new(Mutex::new(HashMap::new()));
        let pending_searches = Arc::new(Mutex::new(HashMap::new()));
        let search_counter = Arc::new(AtomicU64::new(1));
        let proxy_mgr: ProxyMgr = Arc::new(Mutex::new(ProxyManager::default()));
        let peer_selection = Arc::new(Mutex::new(PeerSelectionService::new()));
        let pending_webrtc_offers = Arc::new(Mutex::new(HashMap::new()));
        let pending_provider_queries: Arc<Mutex<HashMap<String, PendingProviderQuery>>> =
            Arc::new(Mutex::new(HashMap::new()));
        let root_query_mapping: Arc<Mutex<HashMap<beetswap::QueryId, FileMetadata>>> =
            Arc::new(Mutex::new(HashMap::new()));
        let active_downloads: Arc<Mutex<HashMap<String, Arc<Mutex<ActiveDownload>>>>> =
            Arc::new(Mutex::new(HashMap::new()));
        let get_providers_queries_local: Arc<
            Mutex<HashMap<kad::QueryId, (String, std::time::Instant)>>,
        > = Arc::new(Mutex::new(HashMap::new()));
        let seeder_heartbeats_cache: Arc<Mutex<HashMap<String, FileHeartbeatCacheEntry>>> =
            Arc::new(Mutex::new(HashMap::new()));
        let file_heartbeat_state: Arc<Mutex<HashMap<String, FileHeartbeatState>>> =
            Arc::new(Mutex::new(HashMap::new()));
        let pending_heartbeat_updates: Arc<Mutex<HashSet<String>>> =
            Arc::new(Mutex::new(HashSet::new()));
        let pending_keyword_indexes: Arc<Mutex<HashMap<kad::QueryId, PendingKeywordIndex>>> =
            Arc::new(Mutex::new(HashMap::new()));
        let pending_infohash_searches: Arc<Mutex<HashMap<kad::QueryId, PendingInfohashSearch>>> =
            Arc::new(Mutex::new(HashMap::new()));
        let pending_infohash_searches: Arc<Mutex<HashMap<kad::QueryId, PendingInfohashSearch>>> =
            Arc::new(Mutex::new(HashMap::new()));
        let pending_dht_queries: Arc<Mutex<HashMap<kad::QueryId, oneshot::Sender<Result<Option<Vec<u8>>, String>>>>> =
            Arc::new(Mutex::new(HashMap::new()));

        {
            let mut guard = metrics.lock().await;
            guard.autonat_enabled = enable_autonat;
            guard.autorelay_enabled = final_enable_autorelay;
            guard.dcutr_enabled = enable_autonat; // DCUtR enabled when AutoNAT is enabled
        }

        // Spawn the Dht node task
        let received_chunks_clone = Arc::new(Mutex::new(HashMap::new()));
        let bootstrap_peer_ids = extract_bootstrap_peer_ids(&bootstrap_nodes);
        let file_metadata_cache_local: Arc<Mutex<HashMap<String, FileMetadata>>> = 
            Arc::new(Mutex::new(HashMap::new()));

        tokio::spawn(run_dht_node(
            swarm,
            local_peer_id,
            cmd_rx,
            event_tx,
            connected_peers.clone(),
            metrics.clone(),
            pending_echo.clone(),
            pending_searches.clone(),
            proxy_mgr.clone(),
            pending_infohash_searches.clone(),
            peer_selection.clone(),
            received_chunks_clone.clone(),
            file_transfer_service.clone(),
            chunk_manager,
            pending_webrtc_offers.clone(),
            pending_provider_queries.clone(),
            root_query_mapping.clone(),
            active_downloads.clone(),
            get_providers_queries_local.clone(),
            seeder_heartbeats_cache.clone(),
            pending_heartbeat_updates.clone(),
            pending_keyword_indexes.clone(),
            file_metadata_cache_local.clone(),
            pending_dht_queries.clone(),
            is_bootstrap,
            final_enable_autorelay,
            relay_candidates,
            chunk_size,
            bootstrap_peer_ids,
        ));

        Ok(DhtService {
            cmd_tx,
            event_rx: Arc::new(Mutex::new(event_rx)),
            peer_id: peer_id_str,
            connected_peers,
            connected_addrs: HashMap::new(),
            metrics,
            pending_echo,
            pending_searches,
            search_counter,
            proxy_mgr,
            peer_selection,
            file_metadata_cache: file_metadata_cache_local,
            received_chunks: received_chunks_clone,
            file_transfer_service,
            // chunk_manager is not stored in DhtService, only passed to the task
            pending_webrtc_offers,
            pending_provider_queries,
            root_query_mapping,
            active_downloads,
            get_providers_queries: get_providers_queries_local,
            chunk_size,
            file_heartbeat_state,
            seeder_heartbeats_cache,
            pending_heartbeat_updates,
        })
    }

    pub fn chunk_size(&self) -> usize {
        // Note: This might need to be adjusted if chunk_manager is the source of truth
        self.chunk_size
    }

    async fn start_file_heartbeat(&self, file_hash: &str) -> Result<(), String> {
        let file_hash_owned = file_hash.to_string();

        {
            let mut state = self.file_heartbeat_state.lock().await;
            if let Some(existing) = state.get(&file_hash_owned) {
                if !existing.task.is_finished() {
                    debug!("Heartbeat already active for {}", file_hash_owned);
                    return Ok(());
                }
                state.remove(&file_hash_owned);
            }
        }

        let cmd_tx = self.cmd_tx.clone();
        let hash_for_task = file_hash_owned.clone();

        let handle = tokio::spawn(async move {
            debug!("Starting heartbeat loop for {}", hash_for_task);

            if let Err(e) = cmd_tx
                .send(DhtCommand::HeartbeatFile {
                    file_hash: hash_for_task.clone(),
                })
                .await
            {
                warn!("Initial heartbeat send failed for {}: {}", hash_for_task, e);
                return;
            }

            let mut interval = tokio::time::interval(FILE_HEARTBEAT_INTERVAL);
            loop {
                interval.tick().await;
                match cmd_tx
                    .send(DhtCommand::HeartbeatFile {
                        file_hash: hash_for_task.clone(),
                    })
                    .await
                {
                    Ok(_) => {
                        trace!("Heartbeat refreshed for {}", hash_for_task);
                    }
                    Err(e) => {
                        warn!(
                            "Stopping heartbeat loop for {} due to send failure: {}",
                            hash_for_task, e
                        );
                        break;
                    }
                }
            }

            debug!("Heartbeat loop exited for {}", hash_for_task);
        });

        let mut state = self.file_heartbeat_state.lock().await;
        state.insert(file_hash_owned, FileHeartbeatState { task: handle });
        Ok(())
    }

    async fn stop_file_heartbeat(&self, file_hash: &str) {
        let handle = {
            let mut state = self.file_heartbeat_state.lock().await;
            state.remove(file_hash).map(|entry| entry.task)
        };

        if let Some(handle) = handle {
            if !handle.is_finished() {
                handle.abort();
            }
        }

        self.seeder_heartbeats_cache.lock().await.remove(file_hash);
        self.pending_heartbeat_updates
            .lock()
            .await
            .remove(file_hash);
        debug!("Heartbeat tracking stopped for {}", file_hash);
    }

    pub async fn publish_file(
        &self,
        mut metadata: FileMetadata,
        ftp_sources: Option<Vec<FtpSourceInfo>>,
    ) -> Result<(), String> {
        // Add FTP sources to metadata before publishing
        if let Some(sources) = ftp_sources {
            metadata.ftp_sources = Some(sources.into_iter().map(|s| s.for_dht_storage()).collect());
        }

        let (response_tx, response_rx) = oneshot::channel();

        self.cmd_tx
            .send(DhtCommand::PublishFile {
                metadata,
                response_tx,
            })
            .await
            .map_err(|e| e.to_string())?;

        let cid_populated_metadata = response_rx.await.map_err(|e| e.to_string())?;

        self.cache_remote_file(&cid_populated_metadata).await;
        self.start_file_heartbeat(&cid_populated_metadata.merkle_root)
            .await?;
        Ok(())
    }

    pub async fn stop_publishing_file(&self, file_hash: String) -> Result<(), String> {
        let file_hash_clone = file_hash.clone();

        self.cmd_tx
            .send(DhtCommand::StopPublish(file_hash))
            .await
            .map_err(|e| e.to_string())?;

        self.stop_file_heartbeat(&file_hash_clone).await;
        Ok(())
    }
    pub async fn cache_remote_file(&self, metadata: &FileMetadata) {
        self.file_metadata_cache
            .lock()
            .await
            .insert(metadata.merkle_root.clone(), metadata.clone());
    }
    /// List all known FileMetadata (from cache, i.e., locally published or discovered)
    pub async fn get_all_file_metadata(&self) -> Result<Vec<FileMetadata>, String> {
        let cache = self.file_metadata_cache.lock().await;
        Ok(cache.values().cloned().collect())
    }

    /// Prepare a new FileMetadata for upload
    pub async fn prepare_file_metadata(
        &self,
        file_hash: String,
        file_name: String,
        file_size: u64,
        file_data: Vec<u8>,
        created_at: u64,
        mime_type: Option<String>,
        encrypted_key_bundle: Option<crate::encryption::EncryptedAesKeyBundle>,
        is_encrypted: bool,
        encryption_method: Option<String>,
        key_fingerprint: Option<String>,
        price: Option<f64>,
        uploader_address: Option<String>,
    ) -> Result<FileMetadata, String> {
        Ok(FileMetadata {
            merkle_root: file_hash,
            file_name,
            file_size,
            file_data,
            seeders: vec![],
            created_at,
            mime_type,
            is_encrypted,
            encryption_method,
            key_fingerprint,
            encrypted_key_bundle: None,
            parent_hash: None,
            cids: None,
            is_root: true,
            download_path: None,
            price,
            uploader_address,
            ftp_sources: None,
            http_sources: None,
            info_hash: None,
            trackers: None,
            ed2k_sources: None,
        })
    }

    pub async fn download_file(
        &self,
        file_metadata: FileMetadata,
        download_path: String,
    ) -> Result<(), String> {
        self.cmd_tx
            .send(DhtCommand::DownloadFile(file_metadata, download_path))
            .await
            .map_err(|e| e.to_string())
    }

    pub async fn publish_encrypted_file(
        &self,
        metadata: FileMetadata,
        blocks: Vec<(Cid, Vec<u8>)>,
    ) -> Result<(), String> {
        let file_hash = metadata.merkle_root.clone();
        // The root CID is the CID of the list of block CIDs.
        // This needs to be computed before calling the command.
        let block_cids: Vec<Cid> = blocks.iter().map(|(cid, _)| cid.clone()).collect();
        let root_block_data = serde_json::to_vec(&block_cids).map_err(|e| e.to_string())?;
        let root_cid = Cid::new_v1(RAW_CODEC, Code::Sha2_256.digest(&root_block_data));

        self.cmd_tx
            .send(DhtCommand::StoreBlocks {
                blocks,
                root_cid,
                metadata,
            })
            .await
            .map_err(|e| e.to_string())?;

        self.start_file_heartbeat(&file_hash).await?;
        Ok(())
    }

    pub async fn announce_torrent(&self, info_hash: String) -> Result<(), String> {
        self.cmd_tx
            .send(DhtCommand::AnnounceTorrent { info_hash })
            .await
            .map_err(|e| e.to_string())
    }

    pub async fn search_file(&self, file_hash: String) -> Result<(), String> {
        self.cmd_tx
            .send(DhtCommand::SearchFile(file_hash))
            .await
            .map_err(|e| e.to_string())
    }

    pub async fn get_file(&self, file_hash: String) -> Result<(), String> {
        self.search_file(file_hash).await
    }

    pub async fn search_metadata(&self, file_hash: String, timeout_ms: u64) -> Result<(), String> {
        self.cmd_tx
            .send(DhtCommand::SearchFile(file_hash.clone()))
            .await
            .map_err(|e| e.to_string())
    }
    pub async fn synchronous_search_metadata(
        &self,
        file_hash: String,
        timeout_ms: u64,
    ) -> Result<Option<FileMetadata>, String> {
        // First check local cache - avoid DHT query if we already have the metadata
        // This is especially important for locally published files
        {
            let cache = self.file_metadata_cache.lock().await;
            if let Some(metadata) = cache.get(&file_hash) {
                info!("Found file {} in local cache, skipping DHT query", file_hash);
                return Ok(Some(metadata.clone()));
            }
        }
        
        if timeout_ms == 0 {
            self.cmd_tx
                .send(DhtCommand::SearchFile(file_hash))
                .await
                .map_err(|e| e.to_string())?;
            return Ok(None);
        }

        let tzimeout_duration = Duration::from_millis(timeout_ms);
        let waiter_id = self.search_counter.fetch_add(1, Ordering::Relaxed);
        let (tx, rx) = oneshot::channel();

        {
            let mut pending = self.pending_searches.lock().await;
            pending
                .entry(file_hash.clone())
                .or_default()
                .push(PendingSearch {
                    id: waiter_id,
                    sender: tx,
                });
        }

        if let Err(err) = self
            .cmd_tx
            .send(DhtCommand::SearchFile(file_hash.clone()))
            .await
        {
            let mut pending = self.pending_searches.lock().await;
            if let Some(waiters) = pending.get_mut(&file_hash) {
                waiters.retain(|w| w.id != waiter_id);
                if waiters.is_empty() {
                    pending.remove(&file_hash);
                }
            }
            return Err(err.to_string());
        }

        match tokio::time::timeout(tzimeout_duration, rx).await {
            Ok(Ok(SearchResponse::Found(metadata))) => Ok(Some(metadata)),
            Ok(Ok(SearchResponse::NotFound)) => Ok(None),
            Ok(Err(_)) => Err("Search channel closed".into()),
            Err(_) => {
                let mut pending = self.pending_searches.lock().await;
                if let Some(waiters) = pending.get_mut(&file_hash) {
                    waiters.retain(|w| w.id != waiter_id);
                    if waiters.is_empty() {
                        pending.remove(&file_hash);
                    }
                }
                return Err("Search timed out".into());
            }
        }
    }

    pub async fn connect_peer(&self, addr: String) -> Result<(), String> {
        self.cmd_tx
            .send(DhtCommand::ConnectPeer(addr))
            .await
            .map_err(|e| e.to_string())
    }

    pub async fn connect_to_peer_by_id(&self, peer_id: String) -> Result<(), String> {
        let peer_id: PeerId = peer_id
            .parse()
            .map_err(|e| format!("Invalid peer ID: {}", e))?;
        self.cmd_tx
            .send(DhtCommand::ConnectToPeerById(peer_id))
            .await
            .map_err(|e| e.to_string())
    }

    pub async fn disconnect_peer(&self, peer_id: PeerId) -> Result<(), String> {
        self.cmd_tx
            .send(DhtCommand::DisconnectPeer(peer_id))
            .await
            .map_err(|e| e.to_string())
    }

    pub async fn get_peer_id(&self) -> String {
        self.peer_id.clone()
    }

    /// Get multiaddresses for this node (including the peer ID)
    pub async fn get_multiaddresses(&self) -> Vec<String> {
        let metrics = self.metrics.lock().await;
        let peer_id = &self.peer_id;

        metrics
            .listen_addrs
            .iter()
            .filter(|addr| {
                // Filter out loopback addresses
                !addr.contains("127.0.0.1") && !addr.contains("::1")
            })
            .map(|addr| {
                // Add peer ID if not already present
                if addr.contains("/p2p/") {
                    addr.clone()
                } else {
                    format!("{}/p2p/{}", addr, peer_id)
                }
            })
            .collect()
    }

    pub async fn get_peer_count(&self) -> usize {
        let (tx, rx) = oneshot::channel();
        if self.cmd_tx.send(DhtCommand::GetPeerCount(tx)).await.is_ok() {
            rx.await.unwrap_or(0)
        } else {
            0
        }
    }

    pub async fn get_connected_peers(&self) -> Vec<String> {
        let connected_peers = self.connected_peers.lock().await;
        connected_peers
            .iter()
            .map(|peer_id| peer_id.to_string())
            .collect()
    }

    pub async fn echo(&self, peer_id: String, payload: Vec<u8>) -> Result<Vec<u8>, String> {
        let target_peer_id: PeerId = peer_id
            .parse()
            .map_err(|e| format!("Invalid peer ID: {e}"))?;

        let (tx, rx) = oneshot::channel();
        self.cmd_tx
            .send(DhtCommand::Echo {
                peer: target_peer_id,
                payload,
                tx,
            })
            .await
            .map_err(|e| format!("Failed to send echo command: {e}"))?;

        rx.await
            .map_err(|e| format!("Echo response error: {}", e))?
    }

    pub async fn send_message_to_peer(
        &self,
        peer_id: &str,
        message: serde_json::Value,
    ) -> Result<(), String> {
        let target_peer_id: PeerId = peer_id
            .parse()
            .map_err(|e| format!("Invalid peer ID: {}", e))?;

        // Send message through DHT command system
        self.cmd_tx
            .send(DhtCommand::SendMessageToPeer {
                target_peer_id,
                message,
            })
            .await
            .map_err(|e| format!("Failed to send DHT command: {e}"))?;

        Ok(())
    }

    pub async fn update_privacy_proxy_targets(&self, addresses: Vec<String>) -> Result<(), String> {
        self.cmd_tx
            .send(DhtCommand::SetPrivacyProxies { addresses })
            .await
            .map_err(|e| format!("Failed to update privacy proxies: {e}"))
    }

    /// Verifies that a peer actually provides working proxy services through protocol negotiation
    async fn verify_proxy_capabilities(&self, peer_id: &PeerId) -> Result<(), String> {
        // Use the existing echo protocol to verify proxy capabilities
        // Send a special "proxy_verify" message that the peer should echo back if it's a working proxy

        let verification_payload = b"proxy_verify";

        // Send echo request with verification payload through DHT service
        match self
            .echo(peer_id.to_string(), verification_payload.to_vec())
            .await
        {
            Ok(response) => {
                // Check if the response matches our verification payload
                if response == verification_payload {
                    info!(
                        "✅ Proxy capability verified for peer {} via echo test",
                        peer_id
                    );
                    Ok(())
                } else {
                    Err(format!(
                        "Proxy verification failed: unexpected response from peer {}",
                        peer_id
                    ))
                }
            }
            Err(e) => Err(format!(
                "Proxy verification failed: echo request failed for peer {}: {}",
                peer_id, e
            )),
        }
    }

    /// Discovers proxy services through DHT provider queries
    /// Uses DHT provider discovery to find peers advertising proxy services
    async fn discover_proxy_services_through_dht_providers(
        &self,
        proxy_mgr: &mut ProxyManager,
    ) -> usize {
        let mut discovered_and_verified = 0;

        info!("Starting DHT proxy service discovery using provider queries...");

        // Query DHT for peers that provide proxy services
        // Use a standard proxy service identifier that proxy nodes would register as providers for
        let proxy_service_cid = "proxy:service:available"; // This would be a well-known CID for proxy services

        match self
            .query_dht_proxy_providers(proxy_service_cid.to_string())
            .await
        {
            Ok(provider_peers) => {
                for peer_id in provider_peers {
                    if !proxy_mgr.capable.contains(&peer_id) {
                        info!("Discovered proxy provider via DHT: {}", peer_id);

                        // Add to capable list for verification
                        proxy_mgr.set_capable(peer_id.clone());

                        // Verify the discovered proxy
                        match self.verify_proxy_capabilities(&peer_id).await {
                            Ok(_) => {
                                proxy_mgr.add_trusted_proxy_node(peer_id.clone());
                                discovered_and_verified += 1;
                                info!(
                                    "✅ Verified and added DHT-discovered proxy provider: {}",
                                    peer_id
                                );
                            }
                            Err(e) => {
                                warn!(
                                    "❌ DHT proxy provider verification failed for {}: {}",
                                    peer_id, e
                                );
                                proxy_mgr.capable.remove(&peer_id);
                            }
                        }
                    }
                }
            }
            Err(e) => {
                warn!("DHT proxy provider discovery failed: {}", e);
            }
        }

        info!(
            "DHT proxy provider discovery completed: {} proxies verified and added",
            discovered_and_verified
        );
        discovered_and_verified
    }

    /// Query DHT for peers providing proxy services using provider records
    /// Returns a list of peer IDs that provide proxy services
    async fn query_dht_proxy_providers(
        &self,
        service_identifier: String,
    ) -> Result<Vec<PeerId>, String> {
        // Create a DHT record key for proxy services
        let key = kad::RecordKey::new(&service_identifier);

        // Query DHT for providers of this service
        // This finds peers that have registered as providers for proxy services
        let (tx, rx) = oneshot::channel();

        // Send command to query providers
        if let Err(e) = self
            .cmd_tx
            .send(DhtCommand::GetProviders {
                file_hash: service_identifier.clone(),
                sender: tx,
            })
            .await
        {
            return Err(format!("Failed to send GetProviders command: {}", e));
        }

        // Wait for response with timeout
        match tokio::time::timeout(Duration::from_secs(15), rx).await {
            Ok(Ok(Ok(provider_strings))) => {
                let total_count = provider_strings.len();

                // Convert string peer IDs to PeerId objects
                let mut peer_ids = Vec::new();
                for peer_string in provider_strings {
                    match peer_string.parse::<PeerId>() {
                        Ok(peer_id) => peer_ids.push(peer_id),
                        Err(e) => {
                            warn!("Failed to parse peer ID from provider string: {}", e);
                        }
                    }
                }

                info!(
                    "Found {} proxy service providers in DHT ({} valid peer IDs)",
                    total_count,
                    peer_ids.len()
                );
                Ok(peer_ids)
            }
            Ok(Ok(Err(e))) => Err(format!("GetProviders command failed: {}", e)),
            Ok(Err(_)) => Err("GetProviders channel closed unexpectedly".to_string()),
            Err(_) => Err("GetProviders query timed out".to_string()),
        }
    }

    pub async fn metrics_snapshot(&self) -> DhtMetricsSnapshot {
        let metrics = self.metrics.lock().await.clone();
        let peer_count = self.connected_peers.lock().await.len();
        DhtMetricsSnapshot::from(metrics, peer_count)
    }

    pub async fn store_block(&self, cid: Cid, data: Vec<u8>) -> Result<(), String> {
        self.cmd_tx
            .send(DhtCommand::StoreBlock { cid, data })
            .await
            .map_err(|e| e.to_string())
    }

    // Drain up to `max` pending events without blocking
    pub async fn drain_events(&self, max: usize) -> Vec<DhtEvent> {
        use tokio::sync::mpsc::error::TryRecvError;
        let mut rx = self.event_rx.lock().await;
        let mut events = Vec::new();
        while events.len() < max {
            match rx.try_recv() {
                Ok(ev) => events.push(ev),
                Err(TryRecvError::Empty) => break,
                Err(TryRecvError::Disconnected) => break,
            }
        }
        events
    }

    /// Get recommended peers for file download using smart selection
    pub async fn get_recommended_peers_for_download(
        &self,
        file_hash: &str,
        file_size: u64,
        require_encryption: bool,
    ) -> Vec<String> {
        // First get peers that have the file
        let available_peers = self.get_seeders_for_file(file_hash).await;

        if available_peers.is_empty() {
            return Vec::new();
        }

        // Use smart peer selection
        let mut peer_selection = self.peer_selection.lock().await;
        peer_selection.recommend_peers_for_file(&available_peers, file_size, require_encryption)
    }

    /// Record successful transfer for peer metrics
    pub async fn record_transfer_success(&self, peer_id: &str, bytes: u64, duration_ms: u64) {
        let mut peer_selection = self.peer_selection.lock().await;
        peer_selection.record_transfer_success(peer_id, bytes, duration_ms);
    }

    /// Record failed transfer for peer metrics
    pub async fn record_transfer_failure(&self, peer_id: &str, error: &str) {
        let mut peer_selection = self.peer_selection.lock().await;
        peer_selection.record_transfer_failure(peer_id, error);
    }

    /// Update peer encryption support
    pub async fn set_peer_encryption_support(&self, peer_id: &str, supported: bool) {
        let mut peer_selection = self.peer_selection.lock().await;
        peer_selection.set_peer_encryption_support(peer_id, supported);
    }

    /// Report malicious behavior from a peer
    pub async fn report_malicious_peer(&self, peer_id: &str, severity: &str) {
        let mut peer_selection = self.peer_selection.lock().await;
        peer_selection.report_malicious_peer(peer_id, severity);
    }

    /// Get all peer metrics for monitoring
    pub async fn get_peer_metrics(&self) -> Vec<PeerMetrics> {
        let peer_selection = self.peer_selection.lock().await;
        peer_selection.get_all_metrics()
    }

    /// Select best peers using a specific strategy
    pub async fn select_peers_with_strategy(
        &self,
        available_peers: &[String],
        count: usize,
        strategy: SelectionStrategy,
        require_encryption: bool,
    ) -> Vec<String> {
        let mut peer_selection = self.peer_selection.lock().await;
        peer_selection.select_peers(available_peers, count, strategy, require_encryption)
    }

    /// Clean up inactive peer metrics
    pub async fn cleanup_inactive_peers(&self, max_age_seconds: u64) {
        let mut peer_selection = self.peer_selection.lock().await;
        peer_selection.cleanup_inactive_peers(max_age_seconds);
    }

    /// Discover and verify available peers for a specific file
    pub async fn discover_peers_for_file(
        &self,
        metadata: &FileMetadata, // This now contains the merkle_root
    ) -> Result<Vec<String>, String> {
        info!(
            "Starting peer discovery for file: {} with {} seeders",
            metadata.merkle_root,
            metadata.seeders.len()
        );

        let mut available_peers = Vec::new();
        let connected_peers = self.connected_peers.lock().await;

        // Check which seeders from metadata are currently connected
        for seeder_id in &metadata.seeders {
            if let Ok(peer_id) = seeder_id.parse::<libp2p::PeerId>() {
                if connected_peers.contains(&peer_id) {
                    info!("Seeder {} is currently connected", seeder_id);
                    available_peers.push(seeder_id.clone());
                } else {
                    info!("Seeder {} is not currently connected", seeder_id);
                    // Try to connect to this peer by sending a ConnectToPeerById command
                    // This will query the DHT for the peer's addresses and attempt connection
                    if let Err(e) = self
                        .cmd_tx
                        .send(DhtCommand::ConnectToPeerById(peer_id))
                        .await
                    {
                        warn!(
                            "Failed to send ConnectToPeerById command for {}: {}",
                            seeder_id, e
                        );
                    } else {
                        info!("Attempting to connect to seeder {}", seeder_id);
                    }
                }
            } else {
                warn!("Invalid peer ID in seeders list: {}", seeder_id);
            }
        }

        // If no seeders are connected, the file is not available for download
        if available_peers.is_empty() {
            info!("No seeders are currently connected - file not available for download");
        }

        info!(
            "Peer discovery completed: found {} available peers",
            available_peers.len()
        );
        Ok(available_peers)
    }

    /// Get seeders for a specific file (searches DHT for providers)
    pub async fn get_seeders_for_file(&self, file_hash: &str) -> Vec<String> {
        // Fast path: consult local heartbeat cache and prune expired entries
        let now = unix_timestamp();
        if let Some(entry) = self.seeder_heartbeats_cache.lock().await.get_mut(file_hash) {
            entry.heartbeats = prune_heartbeats(entry.heartbeats.clone(), now);
            entry.metadata["seeders"] = serde_json::Value::Array(
                heartbeats_to_peer_list(&entry.heartbeats)
                    .iter()
                    .cloned()
                    .map(serde_json::Value::String)
                    .collect(),
            );
            entry.metadata["seederHeartbeats"] = serde_json::to_value(&entry.heartbeats)
                .unwrap_or_else(|_| serde_json::Value::Array(vec![]));

            let peers = heartbeats_to_peer_list(&entry.heartbeats);
            if !peers.is_empty() {
                // return the pruned local view immediately to keep UI responsive/fresh
                return peers;
            }
            // otherwise fall back to querying the DHT providers
        }

        // Send command to DHT task to query provider records for this file
        let (tx, rx) = oneshot::channel();

        if let Err(e) = self
            .cmd_tx
            .send(DhtCommand::GetProviders {
                file_hash: file_hash.to_string(),
                sender: tx,
            })
            .await
        {
            warn!("Failed to send GetProviders command: {}", e);
            return Vec::new();
        }

        // Wait for response with timeout
        match tokio::time::timeout(Duration::from_secs(5), rx).await {
            Ok(Ok(Ok(providers))) => {
                info!(
                    "Found {} providers for file: {}",
                    providers.len(),
                    file_hash
                );
                // Optionally filter unreachable providers here (try connect/ping) before returning.
                providers
            }
            Ok(Ok(Err(e))) => {
                warn!("GetProviders command failed: {}", e);
                // Fallback to connected peers
                let connected = self.connected_peers.lock().await;
                connected.iter().take(3).map(|p| p.to_string()).collect()
            }
            Ok(Err(e)) => {
                warn!("Receiver error: {}", e);
                // Fallback to connected peers
                let connected = self.connected_peers.lock().await;
                connected.iter().take(3).map(|p| p.to_string()).collect()
            }
            Err(_) => {
                warn!("GetProviders command timed out for file: {}", file_hash);
                // Fallback to connected peers
                let connected = self.connected_peers.lock().await;
                connected.iter().take(3).map(|p| p.to_string()).collect()
            }
        }
    }

    /// Shutdown the Dht service
    pub async fn shutdown(&self) -> Result<(), String> {
        let (tx, rx) = oneshot::channel();
        self.cmd_tx
            .send(DhtCommand::Shutdown(tx))
            .await
            .map_err(|e| format!("Failed to send shutdown command: {}", e))?;
        rx.await
            .map_err(|e| format!("Failed to receive shutdown acknowledgment: {}", e))
    }

    /// Enable privacy routing through proxy nodes
    pub async fn enable_privacy_routing(&self, mode: PrivacyMode) -> Result<(), String> {
        let mut proxy_mgr = self.proxy_mgr.lock().await;

        // Enable privacy routing in the proxy manager
        proxy_mgr.enable_privacy_routing(mode);

        // Identify and mark trusted proxy nodes from connected peers
        // Query connected peers for proxy capabilities and establish trust relationships
        let connected_peers_list = {
            let connected = self.connected_peers.lock().await;
            connected.iter().cloned().collect::<Vec<_>>()
        };

        let mut trusted_proxy_count = 0;
        for peer_id in connected_peers_list {
            // Check if this peer is capable of proxy services
            if proxy_mgr.capable.contains(&peer_id) && proxy_mgr.online.contains(&peer_id) {
                // Verify proxy capabilities through protocol negotiation
                match self.verify_proxy_capabilities(&peer_id).await {
                    Ok(_) => {
                        proxy_mgr.add_trusted_proxy_node(peer_id.clone());
                        trusted_proxy_count += 1;
                        info!("✅ Added connected peer {} as trusted proxy node (capability verified)", peer_id);
                    }
                    Err(e) => {
                        warn!(
                            "❌ Proxy capability verification failed for peer {}: {}",
                            peer_id, e
                        );
                        // Remove from capable list if verification fails
                        proxy_mgr.capable.remove(&peer_id);
                    }
                }
            }
        }

        // Query DHT for peers advertising proxy services and add them to verification pipeline
        let dht_proxy_count = self
            .discover_proxy_services_through_dht_providers(&mut proxy_mgr)
            .await;

        let trusted_count = trusted_proxy_count + dht_proxy_count;
        info!(
            "Privacy routing enabled with {} trusted proxy nodes (mode: {:?})",
            trusted_count, mode
        );

        // Send event to notify about privacy routing status
        let _ = self.cmd_tx.send(DhtCommand::SendMessageToPeer {
            target_peer_id: self
                .peer_id
                .parse()
                .map_err(|e| format!("Invalid peer ID: {}", e))?,
            message: serde_json::json!({
                "type": "privacy_routing_enabled",
                "trusted_proxies": trusted_count
            }),
        });

        Ok(())
    }

    /// Disable privacy routing, revert to direct connections
    pub async fn disable_privacy_routing(&self) -> Result<(), String> {
        let mut proxy_mgr = self.proxy_mgr.lock().await;

        // Disable privacy routing in the proxy manager
        proxy_mgr.disable_privacy_routing();

        // Clear trusted proxy nodes
        proxy_mgr.trusted_proxy_nodes.clear();
        proxy_mgr.manual_trusted.clear();

        info!("Privacy routing disabled - reverting to direct connections");

        // Send event to notify about privacy routing status
        let _ = self.cmd_tx.send(DhtCommand::SendMessageToPeer {
            target_peer_id: self
                .peer_id
                .parse()
                .map_err(|e| format!("Invalid peer ID: {}", e))?,
            message: serde_json::json!({
                "type": "privacy_routing_disabled"
            }),
        });

        Ok(())
    }

    /// Generates a proof for a given file chunk and submits it to the blockchain.
    /// This function is called by the blockchain listener upon receiving a challenge.
    pub async fn generate_and_submit_proof(
        &self,
        file_root_hex: String,
        chunk_index: u64,
    ) -> Result<(), String> {
        info!(
            "Generating proof for file root {} and chunk index {}",
            file_root_hex, chunk_index
        );

        // 1. Locate the file manifest from the local cache.
        let manifest = self
            .get_manifest_from_cache(&file_root_hex)
            .await
            .ok_or_else(|| format!("File manifest not found for root: {}", file_root_hex))?;

        // 2. Locate the requested file chunk data.
        let chunk_data = self
            .get_chunk_data(&file_root_hex, chunk_index as usize)
            .await
            .map_err(|e| format!("Failed to locate chunk: {}", e))?;

        // 3. Generate Merkle proof for that chunk.
        let proof = self
            .get_merkle_proof(&manifest, chunk_index as usize)
            .await
            .map_err(|e| format!("Failed to generate Merkle proof: {}", e))?;

        // 4. Submit proof to the smart contract.
        self.submit_to_contract(&file_root_hex, proof, chunk_data, chunk_index)
            .await
            .map_err(|e| format!("Failed to submit proof to contract: {}", e))?;

        Ok(())
    }

    /// Retrieves a file's manifest from the local cache.
    async fn get_manifest_from_cache(&self, file_root_hex: &str) -> Option<FileMetadata> {
        let cache = self.file_metadata_cache.lock().await;
        cache.get(file_root_hex).cloned()
    }

    /// Retrieves the original, unencrypted chunk data from local storage.
    /// This assumes the `FileTransferService` provides access to the underlying storage.
    async fn get_chunk_data(
        &self,
        file_root_hex: &str,
        chunk_index: usize,
    ) -> Result<Vec<u8>, String> {
        if let Some(ft_service) = &self.file_transfer_service {
            let file_data = ft_service
                .get_file_data(file_root_hex)
                .await
                .ok_or_else(|| format!("File data not found for root {}", file_root_hex))?;

            let chunk_size = self.chunk_size();
            let start = chunk_index * chunk_size;
            let end = (start + chunk_size).min(file_data.len());

            if start >= file_data.len() {
                return Err(format!("Chunk index {} is out of bounds", chunk_index));
            }

            Ok(file_data[start..end].to_vec())
        } else {
            Err("FileTransferService is not available".to_string())
        }
    }

    /// Generates a Merkle proof for a specific chunk index.
    async fn get_merkle_proof(
        &self,
        manifest: &FileMetadata,
        chunk_index: usize,
    ) -> Result<Vec<[u8; 32]>, String> {
        // This requires re-calculating the original chunk hashes to build the tree.
        // A more optimized version would store the hashes in the manifest.
        if let Some(ft_service) = &self.file_transfer_service {
            let file_data = ft_service
                .get_file_data(&manifest.merkle_root)
                .await
                .ok_or_else(|| format!("File data not found for root {}", manifest.merkle_root))?;

            let chunk_size = self.chunk_size();
            let original_chunk_hashes: Vec<[u8; 32]> = file_data
                .chunks(chunk_size)
                .map(Sha256Hasher::hash)
                .collect();

            if chunk_index >= original_chunk_hashes.len() {
                return Err(format!(
                    "Chunk index {} out of bounds for proof generation",
                    chunk_index
                ));
            }

            let tree = MerkleTree::<Sha256Hasher>::from_leaves(&original_chunk_hashes);
            let proof = tree.proof(&[chunk_index]);
            Ok(proof.proof_hashes().to_vec())
        } else {
            Err("FileTransferService is not available".to_string())
        }
    }

    /// Placeholder for submitting the proof to the smart contract.
    async fn submit_to_contract(
        &self,
        file_root: &str,
        proof: Vec<[u8; 32]>,
        chunk_data: Vec<u8>,
        chunk_index: u64,
    ) -> Result<(), String> {
        info!(
            "Submitting proof for file root {} to smart contract...",
            file_root
        );

        // This is a simplified example. In a real app, you would get the provider,
        // contract address, and signer from the AppState or configuration.
        let provider = Provider::<Http>::try_from("http://127.0.0.1:8545")
            .map_err(|e| format!("Failed to create provider: {}", e))?;
        let client = Arc::new(provider);

        // This private key is for demonstration. In a real app, you would retrieve
        // this securely from the AppState's keystore/active_account_private_key.
        let wallet: LocalWallet =
            "0xac0974bec39a17e36ba4a6b4d238ff944bacb478cbed5efcae784d7bf4f2ff80"
                .parse()
                .map_err(|e| format!("Failed to parse private key: {}", e))?;
        let signer = SignerMiddleware::new(client.clone(), wallet.with_chain_id(98765u64));

        // The contract address needs to be known. This would come from AppState.
        let contract_address: Address = "0x5FbDB2315678afecb367f032d93F642f64180aa3"
            .parse()
            .map_err(|e| format!("Failed to parse contract address: {}", e))?;

        // Define the contract ABI for the `verifyProof` function.
        // In a larger project, you would use `abigen!` to generate this from the contract JSON.
        abigen!(
            ProofOfStorage,
            r#"[
                function verifyProof(bytes32 fileRoot, bytes32[] calldata proof, bytes calldata chunkData, uint256 chunkIndex) external view returns (bool)
            ]"#,
        );

        let contract = ProofOfStorage::new(contract_address, Arc::new(signer));

        // Prepare arguments for the contract call
        let root_bytes: [u8; 32] = hex::decode(file_root)
            .map_err(|e| format!("Invalid file root hex: {}", e))?
            .try_into()
            .map_err(|_| "File root is not 32 bytes".to_string())?;

        // Call the contract's `verifyProof` method.
        // Note: `verifyProof` is a `view` function, so we use `.call()` which doesn't create a transaction.
        // If it were a state-changing function, we would use `.send()`.
        let is_valid = contract
            .verify_proof(root_bytes, proof, chunk_data.into(), chunk_index.into())
            .call()
            .await
            .map_err(|e| format!("Contract call failed: {}", e))?;

        info!("Proof verification result from contract: {}", is_valid);
        if !is_valid {
            return Err("Proof was rejected by the smart contract.".to_string());
        }

        Ok(())
    }
}

/// A synchronous helper to perform the two-step info_hash lookup.
/// This is not ideal for the main event loop but can be useful for commands.
async fn synchronous_search_by_infohash(
    swarm: &mut Swarm<DhtBehaviour>,
    info_hash: &str,
) -> Result<Option<FileMetadata>, String> {
    // Step 1: Get the merkle_root from the info_hash index.
    let index_key = format!("info_hash:{}", info_hash);
    let record_key = kad::RecordKey::new(&index_key.as_bytes());
    swarm.behaviour_mut().kademlia.get_record(record_key);

    // This part is tricky without a proper request/response setup for internal swarm queries.
    // We'll simulate waiting for the event. In a real scenario, you'd use a channel.
    // For now, this function is more of a structural guide.
    // A proper implementation would require refactoring the event loop to handle multi-stage queries.
    warn!("synchronous_search_by_infohash is a placeholder due to event loop complexity.");
    Err("Synchronous info_hash search not fully implemented.".to_string())
}

impl DhtService {
    pub async fn search_by_infohash(
        &self,
        info_hash: String,
    ) -> Result<Option<FileMetadata>, String> {
        let (sender, receiver) = oneshot::channel();
        self.cmd_tx
            .send(DhtCommand::SearchByInfohash { info_hash, sender })
            .await
            .map_err(|e| e.to_string())?;
        receiver.await.map_err(|e| e.to_string())
    }

    /// Store a value in the DHT with the given key
    pub async fn put_dht_value(&self, key: String, value: Vec<u8>) -> Result<(), String> {
        let (sender, receiver) = oneshot::channel();
        self.cmd_tx
            .send(DhtCommand::PutDhtValue { key, value, sender })
            .await
            .map_err(|e| e.to_string())?;
        receiver.await.map_err(|e| e.to_string())?
    }

    /// Retrieve a value from the DHT by key
    pub async fn get_dht_value(&self, key: String) -> Result<Option<Vec<u8>>, String> {
        let (sender, receiver) = oneshot::channel();
        self.cmd_tx
            .send(DhtCommand::GetDhtValue { key, sender })
            .await
            .map_err(|e| e.to_string())?;
        receiver.await.map_err(|e| e.to_string())?
    }
}

impl DhtService {
    /// Finds Chiral peers in the DHT that are seeding a torrent with the given info_hash.
    pub async fn search_peers_by_infohash(&self, info_hash: String) -> Result<Vec<String>, String> {
        let (sender, receiver) = oneshot::channel();
        self.cmd_tx
            .send(DhtCommand::SearchPeersByInfohash { info_hash, sender })
            .await
            .map_err(|e| e.to_string())?;
        
        // Wait for the DHT query to complete
        receiver.await.map_err(|e| e.to_string())?
    }
}

/// Process received Bitswap chunk data and assemble complete files
async fn process_bitswap_chunk(
    query_id: &beetswap::QueryId,
    data: &[u8],
    event_tx: &mpsc::Sender<DhtEvent>,
    received_chunks: &Arc<Mutex<HashMap<String, HashMap<u32, FileChunk>>>>,
    file_transfer_service: &Arc<FileTransferService>,
) {
    // Try to parse the data as a FileChunk
    match serde_json::from_slice::<FileChunk>(data) {
        Ok(chunk) => {
            info!(
                "Received chunk {}/{} for file {} ({} bytes)",
                chunk.chunk_index + 1,
                chunk.total_chunks,
                chunk.file_hash,
                chunk.data.len()
            );

            // Store the chunk
            {
                let mut chunks_map = received_chunks.lock().await;
                let file_chunks = chunks_map
                    .entry(chunk.file_hash.clone())
                    .or_insert_with(HashMap::new);
                file_chunks.insert(chunk.chunk_index, chunk.clone());
            }

            // Check if we have all chunks for this file
            let has_all_chunks = {
                let chunks_map = received_chunks.lock().await;
                if let Some(file_chunks) = chunks_map.get(&chunk.file_hash) {
                    file_chunks.len() == chunk.total_chunks as usize
                } else {
                    false
                }
            };

            if has_all_chunks {
                // Assemble the file from all chunks
                assemble_file_from_chunks(
                    &chunk.file_hash,
                    received_chunks,
                    file_transfer_service,
                    event_tx,
                )
                .await;
            }

            let _ = event_tx
                .send(DhtEvent::BitswapDataReceived {
                    query_id: format!("{:?}", query_id),
                    data: data.to_vec(),
                })
                .await;
        }
        Err(e) => {
            warn!("Failed to parse Bitswap data as FileChunk: {}", e);
            // Emit raw data event for debugging
            let _ = event_tx
                .send(DhtEvent::BitswapDataReceived {
                    query_id: format!("{:?}", query_id),
                    data: data.to_vec(),
                })
                .await;
        }
    }
}

/// Assemble a complete file from received chunks
async fn assemble_file_from_chunks(
    file_hash: &str,
    received_chunks: &Arc<Mutex<HashMap<String, HashMap<u32, FileChunk>>>>,
    file_transfer_service: &Arc<FileTransferService>,
    event_tx: &mpsc::Sender<DhtEvent>,
) {
    // Get all chunks for this file
    let chunks = {
        let mut chunks_map = received_chunks.lock().await;
        chunks_map.remove(file_hash)
    };

    if let Some(mut file_chunks) = chunks {
        // Sort chunks by index
        let mut sorted_chunks: Vec<FileChunk> =
            file_chunks.drain().map(|(_, chunk)| chunk).collect();
        sorted_chunks.sort_by_key(|c| c.chunk_index);

        // Get the count before consuming the vector
        let chunk_count = sorted_chunks.len();

        // Concatenate chunk data
        let mut file_data = Vec::new();
        for chunk in sorted_chunks {
            file_data.extend_from_slice(&chunk.data);
        }

        // Store the assembled file
        let file_name = format!("downloaded_{}", file_hash);
        file_transfer_service
            .store_file_data(file_hash.to_string(), file_name, file_data)
            .await;

        info!(
            "Successfully assembled file {} from {} chunks",
            file_hash, chunk_count
        );

        let _ = event_tx
            .send(DhtEvent::FileDownloaded {
                file_hash: file_hash.to_string(),
            })
            .await;
    }
}

fn not_loopback(ip: &Multiaddr) -> bool {
    multiaddr_to_ip(ip)
        .map(|ip| !ip.is_loopback())
        .unwrap_or(false)
}

fn multiaddr_to_ip(addr: &Multiaddr) -> Option<IpAddr> {
    for comp in addr.iter() {
        match comp {
            Protocol::Ip4(ipv4) => return Some(IpAddr::V4(ipv4)),
            Protocol::Ip6(ipv6) => return Some(IpAddr::V6(ipv6)),
            _ => {}
        }
    }
    None
}

fn ipv4_in_same_subnet(target: Ipv4Addr, iface_ip: Ipv4Addr, iface_mask: Ipv4Addr) -> bool {
    let t = u32::from(target);
    let i = u32::from(iface_ip);
    let m = u32::from(iface_mask);
    (t & m) == (i & m)
}

/// If multiaddr can be plausibly reached from this machine
/// - Relay paths (p2p-circuit) are allowed
/// - IPv4 loopback (127.0.0.1) is REJECTED (not reachable from remote peers)
/// - For WAN intent, only public IPv4 addresses are allowed (not private ranges)
fn ma_plausibly_reachable(ma: &Multiaddr) -> bool {
    // Relay paths are allowed
    if ma.iter().any(|p| matches!(p, Protocol::P2pCircuit)) {
        return true;
    }
    // Only consider IPv4 (IPv6 can be added if needed)
    if let Some(Protocol::Ip4(v4)) = ma.iter().find(|p| matches!(p, Protocol::Ip4(_))) {
        // Reject loopback addresses - they're not reachable from remote peers
        if v4.is_loopback() {
            return false;
        }
        // Allow public addresses, reject private
        return !v4.is_private();
    }
    false
}

/// Parsing multiaddr from error string is heuristic and may not be reliable
fn extract_multiaddr_from_error_str(s: &str) -> Option<Multiaddr> {
    // Example: "Failed to negotiate ... [(/ip4/172.17.0.3/tcp/4001/p2p/12D...: : Timeout ...)]"
    // Try to find the first occurrence of "/ip" and extract until a delimiter
    if let Some(start) = s.find("/ip") {
        // Extract until we hit ": " (colon followed by space) which indicates end of multiaddr
        let tail = &s[start..];
        let end = tail.find(": ").unwrap_or_else(|| tail.len());
        let cand = &tail[..end];
        return cand.parse::<Multiaddr>().ok();
    }
    None
}

/// Check if an IPv4 address is private or loopback
fn is_private_or_loopback_v4(ip: Ipv4Addr) -> bool {
    let o = ip.octets();
    o[0] == 10
        || (o[0] == 172 && (16..=31).contains(&o[1]))
        || (o[0] == 192 && o[1] == 168)
        || o[0] == 127
}

async fn record_identify_push_metrics(metrics: &Arc<Mutex<DhtMetrics>>, info: &identify::Info) {
    if let Ok(mut metrics_guard) = metrics.try_lock() {
        for addr in &info.listen_addrs {
            metrics_guard.record_listen_addr(addr);
        }
    }
}

pub struct StringBlock(pub String);
pub struct ByteBlock(pub Vec<u8>);

impl Block<64> for ByteBlock {
    fn cid(&self) -> Result<Cid, CidError> {
        let hash = Code::Sha2_256.digest(&self.0);
        Ok(Cid::new_v1(RAW_CODEC, hash))
    }

    fn data(&self) -> &[u8] {
        &self.0
    }
}

pub fn split_into_blocks(bytes: &[u8], chunk_size: usize) -> Vec<ByteBlock> {
    let mut blocks = Vec::new();
    let mut i = 0usize;
    while i < bytes.len() {
        let end = (i + chunk_size).min(bytes.len());
        let slice = &bytes[i..end];
        // Store raw bytes - no conversion needed
        blocks.push(ByteBlock(slice.to_vec()));
        i = end;
    }
    blocks
}

async fn get_available_download_path(path: PathBuf) -> PathBuf {
    // Helper function to get the temp file path
    let get_temp_path = |p: &PathBuf| -> PathBuf {
        p.with_extension(format!(
            "{}.tmp",
            p.extension().and_then(|s| s.to_str()).unwrap_or("")
        ))
    };

    // Check if both the final path and temp path are available
    let temp_path = get_temp_path(&path);
    let path_exists = fs::metadata(&path).await.is_ok();
    let temp_exists = fs::metadata(&temp_path).await.is_ok();

    if !path_exists && !temp_exists {
        return path;
    }

    let parent = match path.parent() {
        Some(p) => p,
        None => return path, // If no parent, return original path
    };

    let stem = path.file_stem().and_then(|s| s.to_str()).unwrap_or("file");
    let extension = path.extension().and_then(|s| s.to_str());

    let mut counter = 1;
    loop {
        let new_name = match extension {
            Some(ext) => format!("{} ({}).{}", stem, counter, ext),
            None => format!("{} ({})", stem, counter),
        };

        let new_path = parent.join(new_name);
        let new_temp_path = get_temp_path(&new_path);

        // Check if both the final path and temp path are available
        let new_path_exists = fs::metadata(&new_path).await.is_ok();
        let new_temp_exists = fs::metadata(&new_temp_path).await.is_ok();

        if !new_path_exists && !new_temp_exists {
            return new_path;
        }

        counter += 1;
    }
}

/// Represents the data parsed from a magnet URI.
#[derive(Debug, PartialEq, Eq)]
pub struct MagnetData {
    pub info_hash: String,
    pub display_name: Option<String>,
    pub trackers: Vec<String>,
}

/// Parses a magnet URI string into a `MagnetData` struct.
///
/// This function extracts the info hash (btih), display name (dn),
/// and tracker URLs (tr) from a standard magnet link.
///
/// # Examples
///
/// ```
/// let magnet_uri = "magnet:?xt=urn:btih:b263275b1e3138b29596356533f685c33103575c&dn=My+Awesome+File&tr=udp%3A%2F%2Ftracker.openbittorrent.com%3A80";
/// let magnet_data = parse_magnet_uri(magnet_uri).unwrap();
/// assert_eq!(magnet_data.info_hash, "b263275b1e3138b29596356533f685c33103575c");
/// assert_eq!(magnet_data.display_name, Some("My Awesome File".to_string()));
/// assert_eq!(magnet_data.trackers, vec!["udp://tracker.openbittorrent.com:80".to_string()]);
/// ```
pub fn parse_magnet_uri(uri: &str) -> Result<MagnetData, String> {
    if !uri.starts_with("magnet:?") {
        return Err("Invalid magnet URI: must start with 'magnet:?'".to_string());
    }

    let params_str = &uri[8..];
    let params: HashMap<String, Vec<String>> = url::form_urlencoded::parse(params_str.as_bytes())
        .into_owned()
        .fold(HashMap::new(), |mut acc, (key, val)| {
            acc.entry(key).or_default().push(val);
            acc
        });

    let info_hash = params
        .get("xt")
        .and_then(|xts| {
            xts.iter()
                .find_map(|xt| xt.strip_prefix("urn:btih:").map(|hash| hash.to_lowercase()))
        })
        .ok_or_else(|| "Magnet URI is missing 'xt' (info hash) parameter".to_string())?;

    let display_name = params.get("dn").and_then(|dns| dns.first().cloned());

    let trackers = params.get("tr").cloned().unwrap_or_default();

    Ok(MagnetData {
        info_hash,
        display_name,
        trackers,
    })
}

#[cfg(test)]
mod tests {
    use super::*;
    use sha1::{Digest as Sha1Digest, Sha1};

    #[test]
    fn test_parse_magnet_uri_full() {
        let magnet = "magnet:?xt=urn:btih:b263275b1e3138b29596356533f685c33103575c&dn=My+Awesome+File.txt&tr=udp%3A%2F%2Ftracker.openbittorrent.com%3A80&tr=udp%3A%2F%2Ftracker.leechers-paradise.org%3A6969";
        let result = parse_magnet_uri(magnet).unwrap();
        assert_eq!(
            result,
            MagnetData {
                info_hash: "b263275b1e3138b29596356533f685c33103575c".to_string(),
                display_name: Some("My Awesome File.txt".to_string()),
                trackers: vec![
                    "udp://tracker.openbittorrent.com:80".to_string(),
                    "udp://tracker.leechers-paradise.org:6969".to_string(),
                ],
            }
        );
    }

    #[test]
    fn test_parse_magnet_uri_minimal() {
        let magnet = "magnet:?xt=urn:btih:b263275b1e3138b29596356533f685c33103575c";
        let result = parse_magnet_uri(magnet).unwrap();
        assert_eq!(
            result,
            MagnetData {
                info_hash: "b263275b1e3138b29596356533f685c33103575c".to_string(),
                display_name: None,
                trackers: vec![],
            }
        );
    }

    #[test]
    fn test_parse_magnet_uri_case_insensitivity() {
        let magnet = "magnet:?XT=urn:btih:B263275B1E3138B29596356533F685C33103575C";
        let result = parse_magnet_uri(magnet).unwrap();
        assert_eq!(result.info_hash, "b263275b1e3138b29596356533f685c33103575c");
    }

    #[test]
    fn test_parse_magnet_uri_invalid() {
        assert!(parse_magnet_uri("http://example.com").is_err());
        assert!(parse_magnet_uri("magnet:?dn=MyFile").is_err());
    }

    #[test]
    fn test_torrent_piece_hash_verification() {
        // Simulate a torrent file with 3 pieces.
        // Piece size is 16 bytes for this test.
        let piece_size = 16;

        let piece1_data = b"This is piece 1."; // 16 bytes
        let piece2_data = b"This is piece 2!"; // 16 bytes
        let piece3_data = b"Short piece."; // 12 bytes

        // In a real torrent, these hashes would be in the .torrent file's `info.pieces` field.
        let mut hasher = Sha1::new();
        hasher.update(piece1_data);
        let expected_hash1 = hasher.finalize_reset();

        hasher.update(piece2_data);
        let expected_hash2 = hasher.finalize_reset();

        hasher.update(piece3_data);
        let expected_hash3 = hasher.finalize();

        // Simulate receiving the pieces (e.g., from peers).
        let received_piece1 = piece1_data.to_vec();
        let received_piece2 = piece2_data.to_vec();
        let received_piece3 = piece3_data.to_vec();

        // Verify each piece.
        let mut verifier = Sha1::new();
        verifier.update(&received_piece1);
        assert_eq!(verifier.finalize_reset(), expected_hash1);

        verifier.update(&received_piece2);
        assert_eq!(verifier.finalize_reset(), expected_hash2);

        verifier.update(&received_piece3);
        assert_eq!(verifier.finalize(), expected_hash3);
    }

    #[tokio::test(flavor = "multi_thread", worker_threads = 2)]
    async fn shutdown_command_stops_dht_service() {
        let service = match DhtService::new(
            0,
            Vec::new(),
            None,
            false,
            false,
            None,
            Vec::new(),
            None,
            None,
            None,
            Some(256),  // chunk_size_kb
            Some(1024), // cache_size_mb
            false,      // enable_autorelay
            Vec::new(), // preferred_relays
            false,      // enable_relay_server
            None,
        )
        .await
        {
            Ok(service) => service,
            Err(err) => {
                let message = err.to_string();
                let lowered = message.to_ascii_lowercase();
                if lowered.contains("permission denied") || lowered.contains("not permitted") {
                    // skipping shutdown_command_stops_dht_service (likely sandboxed)
                    return;
                }
                panic!("start service: {message}");
            }
        };

        service.shutdown().await.expect("shutdown");

        // Subsequent calls should gracefully no-op
        assert_eq!(service.get_peer_count().await, 0);

        let snapshot = service.metrics_snapshot().await;
        assert_eq!(snapshot.peer_count, 0);
        assert_eq!(snapshot.reachability, NatReachabilityState::Unknown);
    }

    #[test]
    fn metrics_snapshot_carries_listen_addrs() {
        let mut metrics = DhtMetrics::default();
        metrics.record_listen_addr(&"/ip4/127.0.0.1/tcp/4001".parse::<Multiaddr>().unwrap());
        metrics.record_listen_addr(&"/ip4/0.0.0.0/tcp/4001".parse::<Multiaddr>().unwrap());
        // Duplicate should be ignored
        metrics.record_listen_addr(&"/ip4/127.0.0.1/tcp/4001".parse::<Multiaddr>().unwrap());

        let snapshot = DhtMetricsSnapshot::from(metrics, 5);
        assert_eq!(snapshot.peer_count, 5);
        assert_eq!(snapshot.listen_addrs.len(), 2);
        assert!(snapshot
            .listen_addrs
            .contains(&"/ip4/127.0.0.1/tcp/4001".to_string()));
        assert!(snapshot
            .listen_addrs
            .contains(&"/ip4/0.0.0.0/tcp/4001".to_string()));
        assert!(snapshot.observed_addrs.is_empty());
        assert!(snapshot.reachability_history.is_empty());
    }

    #[tokio::test]
    async fn identify_push_records_listen_addrs() {
        let metrics = Arc::new(Mutex::new(DhtMetrics::default()));
        let listen_addr: Multiaddr = "/ip4/10.0.0.1/tcp/4001".parse().unwrap();
        let secondary_addr: Multiaddr = "/ip4/192.168.0.1/tcp/4001".parse().unwrap();
        let info = identify::Info {
            public_key: identity::Keypair::generate_ed25519().public(),
            protocol_version: EXPECTED_PROTOCOL_VERSION.to_string(),
            agent_version: "test-agent/1.0.0".to_string(),
            listen_addrs: vec![listen_addr.clone(), secondary_addr.clone()],
            protocols: vec![StreamProtocol::new("/chiral/test/1.0.0")],
            observed_addr: "/ip4/127.0.0.1/tcp/4001".parse().unwrap(),
        };

        record_identify_push_metrics(&metrics, &info).await;

        {
            let guard = metrics.lock().await;
            assert_eq!(guard.listen_addrs.len(), 2);
            assert!(guard.listen_addrs.contains(&listen_addr.to_string()));
            assert!(guard.listen_addrs.contains(&secondary_addr.to_string()));
        }

        record_identify_push_metrics(&metrics, &info).await;

        let guard = metrics.lock().await;
        assert_eq!(guard.listen_addrs.len(), 2);
    }
}<|MERGE_RESOLUTION|>--- conflicted
+++ resolved
@@ -4522,7 +4522,6 @@
                         }
                     }
                     GetRecordOk::FinishedWithNoAdditionalRecord { .. } => {
-<<<<<<< HEAD
                         // Check if this was an infohash search that found no record
                         if let Some(search) = pending_infohash_searches.lock().await.remove(&id) {
                             info!("Infohash lookup completed: no record found");
@@ -4564,14 +4563,6 @@
                         }
 
                         // No additional records; do nothing here for other queries
-=======
-                        // Check if this was a DHT value query that finished with no results
-                        if let Some(sender) = pending_dht_queries.lock().await.remove(&id) {
-                            info!("📭 DHT get finished: no record found");
-                            let _ = sender.send(Ok(None));
-                        }
-                        // No additional records; do nothing here
->>>>>>> 9402e68e
                     }
                 },
                 QueryResult::GetRecord(Err(err)) => {

--- conflicted
+++ resolved
@@ -5,12 +5,8 @@
 use libp2p::kad::Event as KademliaEvent;
 use libp2p::kad::{Config as KademliaConfig, GetRecordOk, PutRecordOk, QueryResult};
 use libp2p::mdns::{tokio::Behaviour as Mdns, Event as MdnsEvent};
-<<<<<<< HEAD
 use libp2p::ping;
 use libp2p::{autonat, dcutr};
-=======
-use libp2p::ping::{self, Behaviour as Ping, Event as PingEvent};
->>>>>>> 723a6438
 use libp2p::{
     identify, identity,
     kad::{self, store::MemoryStore, Mode, Record},
@@ -39,19 +35,12 @@
 
 #[derive(NetworkBehaviour)]
 pub struct DhtBehaviour {
-<<<<<<< HEAD
     kademlia: Kademlia<MemoryStore>,
     identify: identify::Behaviour,
     mdns: Mdns,
     ping: ping::Behaviour,
     autonat: autonat::Behaviour,
     dcutr: dcutr::Behaviour,
-=======
-  kademlia: libp2p::kad::Behaviour<libp2p::kad::store::MemoryStore>,
-  identify: libp2p::identify::Behaviour,
-  mdns: libp2p::mdns::tokio::Behaviour,
-  ping: ping::Behaviour,
->>>>>>> 723a6438
 }
 
 #[derive(Debug)]
@@ -546,13 +535,9 @@
             kademlia,
             identify,
             mdns,
-<<<<<<< HEAD
             ping: ping_behaviour,
             autonat: autonat_behaviour,
             dcutr: dcutr_behaviour,
-=======
-            ping,
->>>>>>> 723a6438
         };
 
         // Create the swarm

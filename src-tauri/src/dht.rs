--- conflicted
+++ resolved
@@ -2686,18 +2686,8 @@
                                                         break;
                                                     }
                                                 }
-<<<<<<< HEAD
-                                                completed_metadata.file_data = file_data;
-
-                                                // If the file was encrypted, the file_data is a set of encrypted chunks.
-                                                // We don't decrypt here. We pass the full metadata to the event handler,
-                                                // which can then decide to trigger decryption.
-                                                // The `DownloadedFile` event now carries all necessary info.
-
-=======
                                                 // no longer storing file data in completed metadata because file is being written directly to disk
                                                 let completed_metadata = active_download.metadata.clone();
->>>>>>> 1c9c71f0
                                                 completed_downloads.push(completed_metadata);
                                             }
                                             break;
@@ -2712,21 +2702,6 @@
                                 // Send completion events for finished downloads
                              // Send completion events for finished downloads
                                 for metadata in completed_downloads {
-<<<<<<< HEAD
-                                    // let _ = event_tx.send(DhtEvent::DownloadedFile(metadata)).await;
-                                    // The file is downloaded, but if it's encrypted, it's not yet usable.
-                                    // The `DownloadedFile` event now acts as a signal that the raw,
-                                    // possibly encrypted, data is ready. The consumer of this event
-                                    // (e.g., a service in main.rs) will be responsible for decryption.
-                                    // info!("Downloaded all blocks for file {}. Emitting DownloadedFile event.", metadata.merkle_root);
-                                    let _ = event_tx.send(DhtEvent::DownloadedFile(metadata.clone())).await;
-
-                                    // Remove from active downloads before sending
-                                    let merkle_root = metadata.merkle_root.clone();
-                                    active_downloads.lock().await.remove(&merkle_root);
-
-                                    let _ = event_tx.send(DhtEvent::DownloadedFile(metadata)).await;
-=======
                                     info!("Emitting DownloadedFile event for: {}", metadata.merkle_root);
 
                                     if let Err(e) = event_tx.send(DhtEvent::DownloadedFile(metadata.clone())).await {
@@ -2736,7 +2711,6 @@
                                     // Just remove from active downloads - file is already finalized
                                     info!("Removing from active_downloads...");
                                     active_downloads.lock().await.remove(&metadata.merkle_root);
->>>>>>> 1c9c71f0
                                 }
                             }
                         }

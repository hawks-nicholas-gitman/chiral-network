#![cfg_attr(
    all(not(debug_assertions), target_os = "windows"),
    windows_subsystem = "windows"
)]

pub mod commands;
pub mod analytics;
mod bandwidth;
mod blockchain_listener;
mod dht;
mod download_scheduler;
mod download_source;
mod encryption;
mod ethereum;
mod file_transfer;
mod ftp_client;
mod geth_downloader;
mod headless;
mod http_download;
mod http_server;
mod keystore;
mod manager;
mod multi_source_download;
pub mod net;
mod peer_selection;
mod pool;
mod proxy_latency;
mod stream_auth;
mod webrtc_service;

use crate::commands::auth::{
    cleanup_expired_proxy_auth_tokens, generate_proxy_auth_token, revoke_proxy_auth_token,
    validate_proxy_auth_token,
};
use crate::commands::bootstrap::get_bootstrap_nodes_command;
use crate::commands::proxy::{
    disable_privacy_routing, enable_privacy_routing, list_proxies, proxy_connect, proxy_disconnect,
    proxy_echo, proxy_remove, ProxyNode,
};
use crate::commands::network::get_full_network_stats;
use crate::bandwidth::BandwidthController;
use crate::stream_auth::{
    AuthMessage, HmacKeyExchangeConfirmation, HmacKeyExchangeRequest, HmacKeyExchangeResponse,
    StreamAuthService,
};
use chrono;
use dht::{DhtEvent, DhtMetricsSnapshot, DhtService, FileMetadata};
use directories::ProjectDirs;
use ethereum::{
    create_new_account,
    get_account_from_private_key,
    get_balance,
    get_block_number,
    get_hashrate,
    get_mined_blocks_count,
    get_mining_logs,
    get_mining_performance,
    get_mining_status, // Assuming you have a file_handler module
    get_network_difficulty,
    get_network_hashrate,
    get_peer_count,
    get_recent_mined_blocks,
    start_mining,
    stop_mining,
    EthAccount,
    GethProcess,
    MinedBlock,
};
use file_transfer::{DownloadMetricsSnapshot, FileTransferEvent, FileTransferService};
use fs2::available_space;
use geth_downloader::GethDownloader;
use keystore::Keystore;
use lazy_static::lazy_static;
use multi_source_download::{MultiSourceDownloadService, MultiSourceEvent, MultiSourceProgress};
use serde::{Deserialize, Serialize};
use sha2::Digest;
use std::collections::VecDeque;
use std::fs::{self, File};
use std::path::{Path, PathBuf};
use std::process::Command;
use std::sync::Mutex as StdMutex;
use std::{
    io::{BufRead, BufReader},
    sync::Arc,
    time::{Duration, Instant, SystemTime, UNIX_EPOCH},
};
use sysinfo::{Components, System};
use tauri::{
    menu::{Menu, MenuItem},
    tray::{MouseButton, MouseButtonState, TrayIconBuilder, TrayIconEvent},
    Emitter, Listener, Manager, State,
};
use tokio::time::Duration as TokioDuration;
use tokio::{sync::Mutex, task::JoinHandle, time::sleep};
use totp_rs::{Algorithm, Secret, TOTP};
use tracing::{debug, error, info, warn};
use webrtc_service::{WebRTCFileRequest, WebRTCService};

use crate::manager::ChunkManager; // Import the ChunkManager
                                  // For key encoding
use blockstore::block::Block;
use x25519_dalek::{PublicKey, StaticSecret}; // For key handling
use suppaftp::FtpStream;
use std::io::Write;
use crate::dht::FtpSourceInfo;

/// Detect MIME type from file extension
fn detect_mime_type_from_filename(filename: &str) -> Option<String> {
    let extension = filename.rsplit('.').next()?.to_lowercase();

    match extension.as_str() {
        // Images
        "jpg" | "jpeg" => Some("image/jpeg".to_string()),
        "png" => Some("image/png".to_string()),
        "gif" => Some("image/gif".to_string()),
        "bmp" => Some("image/bmp".to_string()),
        "webp" => Some("image/webp".to_string()),
        "svg" => Some("image/svg+xml".to_string()),
        "ico" => Some("image/x-icon".to_string()),

        // Videos
        "mp4" => Some("video/mp4".to_string()),
        "avi" => Some("video/x-msvideo".to_string()),
        "mkv" => Some("video/x-matroska".to_string()),
        "mov" => Some("video/quicktime".to_string()),
        "wmv" => Some("video/x-ms-wmv".to_string()),
        "flv" => Some("video/x-flv".to_string()),
        "webm" => Some("video/webm".to_string()),

        // Audio
        "mp3" => Some("audio/mpeg".to_string()),
        "wav" => Some("audio/wav".to_string()),
        "flac" => Some("audio/flac".to_string()),
        "aac" => Some("audio/aac".to_string()),
        "ogg" => Some("audio/ogg".to_string()),
        "wma" => Some("audio/x-ms-wma".to_string()),

        // Documents
        "pdf" => Some("application/pdf".to_string()),
        "doc" => Some("application/msword".to_string()),
        "docx" => Some(
            "application/vnd.openxmlformats-officedocument.wordprocessingml.document".to_string(),
        ),
        "xls" => Some("application/vnd.ms-excel".to_string()),
        "xlsx" => {
            Some("application/vnd.openxmlformats-officedocument.spreadsheetml.sheet".to_string())
        }
        "ppt" => Some("application/vnd.ms-powerpoint".to_string()),
        "pptx" => Some(
            "application/vnd.openxmlformats-officedocument.presentationml.presentation".to_string(),
        ),
        "txt" => Some("text/plain".to_string()),
        "rtf" => Some("application/rtf".to_string()),

        // Archives
        "zip" => Some("application/zip".to_string()),
        "rar" => Some("application/x-rar-compressed".to_string()),
        "7z" => Some("application/x-7z-compressed".to_string()),
        "tar" => Some("application/x-tar".to_string()),
        "gz" => Some("application/gzip".to_string()),

        // Code files
        "html" | "htm" => Some("text/html".to_string()),
        "css" => Some("text/css".to_string()),
        "js" => Some("application/javascript".to_string()),
        "json" => Some("application/json".to_string()),
        "xml" => Some("application/xml".to_string()),
        "py" => Some("text/x-python".to_string()),
        "rs" => Some("text/rust".to_string()),
        "java" => Some("text/x-java-source".to_string()),
        "cpp" | "cc" | "cxx" => Some("text/x-c++src".to_string()),
        "c" => Some("text/x-csrc".to_string()),
        "h" => Some("text/x-chdr".to_string()),
        "hpp" => Some("text/x-c++hdr".to_string()),

        // Other common types
        "exe" => Some("application/x-msdownload".to_string()),
        "dll" => Some("application/x-msdownload".to_string()),
        "iso" => Some("application/x-iso9660-image".to_string()),

        // Default fallback
        _ => Some("application/octet-stream".to_string()),
    }
}

#[derive(Clone)]
struct QueuedTransaction {
    id: String,
    to_address: String,
    amount: f64,
    timestamp: u64,
}

#[derive(Clone)]
struct ProxyAuthToken {
    token: String,
    proxy_address: String,
    expires_at: u64,
    created_at: u64,
}

#[derive(Clone, Debug)]
pub struct StreamingUploadSession {
    pub file_name: String,
    pub file_size: u64,
    pub received_chunks: u32,
    pub total_chunks: u32,
    pub hasher: sha2::Sha256,
    pub created_at: std::time::SystemTime,
    pub chunk_cids: Vec<String>,
    pub file_data: Vec<u8>,
}

struct AppState {
    geth: Mutex<GethProcess>,
    downloader: Arc<GethDownloader>,
    miner_address: Mutex<Option<String>>,

    // Wrap in Arc so they can be cloned
    active_account: Arc<Mutex<Option<String>>>,
    active_account_private_key: Arc<Mutex<Option<String>>>,

    rpc_url: Mutex<String>,
    dht: Mutex<Option<Arc<DhtService>>>,
    file_transfer: Mutex<Option<Arc<FileTransferService>>>,
    webrtc: Mutex<Option<Arc<WebRTCService>>>,
    multi_source_download: Mutex<Option<Arc<MultiSourceDownloadService>>>,
    keystore: Arc<Mutex<Keystore>>,
    proxies: Arc<Mutex<Vec<ProxyNode>>>,
    privacy_proxies: Arc<Mutex<Vec<String>>>,
    file_transfer_pump: Mutex<Option<JoinHandle<()>>>,
    multi_source_pump: Mutex<Option<JoinHandle<()>>>,
    socks5_proxy_cli: Mutex<Option<String>>,
    analytics: Arc<analytics::AnalyticsService>,
    bandwidth: Arc<BandwidthController>,

    // New fields for transaction queue
    transaction_queue: Arc<Mutex<VecDeque<QueuedTransaction>>>,
    transaction_processor: Mutex<Option<JoinHandle<()>>>,
    processing_transaction: Arc<Mutex<bool>>,

    // New field for streaming upload sessions
    upload_sessions: Arc<Mutex<std::collections::HashMap<String, StreamingUploadSession>>>,

    // Proxy authentication tokens storage
    proxy_auth_tokens: Arc<Mutex<std::collections::HashMap<String, ProxyAuthToken>>>,

    // HTTP server for serving chunks and keys
    http_server_state: Arc<http_server::HttpServerState>,
    http_server_addr: Arc<Mutex<Option<std::net::SocketAddr>>>,

    // Stream authentication service
    stream_auth: Arc<Mutex<StreamAuthService>>,

    // New field for storing canonical AES keys for files being seeded
    canonical_aes_keys: Arc<Mutex<std::collections::HashMap<String, [u8; 32]>>>,

    // Proof-of-Storage watcher background handle and contract address
    // make these clonable so we can .clone() and move into spawned tasks
    proof_watcher: Arc<Mutex<Option<JoinHandle<()>>>>,
    proof_contract_address: Arc<Mutex<Option<String>>>,

    // Relay reputation statistics storage
    relay_reputation: Arc<Mutex<std::collections::HashMap<String, RelayNodeStats>>>,

    // Relay node aliases (peer_id -> alias)
    relay_aliases: Arc<Mutex<std::collections::HashMap<String, String>>>,
}

#[tauri::command]
async fn create_chiral_account(state: State<'_, AppState>) -> Result<EthAccount, String> {
    let account = create_new_account()?;

    // Set as active account
    {
        let mut active_account = state.active_account.lock().await;
        *active_account = Some(account.address.clone());
    }

    // Store private key in session
    {
        let mut active_key = state.active_account_private_key.lock().await;
        *active_key = Some(account.private_key.clone());
    }

    Ok(account)
}

#[tauri::command]
async fn import_chiral_account(
    private_key: String,
    state: State<'_, AppState>,
) -> Result<EthAccount, String> {
    let account = get_account_from_private_key(&private_key)?;

    // Set as active account
    {
        let mut active_account = state.active_account.lock().await;
        *active_account = Some(account.address.clone());
    }

    // Store private key in session
    {
        let mut active_key = state.active_account_private_key.lock().await;
        *active_key = Some(account.private_key.clone());
    }

    Ok(account)
}

#[tauri::command]
async fn start_geth_node(
    state: State<'_, AppState>,
    data_dir: String,
    rpc_url: Option<String>,
) -> Result<(), String> {
    let mut geth = state.geth.lock().await;
    let miner_address = state.miner_address.lock().await;
    let rpc_url = rpc_url.unwrap_or_else(|| "http://127.0.0.1:8545".to_string());
    *state.rpc_url.lock().await = rpc_url;

    geth.start(&data_dir, miner_address.as_deref())
}

#[tauri::command]
async fn stop_geth_node(state: State<'_, AppState>) -> Result<(), String> {
    let mut geth = state.geth.lock().await;
    geth.stop()
}

#[tauri::command]
async fn save_account_to_keystore(
    address: String,
    private_key: String,
    password: String,
) -> Result<(), String> {
    let mut keystore = Keystore::load()?;
    keystore.add_account(address, &private_key, &password)?;
    Ok(())
}

#[tauri::command]
async fn load_account_from_keystore(
    address: String,
    password: String,
    state: State<'_, AppState>,
) -> Result<EthAccount, String> {
    let keystore = Keystore::load()?;

    // Get decrypted private key from keystore
    let private_key = keystore.get_account(&address, &password)?;

    // Set the active account in the app state
    {
        let mut active_account = state.active_account.lock().await;
        *active_account = Some(address.clone());
    }

    // Store the private key securely in memory for the session
    {
        let mut active_key = state.active_account_private_key.lock().await;
        *active_key = Some(private_key.clone());
    }

    // Update WebRTC service with the active private key for decryption
    if let Some(webrtc_service) = state.webrtc.lock().await.as_ref() {
        webrtc_service
            .set_active_private_key(Some(private_key.clone()))
            .await;
    }

    // Derive account details from private key
    get_account_from_private_key(&private_key)
}

#[tauri::command]
async fn list_keystore_accounts() -> Result<Vec<String>, String> {
    let keystore = Keystore::load()?;
    Ok(keystore.list_accounts())
}

#[tauri::command]
async fn get_disk_space(path: String) -> Result<u64, String> {
    match available_space(Path::new(&path)) {
        Ok(space) => Ok(space),
        Err(e) => Err(format!("Failed to get disk space: {}", e)),
    }
}

#[tauri::command]
async fn get_account_balance(address: String) -> Result<String, String> {
    get_balance(&address).await
}

#[tauri::command]
async fn get_user_balance(state: State<'_, AppState>) -> Result<String, String> {
    let account = get_active_account(&state).await?;
    get_balance(&account).await
}

#[tauri::command]
async fn can_afford_download(state: State<'_, AppState>, price: f64) -> Result<bool, String> {
    let account = get_active_account(&state).await?;
    let balance_str = get_balance(&account).await?;
    let balance = balance_str.parse::<f64>()
        .map_err(|e| format!("Failed to parse balance: {}", e))?;
    Ok(balance >= price)
}

#[tauri::command]
async fn process_download_payment(
    state: State<'_, AppState>,
    uploader_address: String,
    price: f64,
) -> Result<String, String> {
    // Get the active account address
    let account = get_active_account(&state).await?;

    // Get the private key from state
    let private_key = {
        let key_guard = state.active_account_private_key.lock().await;
        key_guard
            .clone()
            .ok_or("No private key available. Please log in again.")?
    };

    // Send the payment transaction
    ethereum::send_transaction(&account, &uploader_address, price, &private_key).await
}

#[tauri::command]
async fn record_download_payment(
    app: tauri::AppHandle,
    file_hash: String,
    file_name: String,
    file_size: u64,
    seeder_wallet_address: String,
    seeder_peer_id: String,
    downloader_address: String,
    amount: f64,
    transaction_id: u64,
    transaction_hash: String,
    state: State<'_, AppState>,
) -> Result<(), String> {
    println!(
        "📝 Download payment recorded: {} Chiral to wallet {} (peer: {}) tx: {}",
        amount, seeder_wallet_address, seeder_peer_id, transaction_hash
    );

    // Send P2P payment notification message to the seeder's peer
    #[derive(Clone, serde::Serialize, serde::Deserialize)]
    struct PaymentNotificationMessage {
        file_hash: String,
        file_name: String,
        file_size: u64,
        downloader_address: String,
        seeder_wallet_address: String,
        amount: f64,
        transaction_id: u64,
        transaction_hash: String,
    }

    let payment_msg = PaymentNotificationMessage {
        file_hash,
        file_name,
        file_size,
        downloader_address,
        seeder_wallet_address: seeder_wallet_address.clone(),
        amount,
        transaction_id,
        transaction_hash: transaction_hash.clone(),
    };

    // Serialize the payment message
    let payment_json = serde_json::to_string(&payment_msg)
        .map_err(|e| format!("Failed to serialize payment message: {}", e))?;

    // Emit local event for payment notification (works on same machine for testing)
    app.emit("seeder_payment_received", payment_msg.clone())
        .map_err(|e| format!("Failed to emit payment notification: {}", e))?;

    println!("✅ Payment notification emitted locally for seeder: {}", seeder_wallet_address);

    // Send P2P payment notification to the seeder's peer
    let dht = {
        let dht_guard = state.dht.lock().await;
        dht_guard.as_ref().cloned()
    };

    if let Some(dht) = dht {
        // Convert payment message to JSON
        let notification_json = serde_json::to_value(&payment_msg)
            .map_err(|e| format!("Failed to serialize payment notification: {}", e))?;

        // Wrap in a payment notification envelope so receiver can identify it
        let wrapped_message = serde_json::json!({
            "type": "payment_notification",
            "payload": notification_json
        });

        // Send via DHT to the seeder's peer ID
        match dht.send_message_to_peer(&seeder_peer_id, wrapped_message).await {
            Ok(_) => {
                println!("✅ P2P payment notification sent to peer: {}", seeder_peer_id);
            }
            Err(e) => {
                // Don't fail the whole operation if P2P message fails
                println!("⚠️ Failed to send P2P payment notification: {}. Seeder will see payment when they check blockchain.", e);
            }
        }
    } else {
        println!("⚠️ DHT not available, payment notification only sent locally");
    }

    Ok(())
}

#[tauri::command]
async fn record_seeder_payment(
    _file_hash: String,
    _file_name: String,
    _file_size: u64,
    _downloader_address: String,
    _amount: f64,
    _transaction_id: u64,
) -> Result<(), String> {
    // Log the seeder payment receipt for analytics/audit purposes
    println!("💰 Seeder payment received: {} Chiral from {}", _amount, _downloader_address);
    Ok(())
}

#[tauri::command]
async fn check_payment_notifications(
    _wallet_address: String,
    _state: State<'_, AppState>,
) -> Result<Vec<serde_json::Value>, String> {
    // NOTE: This command is kept for compatibility but not used anymore
    // Payment notifications are now handled via local events (seeder_payment_received)
    // For testing on same machine, the event system works fine
    // For cross-peer payments, this would need to be implemented with P2P messaging
    Ok(vec![])
}

#[tauri::command]
async fn get_network_peer_count() -> Result<u32, String> {
    get_peer_count().await
}

#[tauri::command]
async fn is_geth_running(state: State<'_, AppState>) -> Result<bool, String> {
    let geth = state.geth.lock().await;
    Ok(geth.is_running())
}

#[tauri::command]
async fn check_geth_binary(state: State<'_, AppState>) -> Result<bool, String> {
    Ok(state.downloader.is_geth_installed())
}

#[tauri::command]
async fn download_geth_binary(
    app: tauri::AppHandle,
    state: State<'_, AppState>,
) -> Result<(), String> {
    let downloader = state.downloader.clone();
    let app_handle = app.clone();

    downloader
        .download_geth(move |progress| {
            let _ = app_handle.emit("geth-download-progress", progress);
        })
        .await
}

#[tauri::command]
async fn set_miner_address(state: State<'_, AppState>, address: String) -> Result<(), String> {
    let mut miner_address = state.miner_address.lock().await;
    *miner_address = Some(address);
    Ok(())
}

#[tauri::command]
async fn get_file_versions_by_name(
    state: State<'_, AppState>,
    file_name: String,
) -> Result<Vec<FileMetadata>, String> {
    info!(
        "🚀 Tauri command: get_file_versions_by_name called with: {}",
        file_name
    );

    let dht = { state.dht.lock().await.as_ref().cloned() };
    if let Some(dht) = dht {
        info!("✅ DHT service found, calling get_versions_by_file_name");
        let result = (*dht).get_versions_by_file_name(file_name).await;
        match &result {
            Ok(versions) => info!(
                "🎉 Tauri command: Successfully returned {} versions",
                versions.len()
            ),
            Err(e) => info!("❌ Tauri command: Error occurred: {}", e),
        }
        result
    } else {
        info!("❌ Tauri command: DHT not running");
        Err("DHT not running".into())
    }
}

#[tauri::command]
async fn test_backend_connection(state: State<'_, AppState>) -> Result<String, String> {
    info!("🧪 Testing backend connection...");

    let dht = { state.dht.lock().await.as_ref().cloned() };
    if let Some(dht) = dht {
        info!("✅ DHT service is available");
        Ok("DHT service is running".to_string())
    } else {
        info!("❌ DHT service is not available");
        Err("DHT not running".into())
    }
}

#[tauri::command]
async fn set_bandwidth_limits(
    upload_kbps: u64,
    download_kbps: u64,
    state: State<'_, AppState>,
) -> Result<(), String> {
    state.bandwidth.set_limits(upload_kbps, download_kbps).await;
    Ok(())
}

#[tauri::command]
async fn establish_webrtc_connection(
    state: State<'_, AppState>,
    peer_id: String,
    offer: String,
) -> Result<(), String> {
    let webrtc = { state.webrtc.lock().await.as_ref().cloned() };
    if let Some(webrtc) = webrtc {
        webrtc
            .establish_connection_with_answer(peer_id, offer)
            .await
    } else {
        Err("WebRTC service not running".into())
    }
}

#[tauri::command]
async fn send_webrtc_file_request(
    state: State<'_, AppState>,
    peer_id: String,
    file_hash: String,
    file_name: String,
    file_size: u64,
) -> Result<(), String> {
    let webrtc = { state.webrtc.lock().await.as_ref().cloned() };
    if let Some(webrtc) = webrtc {
        let request = WebRTCFileRequest {
            file_hash,
            file_name,
            file_size,
            requester_peer_id: {
                let dht = state.dht.lock().await;
                if let Some(d) = dht.as_ref() {
                    d.get_peer_id().await
                } else {
                    "unknown".to_string()
                }
            },
            recipient_public_key: None, // No encryption for basic downloads
        };
        webrtc.send_file_request(peer_id, request).await
    } else {
        Err("WebRTC service not running".into())
    }
}

#[tauri::command]
async fn get_webrtc_connection_status(
    state: State<'_, AppState>,
    peer_id: String,
) -> Result<bool, String> {
    let webrtc = { state.webrtc.lock().await.as_ref().cloned() };
    if let Some(webrtc) = webrtc {
        Ok(webrtc.get_connection_status(&peer_id).await)
    } else {
        Ok(false)
    }
}

#[tauri::command]
async fn disconnect_from_peer(state: State<'_, AppState>, peer_id: String) -> Result<(), String> {
    let webrtc = { state.webrtc.lock().await.as_ref().cloned() };
    if let Some(webrtc) = webrtc {
        webrtc.close_connection(peer_id).await
    } else {
        Err("WebRTC service not running".into())
    }
}

#[tauri::command]
async fn upload_versioned_file(
    state: State<'_, AppState>,
    file_name: String,
    file_path: String,
    _file_size: u64,
    mime_type: Option<String>,
    is_encrypted: bool,
    encryption_method: Option<String>,
    key_fingerprint: Option<String>,
    price: Option<f64>,
) -> Result<FileMetadata, String> {
    // Get the active account address
    let account = get_active_account(&state).await?;
    let dht_opt = { state.dht.lock().await.as_ref().cloned() };
    if let Some(dht) = dht_opt {
        // --- FIX: Calculate file_hash using file_transfer helper
        let file_data = tokio::fs::read(&file_path)
            .await
            .map_err(|e| e.to_string())?;
        let file_hash = FileTransferService::calculate_file_hash(&file_data);

        let created_at = std::time::SystemTime::now()
            .duration_since(std::time::UNIX_EPOCH)
            .unwrap_or(std::time::Duration::from_secs(0))
            .as_secs();

        // Use the DHT versioning helper to fill in parent_hash/version
        let metadata = dht
            .prepare_versioned_metadata(
                file_hash.clone(),
                file_name.clone(),
                file_data.len() as u64, // Use file size directly from data
                file_data.clone(),
                created_at,
                mime_type,
                None, // encrypted_key_bundle
                is_encrypted,
                encryption_method,
                key_fingerprint,
                price,
                Some(account.clone()),
            )
            .await?;

        // Store file data locally for seeding
        let ft = {
            let ft_guard = state.file_transfer.lock().await; // Store the file locally for seeding
            ft_guard.as_ref().cloned()
        };
        if let Some(ft) = ft {
            ft.store_file_data(file_hash.clone(), file_name, file_data)
                .await;
        }

        dht.publish_file(metadata.clone(), None).await?;
        Ok(metadata)
    } else {
        Err("DHT not running".into())
    }
}

/// Checks if the Geth RPC endpoint is ready to accept connections.
async fn is_geth_rpc_ready(state: &State<'_, AppState>) -> bool {
    let rpc_url = state.rpc_url.lock().await.clone();
    if let Ok(response) = reqwest::Client::new()
        .post(&rpc_url)
        .json(&serde_json::json!({
            "jsonrpc": "2.0", "method": "net_version", "params": [], "id": 1
        }))
        .send()
        .await
    {
        if response.status().is_success() {
            if let Ok(json) = response.json::<serde_json::Value>().await {
                return json.get("result").is_some();
            }
        }
    }
    false
}

/// Stops, restarts, and waits for the Geth node to be ready.
/// This is used when `miner_setEtherbase` is not available and a restart is required.
async fn restart_geth_and_wait(state: &State<'_, AppState>, data_dir: &str) -> Result<(), String> {
    info!("Restarting Geth with new configuration...");

    // Stop Geth
    state.geth.lock().await.stop()?;
    tokio::time::sleep(tokio::time::Duration::from_secs(2)).await; // Brief pause for shutdown

    // Restart with the stored miner address
    {
        let mut geth = state.geth.lock().await;
        let miner_address = state.miner_address.lock().await;
        info!("Restarting Geth with miner address: {:?}", miner_address);
        geth.start(data_dir, miner_address.as_deref())?;
    }

    // Wait for Geth to become responsive
    let max_attempts = 30;
    for attempt in 1..=max_attempts {
        if is_geth_rpc_ready(state).await {
            info!("Geth is ready for RPC calls after restart.");
            return Ok(());
        }
        info!(
            "Waiting for Geth to start... (attempt {}/{})",
            attempt, max_attempts
        );
        tokio::time::sleep(tokio::time::Duration::from_secs(1)).await;
    }

    Err("Geth failed to start up within 30 seconds after restart.".to_string())
}

#[tauri::command]
async fn start_miner(
    state: State<'_, AppState>,
    address: String,
    threads: u32,
    data_dir: String,
) -> Result<(), String> {
    // Store the miner address for future geth restarts
    {
        let mut miner_address = state.miner_address.lock().await;
        *miner_address = Some(address.clone());
    } // MutexGuard is dropped here

    // Try to start mining
    match start_mining(&address, threads).await {
        Ok(_) => Ok(()),
        Err(e) if e.contains("-32601") || e.to_lowercase().contains("does not exist") => {
            // miner_setEtherbase method doesn't exist, need to restart with etherbase
            warn!("miner_setEtherbase not supported, restarting geth with miner address...");
            restart_geth_and_wait(&state, &data_dir).await?;

            // Try mining again without setting etherbase (it's set via command line now)
            let rpc_url = state.rpc_url.lock().await.clone();
            let client = reqwest::Client::new();
            let start_mining_direct = serde_json::json!({
                "jsonrpc": "2.0",
                "method": "miner_start",
                "params": [threads],
                "id": 1
            });

            let response = client
                .post(&rpc_url)
                .json(&start_mining_direct)
                .send()
                .await
                .map_err(|e| format!("Failed to start mining after restart: {}", e))?;

            let json_response: serde_json::Value = response
                .json()
                .await
                .map_err(|e| format!("Failed to parse response: {}", e))?;

            if let Some(error) = json_response.get("error") {
                Err(format!("Failed to start mining after restart: {}", error))
            } else {
                Ok(())
            }
        }
        Err(e) => Err(format!("Failed to start mining: {}", e)),
    }
}

#[tauri::command]
async fn stop_miner() -> Result<(), String> {
    stop_mining().await
}

#[tauri::command]
async fn get_miner_status() -> Result<bool, String> {
    get_mining_status().await
}

#[tauri::command]
async fn get_miner_hashrate() -> Result<String, String> {
    get_hashrate().await
}

#[tauri::command]
async fn get_current_block() -> Result<u64, String> {
    get_block_number().await
}

#[tauri::command]
async fn get_network_stats() -> Result<(String, String), String> {
    let difficulty = get_network_difficulty().await?;
    let hashrate = get_network_hashrate().await?;
    Ok((difficulty, hashrate.to_string()))
}

#[tauri::command]
async fn get_miner_logs(data_dir: String, lines: usize) -> Result<Vec<String>, String> {
    get_mining_logs(&data_dir, lines)
}

#[tauri::command]
async fn get_miner_performance(data_dir: String) -> Result<(u64, f64), String> {
    get_mining_performance(&data_dir).await
}

lazy_static! {
    static ref BLOCKS_CACHE: StdMutex<Option<(String, u64, Instant)>> = StdMutex::new(None);
}
#[tauri::command]

async fn get_blocks_mined(address: String) -> Result<u64, String> {
    // Check cache (directly return within 500ms)
    {
        let cache = BLOCKS_CACHE.lock()
            .map_err(|e| format!("Failed to acquire blocks cache lock: {}", e))?;
        if let Some((cached_addr, cached_blocks, cached_time)) = cache.as_ref() {
            if cached_addr == &address && cached_time.elapsed() < Duration::from_millis(500) {
                return Ok(*cached_blocks);
            }
        }
    }

    // Invoke existing logic (slow query)
    let blocks = get_mined_blocks_count(&address).await?;

    // Update Cache
    {
        let mut cache = BLOCKS_CACHE.lock()
            .map_err(|e| format!("Failed to acquire blocks cache lock for update: {}", e))?;
        *cache = Some((address, blocks, Instant::now()));
    }

    Ok(blocks)
}
#[tauri::command]
async fn get_recent_mined_blocks_pub(
    address: String,
    lookback: u64,
    limit: usize,
) -> Result<Vec<MinedBlock>, String> {
    get_recent_mined_blocks(&address, lookback, limit).await
}
#[tauri::command]
async fn start_dht_node(
    app: tauri::AppHandle,
    state: State<'_, AppState>,
    port: u16,
    bootstrap_nodes: Vec<String>,
    enable_autonat: Option<bool>,
    autonat_probe_interval_secs: Option<u64>,
    autonat_servers: Option<Vec<String>>,
    proxy_address: Option<String>,
    is_bootstrap: Option<bool>,
    chunk_size_kb: Option<usize>,
    cache_size_mb: Option<usize>,
    // New optional relay controls
    enable_autorelay: Option<bool>,
    preferred_relays: Option<Vec<String>>,
    enable_relay_server: Option<bool>,
) -> Result<String, String> {
    {
        let dht_guard = state.dht.lock().await;
        if dht_guard.is_some() {
            return Err("DHT node is already running".to_string());
        }
    }

    // Disable autonat by default to prevent warnings when no servers are available
    // Users can explicitly enable it when needed
    let auto_enabled = enable_autonat.unwrap_or(true);
    let probe_interval = autonat_probe_interval_secs.map(Duration::from_secs);
    let autonat_server_list = autonat_servers.unwrap_or_default();

    // Get the proxy from the command line, if it was provided at launch
    let cli_proxy = state.socks5_proxy_cli.lock().await.clone();
    // Prioritize the command-line argument. Fall back to the one from the UI.
    let final_proxy_address = cli_proxy.or(proxy_address.clone());

    // Get the file transfer service for DHT integration
    let file_transfer_service = {
        let ft_guard = state.file_transfer.lock().await;
        ft_guard.as_ref().cloned()
    };

    // Create a ChunkManager instance
    let app_data_dir = app
        .path()
        .app_data_dir()
        .map_err(|e| format!("Could not get app data directory: {}", e))?;
    let chunk_storage_path = app_data_dir.join("chunk_storage");
    let chunk_manager = Arc::new(ChunkManager::new(chunk_storage_path));

    // --- Hotfix: Disable AutoRelay on bootstrap nodes (and via env var)
    let mut final_enable_autorelay = enable_autorelay.unwrap_or(true);
    if is_bootstrap.unwrap_or(false) {
        final_enable_autorelay = false;
        tracing::info!("AutoRelay disabled on bootstrap (hotfix).");
    }
    if std::env::var("CHIRAL_DISABLE_AUTORELAY").ok().as_deref() == Some("1") {
        final_enable_autorelay = false;
        tracing::info!("AutoRelay disabled via env CHIRAL_DISABLE_AUTORELAY=1");
    }

    let proj_dirs = ProjectDirs::from("com", "chiral-network", "chiral-network")
        .ok_or("Failed to get project directories")?;
    // Create the async_std::path::Path here so we can pass a reference to it.
    let blockstore_db_path = proj_dirs.data_dir().join("blockstore_db");
    let async_blockstore_path = async_std::path::Path::new(blockstore_db_path.as_os_str());

    let dht_service = DhtService::new(
        port,
        bootstrap_nodes,
        None,
        is_bootstrap.unwrap_or(false),
        /* enable AutoNAT by default for WAN */ auto_enabled,
        probe_interval,
        autonat_server_list,
        final_proxy_address,
        file_transfer_service,
        Some(chunk_manager), // Pass the chunk manager
        chunk_size_kb,
        cache_size_mb,
        /* enable AutoRelay (after hotfix) */ final_enable_autorelay,
        preferred_relays.unwrap_or_default(),
        is_bootstrap.unwrap_or(false), // enable_relay_server only on bootstrap
        Some(&async_blockstore_path),
    )
    .await
    .map_err(|e| format!("Failed to start DHT: {}", e))?;

    let peer_id = dht_service.get_peer_id().await;

    // DHT node is already running in a spawned background task
    let dht_arc = Arc::new(dht_service);

    // Spawn the event pump
    let app_handle = app.clone();
    let proxies_arc = state.proxies.clone();
    let relay_reputation_arc = state.relay_reputation.clone();
    let dht_clone_for_pump = dht_arc.clone();

    tokio::spawn(async move {
        use std::time::Duration;
        loop {
            // If the DHT service has been shut down, the weak reference will be None
            let events = dht_clone_for_pump.drain_events(64).await;
            if events.is_empty() {
                // Avoid busy-waiting
                tokio::time::sleep(Duration::from_millis(200)).await;
                // Check if the DHT is still alive before continuing
                if Arc::strong_count(&dht_clone_for_pump) <= 1 {
                    // 1 is the pump itself
                    info!("DHT service appears to be shut down. Exiting event pump.");
                    break;
                }
                continue;
            }

            for ev in events {
                match ev {
                    DhtEvent::PeerDiscovered { peer_id, addresses } => {
                        let payload = serde_json::json!({
                            "peerId": peer_id,
                            "addresses": addresses,
                        });
                        let _ = app_handle.emit("dht_peer_discovered", payload);
                    }
                    DhtEvent::PeerConnected { peer_id, address } => {
                        let payload = serde_json::json!({
                            "peerId": peer_id,
                            "address": address,
                        });
                        let _ = app_handle.emit("dht_peer_connected", payload);
                    }
                    DhtEvent::PeerDisconnected { peer_id } => {
                        let payload = serde_json::json!({ "peerId": peer_id });
                        let _ = app_handle.emit("dht_peer_disconnected", payload);
                    }
                    DhtEvent::ProxyStatus {
                        id,
                        address,
                        status,
                        latency_ms,
                        error,
                    } => {
                        let to_emit: ProxyNode = {
                            let mut proxies = proxies_arc.lock().await;

                            if let Some(i) = proxies.iter().position(|p| p.id == id) {
                                let p = &mut proxies[i];
                                if p.id != id {
                                    p.id = id.clone();
                                }
                                if !address.is_empty() {
                                    p.address = address.clone();
                                }
                                p.status = status.clone();
                                if let Some(ms) = latency_ms {
                                    p.latency = ms as u32;
                                }
                                p.error = error.clone();
                                p.clone()
                            } else {
                                let node = ProxyNode {
                                    id: id.clone(),
                                    address: address.clone(),
                                    status,
                                    latency: latency_ms.unwrap_or(0) as u32,
                                    error,
                                };
                                proxies.push(node.clone());
                                node
                            }
                        };

                        let _ = app_handle.emit("proxy_status_update", to_emit);
                    }
                    DhtEvent::NatStatus {
                        state,
                        confidence,
                        last_error,
                        summary,
                    } => {
                        let payload = serde_json::json!({
                            "state": state,
                            "confidence": confidence,
                            "lastError": last_error,
                            "summary": summary,
                        });
                        let _ = app_handle.emit("nat_status_update", payload);
                    }
                    DhtEvent::EchoReceived { from, utf8, bytes } => {
                        // Sending inbox event to frontend
                        let payload =
                            serde_json::json!({ "from": from, "text": utf8, "bytes": bytes });
                        let _ = app_handle.emit("proxy_echo_rx", payload);
                    }
                    DhtEvent::PeerRtt { peer, rtt_ms } => {
                        // NOTE: if from dht.rs only sends rtt for known proxies, then this is fine.
                        // If it can send rtt for any peer, we need to first check if it's generated from ProxyStatus
                        let mut proxies = proxies_arc.lock().await;
                        if let Some(p) = proxies.iter_mut().find(|p| p.id == peer) {
                            p.latency = rtt_ms as u32;
                            let _ = app_handle.emit("proxy_status_update", p.clone());
                        }
                    }
                    DhtEvent::DownloadedFile(metadata) => {
                        let payload = serde_json::json!(metadata);
                        let _ = app_handle.emit("file_content", payload);
                    }
                    DhtEvent::PublishedFile(metadata) => {
                        let payload = serde_json::json!(metadata);
                        let _ = app_handle.emit("published_file", payload);
                    }
                    DhtEvent::FileDiscovered(metadata) => {
                        let payload = serde_json::json!(metadata);
                        let _ = app_handle.emit("found_file", payload);
                    }
                    DhtEvent::ReputationEvent {
                        peer_id,
                        event_type,
                        impact,
                        data,
                    } => {
                        // Update relay reputation statistics
                        let mut stats = relay_reputation_arc.lock().await;
                        let entry = stats.entry(peer_id.clone()).or_insert(RelayNodeStats {
                            peer_id: peer_id.clone(),
                            alias: None,
                            reputation_score: 0.0,
                            reservations_accepted: 0,
                            circuits_established: 0,
                            circuits_successful: 0,
                            total_events: 0,
                            last_seen: 0,
                        });

                        // Update statistics based on event type
                        entry.reputation_score += impact;
                        entry.total_events += 1;
                        entry.last_seen = data
                            .get("timestamp")
                            .and_then(|v| v.as_u64())
                            .unwrap_or_else(|| {
                                std::time::SystemTime::now()
                                    .duration_since(std::time::UNIX_EPOCH)
                                    .unwrap_or(std::time::Duration::from_secs(0))
                                    .as_secs()
                            });

                        match event_type.as_str() {
                            "RelayReservationAccepted" => entry.reservations_accepted += 1,
                            "RelayCircuitEstablished" => entry.circuits_established += 1,
                            "RelayCircuitSuccessful" => entry.circuits_successful += 1,
                            _ => {}
                        }

                        // Emit event to frontend
                        let payload = serde_json::json!({
                            "peerId": peer_id,
                            "eventType": event_type,
                            "impact": impact,
                            "data": data,
                        });
                        let _ = app_handle.emit("relay_reputation_event", payload);
                    }
                    DhtEvent::BitswapChunkDownloaded { file_hash, chunk_index, total_chunks, chunk_size } => {
                        let payload = serde_json::json!({
                            "fileHash": file_hash,
                            "chunkIndex": chunk_index,
                            "totalChunks": total_chunks,
                            "chunkSize": chunk_size,
                        });
                        let _ = app_handle.emit("bitswap_chunk_downloaded", payload);
                    },
                    DhtEvent::PaymentNotificationReceived { from_peer, payload } => {
                        println!("💰 Payment notification received from peer {}: {:?}", from_peer, payload);
                        // Convert payload to match the expected format for seeder_payment_received
                        if let Ok(notification) = serde_json::from_value::<serde_json::Value>(payload.clone()) {
                            let formatted_payload = serde_json::json!({
                                "file_hash": notification.get("file_hash").and_then(|v| v.as_str()).unwrap_or(""),
                                "file_name": notification.get("file_name").and_then(|v| v.as_str()).unwrap_or(""),
                                "file_size": notification.get("file_size").and_then(|v| v.as_u64()).unwrap_or(0),
                                "downloader_address": notification.get("downloader_address").and_then(|v| v.as_str()).unwrap_or(""),
                                "seeder_wallet_address": notification.get("seeder_wallet_address").and_then(|v| v.as_str()).unwrap_or(""),
                                "amount": notification.get("amount").and_then(|v| v.as_f64()).unwrap_or(0.0),
                                "transaction_id": notification.get("transaction_id").and_then(|v| v.as_u64()).unwrap_or(0),
                            });
                            // Emit the same event that local payments use
                            let _ = app_handle.emit("seeder_payment_received", formatted_payload);
                            println!("✅ Payment notification forwarded to frontend");
                        }
                    },
                    _ => {}
                }
            }
        }
    });

    {
        let mut dht_guard = state.dht.lock().await;
        *dht_guard = Some(dht_arc);
    }

    Ok(peer_id)
}

#[tauri::command]
async fn stop_dht_node(app: tauri::AppHandle, state: State<'_, AppState>) -> Result<(), String> {
    let dht = {
        let mut dht_guard = state.dht.lock().await;
        dht_guard.take()
    };

    if let Some(dht) = dht {
        (*dht)
            .shutdown()
            .await
            .map_err(|e| format!("Failed to stop DHT: {}", e))?;
    }

    // Proxy reset
    {
        let mut proxies = state.proxies.lock().await;
        proxies.clear();
    }
    let _ = app.emit("proxy_reset", ());

    Ok(())
}

#[tauri::command]
async fn stop_publishing_file(state: State<'_, AppState>, file_hash: String) -> Result<(), String> {
    let dht = {
        let dht_guard = state.dht.lock().await;
        dht_guard.as_ref().cloned()
    };
    if let Some(dht) = dht {
        dht.stop_publishing_file(file_hash).await
    } else {
        Err("DHT node is not running".to_string())
    }
}

#[tauri::command]
async fn connect_to_peer(state: State<'_, AppState>, peer_address: String) -> Result<(), String> {
    let dht = {
        let dht_guard = state.dht.lock().await;
        dht_guard.as_ref().cloned()
    };

    if let Some(dht) = dht {
        dht.connect_peer(peer_address).await
    } else {
        Err("DHT node is not running".to_string())
    }
}

#[tauri::command]
async fn is_dht_running(state: State<'_, AppState>) -> Result<bool, String> {
    let dht_guard = state.dht.lock().await;
    Ok(dht_guard.is_some())
}

#[tauri::command]
async fn get_dht_peer_count(state: State<'_, AppState>) -> Result<usize, String> {
    let dht = {
        let dht_guard = state.dht.lock().await;
        dht_guard.as_ref().cloned()
    };

    if let Some(dht) = dht {
        Ok(dht.get_peer_count().await)
    } else {
        Ok(0) // Return 0 if DHT is not running
    }
}

#[tauri::command]
async fn get_dht_peer_id(state: State<'_, AppState>) -> Result<Option<String>, String> {
    let dht = {
        let dht_guard = state.dht.lock().await;
        dht_guard.as_ref().cloned()
    };

    if let Some(dht) = dht {
        Ok(Some(dht.get_peer_id().await))
    } else {
        Ok(None) // Return None if DHT is not running
    }
}

#[tauri::command]
async fn get_dht_connected_peers(state: State<'_, AppState>) -> Result<Vec<String>, String> {
    let dht = {
        let dht_guard = state.dht.lock().await;
        dht_guard.as_ref().cloned()
    };

    if let Some(dht) = dht {
        // Get connected peers from DHT
        let connected_peers = dht.get_connected_peers().await;
        Ok(connected_peers)
    } else {
        Ok(Vec::new()) // Return empty vector if DHT is not running
    }
}

#[tauri::command]
async fn create_auth_session(
    state: State<'_, AppState>,
    session_id: String,
    hmac_key: Vec<u8>,
) -> Result<(), String> {
    let mut auth_service = state.stream_auth.lock().await;
    auth_service.create_session(session_id, hmac_key)
}

#[tauri::command]
async fn verify_stream_auth(
    state: State<'_, AppState>,
    session_id: String,
    auth_message: AuthMessage,
) -> Result<bool, String> {
    let mut auth_service = state.stream_auth.lock().await;
    auth_service.verify_data(&session_id, &auth_message)
}

#[tauri::command]
async fn generate_hmac_key() -> Vec<u8> {
    StreamAuthService::generate_hmac_key()
}

#[tauri::command]
async fn cleanup_auth_sessions(state: State<'_, AppState>) -> Result<(), String> {
    let mut auth_service = state.stream_auth.lock().await;
    auth_service.cleanup_expired_sessions();
    auth_service.cleanup_expired_exchanges();
    Ok(())
}

#[tauri::command]
async fn initiate_hmac_key_exchange(
    state: State<'_, AppState>,
    initiator_peer_id: String,
    target_peer_id: String,
    session_id: String,
) -> Result<HmacKeyExchangeRequest, String> {
    let mut auth_service = state.stream_auth.lock().await;
    auth_service.initiate_key_exchange(initiator_peer_id, target_peer_id, session_id)
}

#[tauri::command]
async fn respond_to_hmac_key_exchange(
    state: State<'_, AppState>,
    request: HmacKeyExchangeRequest,
    responder_peer_id: String,
) -> Result<HmacKeyExchangeResponse, String> {
    let mut auth_service = state.stream_auth.lock().await;
    auth_service.respond_to_key_exchange(request, responder_peer_id)
}

#[tauri::command]
async fn confirm_hmac_key_exchange(
    state: State<'_, AppState>,
    response: HmacKeyExchangeResponse,
    initiator_peer_id: String,
) -> Result<HmacKeyExchangeConfirmation, String> {
    let mut auth_service = state.stream_auth.lock().await;
    auth_service.confirm_key_exchange(response, initiator_peer_id)
}

#[tauri::command]
async fn finalize_hmac_key_exchange(
    state: State<'_, AppState>,
    confirmation: HmacKeyExchangeConfirmation,
    responder_peer_id: String,
) -> Result<(), String> {
    let mut auth_service = state.stream_auth.lock().await;
    auth_service.finalize_key_exchange(confirmation, responder_peer_id)
}

#[tauri::command]
async fn get_hmac_exchange_status(
    state: State<'_, AppState>,
    exchange_id: String,
) -> Result<Option<String>, String> {
    let auth_service = state.stream_auth.lock().await;
    Ok(auth_service
        .get_exchange_status(&exchange_id)
        .map(|s| format!("{:?}", s)))
}

#[tauri::command]
async fn get_active_hmac_exchanges(state: State<'_, AppState>) -> Result<Vec<String>, String> {
    let auth_service = state.stream_auth.lock().await;
    Ok(auth_service.get_active_exchanges())
}

#[tauri::command]
async fn send_dht_message(
    state: State<'_, AppState>,
    peer_id: String,
    message: serde_json::Value,
) -> Result<(), String> {
    let dht = {
        let dht_guard = state.dht.lock().await;
        dht_guard.as_ref().cloned()
    };

    if let Some(dht) = dht {
        // Send message through DHT to target peer
        dht.send_message_to_peer(&peer_id, message)
            .await
            .map_err(|e| format!("Failed to send DHT message: {}", e))
    } else {
        Err("DHT not available".to_string())
    }
}

#[tauri::command]
async fn get_dht_health(state: State<'_, AppState>) -> Result<Option<DhtMetricsSnapshot>, String> {
    let dht = {
        let dht_guard = state.dht.lock().await;
        dht_guard.as_ref().cloned()
    };

    if let Some(dht) = dht {
        Ok(Some(dht.metrics_snapshot().await))
    } else {
        Ok(None)
    }
}

#[tauri::command]
async fn get_dht_events(state: State<'_, AppState>) -> Result<Vec<String>, String> {
    let dht = {
        let dht_guard = state.dht.lock().await;
        dht_guard.as_ref().cloned()
    };

    if let Some(dht) = dht {
        let events = dht.drain_events(100).await;
        // Convert events to concise human-readable strings for the UI
        let mapped: Vec<String> = events
            .into_iter()
            .map(|e| match e {
                // DhtEvent::PeerDiscovered(p) => format!("peer_discovered:{}", p),
                // DhtEvent::PeerConnected(p) => format!("peer_connected:{}", p),
                // DhtEvent::PeerDisconnected(p) => format!("peer_disconnected:{}", p),
                DhtEvent::PeerDiscovered { peer_id, addresses } => {
                    let joined = if addresses.is_empty() {
                        "-".to_string()
                    } else {
                        addresses.join("|")
                    };
                    format!("peer_discovered:{}:{}", peer_id, joined)
                }
                DhtEvent::PeerConnected { peer_id, address } => {
                    format!("peer_connected:{}:{}", peer_id, address.unwrap_or_default())
                }
                DhtEvent::PeerDisconnected { peer_id } => {
                    format!("peer_disconnected:{}", peer_id)
                }
                DhtEvent::FileDiscovered(meta) => {
                    // Serialize the full metadata object to JSON for the frontend
                    let payload = serde_json::to_string(&meta).unwrap_or_else(|_| "{}".to_string());
                    format!("file_discovered:{}", payload)
                }
                DhtEvent::PublishedFile(meta) => format!(
                    "file_published:{}:{}:{}", // Use merkle_root as the primary identifier
                    meta.merkle_root, meta.file_name, meta.file_size
                ),
                DhtEvent::DownloadedFile(file_metadata) => {
                    format!("Downloaded File {}", file_metadata.file_name)
                }
                DhtEvent::FileNotFound(hash) => format!("file_not_found:{}", hash),
                DhtEvent::Error(err) => format!("error:{}", err),
                DhtEvent::Info(msg) => format!("info:{}", msg),
                DhtEvent::Warning(msg) => format!("warning:{}", msg),
                DhtEvent::ProxyStatus {
                    id,
                    address,
                    status,
                    latency_ms,
                    error,
                } => {
                    let lat = latency_ms
                        .map(|ms| format!("{ms}"))
                        .unwrap_or_else(|| "-".into());
                    let err = error.unwrap_or_default();
                    format!(
                        "proxy_status:{id}:{address}:{status}:{lat}{}",
                        if err.is_empty() {
                            "".into()
                        } else {
                            format!(":{err}")
                        }
                    )
                }
                DhtEvent::NatStatus {
                    state,
                    confidence,
                    last_error,
                    summary,
                } => match serde_json::to_string(&serde_json::json!({
                    "state": state,
                    "confidence": confidence,
                    "lastError": last_error,
                    "summary": summary,
                })) {
                    Ok(json) => format!("nat_status:{json}"),
                    Err(_) => "nat_status:{}".to_string(),
                },
                DhtEvent::PeerRtt { peer, rtt_ms } => format!("peer_rtt:{peer}:{rtt_ms}"),
                DhtEvent::EchoReceived { from, utf8, bytes } => format!(
                    "echo_received:{}:{}:{}",
                    from,
                    utf8.unwrap_or_default(),
                    bytes
                ),
                DhtEvent::BitswapDataReceived { query_id, data } => {
                    format!("bitswap_data_received:{}:{}", query_id, data.len())
                }
                DhtEvent::BitswapError { query_id, error } => {
                    format!("bitswap_error:{}:{}", query_id, error)
                }
                DhtEvent::FileDownloaded { file_hash } => {
                    format!("file_downloaded:{}", file_hash)
                }
                DhtEvent::BitswapChunkDownloaded { file_hash, chunk_index, total_chunks, chunk_size } => {
                    format!("bitswap_chunk_downloaded:{}:{}:{}:{}", file_hash, chunk_index, total_chunks, chunk_size)
                },
                DhtEvent::PaymentNotificationReceived { from_peer, payload } => {
                    format!("payment_notification_received:{}:{:?}", from_peer, payload)
                },
                DhtEvent::ReputationEvent {
                    peer_id,
                    event_type,
                    impact,
                    data,
                } => {
                    let json = serde_json::to_string(&serde_json::json!({
                        "peer_id": peer_id,
                        "event_type": event_type,
                        "impact": impact,
                        "data": data,
                    }))
                    .unwrap_or_else(|_| "{}".to_string());
                    format!("reputation_event:{}", json)
                }
            })
            .collect();
        Ok(mapped)
    } else {
        Ok(vec![])
    }
}

#[derive(Debug, Clone)]
enum TemperatureMethod {
    Sysinfo,
    #[cfg(target_os = "windows")]
    WindowsWmi,
    #[cfg(target_os = "linux")]
    LinuxSensors,
    #[cfg(target_os = "linux")]
    LinuxThermalZone(String),
    #[cfg(target_os = "linux")]
    LinuxHwmon(String),
}
#[tauri::command]
async fn get_power_consumption() -> Option<f32> {
    tokio::task::spawn_blocking(move || {
        use std::sync::OnceLock;
        use std::time::Instant;
        use tracing::info;

        static LAST_UPDATE: OnceLock<std::sync::Mutex<Option<Instant>>> = OnceLock::new();
        static POWER_HISTORY: OnceLock<std::sync::Mutex<Vec<(Instant, f32)>>> = OnceLock::new();
        static WORKING_METHOD: OnceLock<std::sync::Mutex<Option<PowerMethod>>> = OnceLock::new();

        let last_update_mutex = LAST_UPDATE.get_or_init(|| std::sync::Mutex::new(None));
        let power_history_mutex = POWER_HISTORY.get_or_init(|| std::sync::Mutex::new(Vec::new()));
        let working_method_mutex = WORKING_METHOD.get_or_init(|| std::sync::Mutex::new(None));

        // Check if we have a cached working method and if it's still working
        if let Ok(mut working_method) = working_method_mutex.lock() {
            if let Some(ref method) = *working_method {
                if let Some(power) = try_power_method(method) {
                    return Some(smooth_power(power));
                }
                // Method stopped working, clear cache
                *working_method = None;
            }
        }

        // Try all methods to find one that works and cache it
        let methods_to_try = vec![
            PowerMethod::Systemstat,
            PowerMethod::Sysinfo,
        ];

        for method in methods_to_try {
            if let Some(power) = try_power_method(&method) {
                // Cache the working method
                let mut working_method = working_method_mutex.lock().ok()?;
                *working_method = Some(method.clone());
                return Some(smooth_power(power));
            }
        }

        // Try Windows-specific methods if basic ones failed
        #[cfg(target_os = "windows")]
        {
            if let Some((power, method)) = get_windows_power() {
                if let Ok(mut working_method) = working_method_mutex.lock() {
                    *working_method = Some(method);
                }
                return Some(smooth_power(power));
            }
        }

        // Try Linux-specific methods if basic ones failed
        #[cfg(target_os = "linux")]
        {
            if let Some((power, method)) = get_linux_power() {
                if let Ok(mut working_method) = working_method_mutex.lock() {
                    *working_method = Some(method);
                }
                return Some(smooth_power(power));
            }
        }

        // Final fallback: return None when power monitoring is unavailable
        // Only log the info message once to avoid spamming logs
        static POWER_WARNING_LOGGED: OnceLock<()> = OnceLock::new();

        POWER_WARNING_LOGGED.get_or_init(|| {
            info!("Power consumption monitoring not available on this system. Using estimated values.");
        });

        None
    })
    .await // Await the result of the blocking task
    .unwrap_or(None)
}

#[derive(Clone, Debug)]
enum PowerMethod {
    Sysinfo,
    Systemstat,
}

fn smooth_power(raw_power: f32) -> f32 {
    use std::sync::OnceLock;
    use std::time::Instant;

    static POWER_HISTORY: OnceLock<std::sync::Mutex<Vec<(Instant, f32)>>> = OnceLock::new();

    let power_history_mutex = POWER_HISTORY.get_or_init(|| std::sync::Mutex::new(Vec::new()));

    // Helper function to add power reading to history and return smoothed value
    let now = Instant::now();
    let mut history = match power_history_mutex.lock() {
        Ok(h) => h,
        Err(e) => {
            tracing::error!("Failed to acquire power history lock: {}", e);
            return raw_power; // Return raw power if lock fails
        }
    };

    // Add current reading
    history.push((now, raw_power));

    // Keep only last 10 readings within 60 seconds
    history.retain(|(time, _)| now.duration_since(*time).as_secs() < 60);
    if history.len() > 10 {
        history.remove(0);
    }

    // Return smoothed power (weighted average, recent readings have more weight)
    if history.len() == 1 {
        raw_power
    } else {
        let total_weight: f32 = (1..=history.len()).map(|i| i as f32).sum();
        let weighted_sum: f32 = history.iter().enumerate()
            .map(|(i, (_, power))| power * (i + 1) as f32)
            .sum();
        weighted_sum / total_weight
    }
}

fn try_power_method(method: &PowerMethod) -> Option<f32> {
    match method {
        PowerMethod::Sysinfo => {
            // Note: sysinfo doesn't currently support power consumption monitoring
            // This is a placeholder for future sysinfo versions
            None
        }
        PowerMethod::Systemstat => {
            // systemstat also doesn't support power consumption directly
            // This could be extended with platform-specific implementations
            None
        }
    }
}

#[cfg(target_os = "windows")]
fn get_windows_power() -> Option<(f32, PowerMethod)> {
    // Try multiple methods to get Windows power consumption

    // Method 1: Use PowerShell to query performance counters
    if let Some(power) = get_windows_power_via_powershell() {
        return Some((power, PowerMethod::Systemstat));
    }

    // Method 2: Try WMI queries for power information
    if let Some(power) = get_windows_power_via_wmi() {
        return Some((power, PowerMethod::Systemstat));
    }

    // Method 3: Try Windows Performance Counters directly
    if let Some(power) = get_windows_power_via_perf_counters() {
        return Some((power, PowerMethod::Systemstat));
    }

    // Method 4: Try direct Windows API calls or system information
    if let Some(power) = get_windows_power_via_system_info() {
        return Some((power, PowerMethod::Systemstat));
    }

    None
}

#[cfg(target_os = "windows")]
fn get_windows_power_via_powershell() -> Option<f32> {
    use std::process::Command;

    // Try to get CPU power consumption via Windows Performance Counters using PowerShell
    let ps_script = r#"
    try {
        # Get CPU power consumption from performance counters
        $counter = Get-Counter -Counter "\Processor Information(_Total)\% Processor Performance" -ErrorAction Stop
        $cpuUsage = $counter.CounterSamples.CookedValue

        # Estimate power based on CPU usage (this is an approximation, but better than nothing)
        # TDP for typical CPUs: assume 65W base + usage-based scaling
        $basePower = 65.0
        $usagePower = ($cpuUsage / 100.0) * 35.0  # Additional power based on usage
        $totalPower = $basePower + $usagePower

        # Output the power value
        [math]::Round($totalPower, 2)
    } catch {
        $null
    }
    "#;

    if let Ok(output) = Command::new("powershell")
        .args(["-Command", ps_script])
        .output()
    {
        if output.status.success() {
            if let Ok(output_str) = String::from_utf8(output.stdout) {
                let power_str = output_str.trim();
                if let Ok(power) = power_str.parse::<f32>() {
                    if power > 0.0 && power < 500.0 { // Reasonable power range for CPU
                        return Some(power);
                    }
                }
            }
        }
    }

    None
}

#[cfg(target_os = "windows")]
fn get_windows_power_via_wmi() -> Option<f32> {
    use std::process::Command;

    // Try WMI to get battery information (for laptops) or power scheme info
    let wmi_script = r#"
    try {
        # Try to get battery discharge rate (for laptops)
        $battery = Get-WmiObject -Class Win32_Battery -ErrorAction Stop | Select-Object -First 1
        if ($battery -and $battery.EstimatedChargeRemaining -ne $null -and $battery.EstimatedRunTime -ne $null) {
            # Calculate current power draw from battery
            $remainingTimeHours = $battery.EstimatedRunTime / 60.0
            if ($remainingTimeHours -gt 0) {
                # Estimate power consumption based on battery capacity and remaining time
                # This is approximate but gives real power usage for battery-powered systems
                $power = 0.0
                if ($battery.DesignCapacity -gt 0) {
                    $power = $battery.DesignCapacity / $remainingTimeHours
                    if ($power -gt 0 -and $power -lt 200) {
                        [math]::Round($power, 2)
                        exit 0
                    }
                }
            }
        }

        # Fallback: Try to get active power scheme information
        $scheme = Get-WmiObject -Class Win32_PowerPlan -Filter "IsActive=True" -ErrorAction Stop
        if ($scheme) {
            # This doesn't give actual power consumption, but we can use it as a fallback indicator
            # Return a default power consumption based on power scheme
            if ($scheme.ElementName -like "*High Performance*") {
                85.0
            } elseif ($scheme.ElementName -like "*Balanced*") {
                65.0
            } elseif ($scheme.ElementName -like "*Power Saver*") {
                45.0
            } else {
                65.0
            }
        } else {
            $null
        }
    } catch {
        $null
    }
    "#;

    if let Ok(output) = Command::new("powershell")
        .args(["-Command", wmi_script])
        .output()
    {
        if output.status.success() {
            if let Ok(output_str) = String::from_utf8(output.stdout) {
                let power_str = output_str.trim();
                if !power_str.is_empty() && power_str != "null" {
                    if let Ok(power) = power_str.parse::<f32>() {
                        if power > 0.0 && power < 200.0 { // Reasonable power range
                            return Some(power);
                        }
                    }
                }
            }
        }
    }

    None
}

#[cfg(target_os = "windows")]
fn get_windows_power_via_perf_counters() -> Option<f32> {
    use std::process::Command;

    // Try to get more detailed performance counter data
    let perf_script = r#"
    try {
        # Get multiple CPU-related performance counters
        $counters = @(
            "\Processor(_Total)\% Processor Time",
            "\Processor Information(_Total)\% Processor Performance"
        )

        $results = Get-Counter -Counter $counters -SampleInterval 1 -MaxSamples 1 -ErrorAction Stop

        $cpuTime = 0.0
        $cpuPerformance = 0.0

        foreach ($sample in $results.CounterSamples) {
            if ($sample.Path -like "*% Processor Time*") {
                $cpuTime = $sample.CookedValue
            } elseif ($sample.Path -like "*% Processor Performance*") {
                $cpuPerformance = $sample.CookedValue
            }
        }

        # Calculate power based on CPU activity
        # Base TDP assumption: 65W for typical desktop CPU
        $baseTDP = 65.0

        # Scale based on CPU performance percentage
        $power = $baseTDP * ($cpuPerformance / 100.0)

        # Ensure minimum power draw even when idle
        $power = [math]::Max($power, 35.0)

        [math]::Round($power, 2)
    } catch {
        $null
    }
    "#;

    if let Ok(output) = Command::new("powershell")
        .args(["-Command", perf_script])
        .output()
    {
        if output.status.success() {
            if let Ok(output_str) = String::from_utf8(output.stdout) {
                let power_str = output_str.trim();
                if let Ok(power) = power_str.parse::<f32>() {
                    if power > 0.0 && power < 500.0 { // Reasonable power range
                        return Some(power);
                    }
                }
            }
        }
    }

    None
}

#[cfg(target_os = "windows")]
fn get_windows_power_via_system_info() -> Option<f32> {
    use std::process::Command;

    // Try to get system information and estimate power based on actual hardware
    let system_info_script = r#"
    try {
        # Get CPU information
        $cpu = Get-WmiObject -Class Win32_Processor -ErrorAction Stop | Select-Object -First 1
        $cpuName = $cpu.Name
        $cpuCores = $cpu.NumberOfCores
        $cpuThreads = $cpu.NumberOfLogicalProcessors

        # Get current CPU usage
        $cpuUsage = (Get-WmiObject -Class Win32_PerfFormattedData_PerfOS_Processor -Filter "Name='_Total'").PercentProcessorTime

        # Estimate TDP based on CPU model (this is more accurate than generic assumptions)
        $estimatedTDP = 65.0  # Default

        if ($cpuName -match "Intel.*Core.*i[3579]-1[0-9][0-9][0-9][0-9]") {
            # Intel 12th/13th/14th gen high-end CPUs
            $estimatedTDP = 125.0
        } elseif ($cpuName -match "Intel.*Core.*i[3579]-[0-9][0-9][0-9][0-9]") {
            # Intel 12th/13th/14th gen mainstream CPUs
            $estimatedTDP = 65.0
        } elseif ($cpuName -match "Intel.*Core.*i[3579]-[0-9][0-9][0-9]") {
            # Intel 10th/11th gen CPUs
            $estimatedTDP = 65.0
        } elseif ($cpuName -match "AMD.*Ryzen.*[79][0-9][0-9][0-9]") {
            # AMD Ryzen 7000/9000 series
            $estimatedTDP = 65.0
        } elseif ($cpuName -match "AMD.*Ryzen.*[3579][0-9][0-9][0-9]") {
            # AMD Ryzen 3000/5000/7000 series
            $estimatedTDP = 65.0
        } elseif ($cpuName -match "Threadripper") {
            # AMD Threadripper
            $estimatedTDP = 280.0
        }

        # Get RAM information and add its power consumption
        $ramModules = Get-WmiObject -Class Win32_PhysicalMemory -ErrorAction Stop
        $totalRamGB = 0
        foreach ($module in $ramModules) {
            $totalRamGB += [math]::Round($module.Capacity / 1GB, 0)
        }

        # Estimate RAM power consumption (about 2-3W per 8GB DDR4)
        $ramPower = [math]::Ceiling($totalRamGB / 8) * 2.5

        # Get GPU information (if dedicated GPU)
        $gpuPower = 0.0
        $gpus = Get-WmiObject -Class Win32_VideoController -ErrorAction Stop | Where-Object { $_.AdapterRAM -gt 0 }
        foreach ($gpu in $gpus) {
            if ($gpu.Name -notmatch "Microsoft Basic Display") {
                # Estimate GPU power based on VRAM
                $vramGB = [math]::Round($gpu.AdapterRAM / 1GB, 0)
                if ($gpu.Name -match "RTX|GeForce") {
                    $gpuPower += [math]::Max(50.0, $vramGB * 10.0)  # NVIDIA GPUs
                } elseif ($gpu.Name -match "Radeon|RX") {
                    $gpuPower += [math]::Max(40.0, $vramGB * 8.0)   # AMD GPUs
                } else {
                    $gpuPower += 30.0  # Generic dedicated GPU
                }
            }
        }

        # Calculate current power based on CPU usage
        $cpuPower = $estimatedTDP * ($cpuUsage / 100.0)
        $cpuPower = [math]::Max($cpuPower, $estimatedTDP * 0.3)  # Minimum 30% of TDP even when idle

        # Total system power
        $totalPower = $cpuPower + $ramPower + $gpuPower

        # Add a small base system power for motherboard, drives, etc.
        $totalPower += 25.0

        [math]::Round($totalPower, 2)
    } catch {
        $null
    }
    "#;

    if let Ok(output) = Command::new("powershell")
        .args(["-Command", system_info_script])
        .output()
    {
        if output.status.success() {
            if let Ok(output_str) = String::from_utf8(output.stdout) {
                let power_str = output_str.trim();
                if let Ok(power) = power_str.parse::<f32>() {
                    if power > 20.0 && power < 1000.0 { // Reasonable power range for full system
                        return Some(power);
                    }
                }
            }
        }
    }

    None
}

#[cfg(target_os = "linux")]
fn get_linux_power() -> Option<(f32, PowerMethod)> {
    use std::fs;

    // Try RAPL (Running Average Power Limit) interface on Intel systems
    // This provides power consumption for CPU package and DRAM

    let rapl_paths = [
        "/sys/class/powercap/intel-rapl:0/energy_uj", // CPU package
        "/sys/class/powercap/intel-rapl/energy_uj",   // Alternative path
    ];

    static mut LAST_ENERGY: Option<(u64, Instant)> = None;
    static mut LAST_POWER: f32 = 0.0;

    for path in &rapl_paths {
        if let Ok(energy_str) = fs::read_to_string(path) {
            if let Ok(energy_uj) = energy_str.trim().parse::<u64>() {
                let now = Instant::now();

                unsafe {
                    if let Some((last_energy, last_time)) = LAST_ENERGY {
                        let time_diff = now.duration_since(last_time).as_secs_f64();
                        if time_diff > 0.0 {
                            let energy_diff = if energy_uj >= last_energy {
                                energy_uj - last_energy
                            } else {
                                // Counter wrapped around
                                (u64::MAX - last_energy) + energy_uj
                            };

                            let power_watts = (energy_diff as f64 / 1_000_000.0) / time_diff; // Convert µJ to J, then to W

                            if power_watts > 0.0 && power_watts < 1000.0 { // Reasonable power range
                                LAST_POWER = power_watts as f32;
                                LAST_ENERGY = Some((energy_uj, now));
                                return Some((power_watts as f32, PowerMethod::Systemstat));
                            }
                        }
                    } else {
                        // First reading, store and wait for next
                        LAST_ENERGY = Some((energy_uj, now));
                    }
                }
            }
        }
    }

    None
}

#[tauri::command]
async fn get_cpu_temperature() -> Option<f32> {
    tokio::task::spawn_blocking(move || {
        use std::sync::OnceLock;
        use std::time::Instant;
        use sysinfo::MINIMUM_CPU_UPDATE_INTERVAL;
        use tracing::info;

        static LAST_UPDATE: OnceLock<std::sync::Mutex<Option<Instant>>> = OnceLock::new();
        static WORKING_METHOD: OnceLock<std::sync::Mutex<Option<TemperatureMethod>>> = OnceLock::new();
        static TEMP_HISTORY: OnceLock<std::sync::Mutex<Vec<(Instant, f32)>>> = OnceLock::new();

        let last_update_mutex = LAST_UPDATE.get_or_init(|| std::sync::Mutex::new(None));
        let working_method_mutex = WORKING_METHOD.get_or_init(|| std::sync::Mutex::new(None));
        let temp_history_mutex = TEMP_HISTORY.get_or_init(|| std::sync::Mutex::new(Vec::new()));

        {
            let mut last_update = last_update_mutex.lock().ok()?;
            if let Some(last) = *last_update {
                if last.elapsed() < MINIMUM_CPU_UPDATE_INTERVAL {
                    return None;
                }
            }
            *last_update = Some(Instant::now());
        }

        // Helper function to add temperature to history and return smoothed value
        let smooth_temperature = |raw_temp: f32| -> f32 {
            let now = Instant::now();
            let mut history = match temp_history_mutex.lock() {
                Ok(h) => h,
                Err(e) => {
                    tracing::error!("Failed to acquire temperature history lock: {}", e);
                    return raw_temp; // Return raw temp if lock fails
                }
            };

            // Add current reading
            history.push((now, raw_temp));

            // Keep only last 5 readings within 30 seconds
            history.retain(|(time, _)| now.duration_since(*time).as_secs() < 30);
            if history.len() > 5 {
                let excess = history.len() - 5;
                history.drain(0..excess);
            }

            // Return smoothed temperature (weighted average, recent readings have more weight)
            if history.len() == 1 {
                raw_temp
            } else {
                let total_weight: f32 = (1..=history.len()).map(|i| i as f32).sum();
                let weighted_sum: f32 = history.iter().enumerate()
                    .map(|(i, (_, temp))| temp * (i + 1) as f32)
                    .sum();
                weighted_sum / total_weight
            }
        };

        // Try cached working method first
        {
            let working_method = working_method_mutex.lock().ok()?;
            if let Some(ref method) = *working_method {
                if let Some(temp) = try_temperature_method(method) {
                    return Some(smooth_temperature(temp));
                }
                // Method stopped working, clear cache
                drop(working_method);
                let mut working_method = working_method_mutex.lock().ok()?;
                *working_method = None;
            }
        }

        // Try all methods to find one that works and cache it
        let methods_to_try = vec![
            TemperatureMethod::Sysinfo,
            #[cfg(target_os = "windows")]
            TemperatureMethod::WindowsWmi,
            #[cfg(target_os = "linux")]
            TemperatureMethod::LinuxSensors,
        ];

        for method in methods_to_try {
            if let Some(temp) = try_temperature_method(&method) {
                // Cache the working method
                let mut working_method = working_method_mutex.lock().ok()?;
                *working_method = Some(method.clone());
                return Some(smooth_temperature(temp));
            }
        }

        // Try more Linux methods if the basic ones failed
        #[cfg(target_os = "linux")]
        {
            if let Some((temp, method)) = get_linux_temperature_advanced() {
                if let Ok(mut working_method) = working_method_mutex.lock() {
                    *working_method = Some(method);
                }
                return Some(smooth_temperature(temp));
            }
        }

        // Final fallback: return None when sensors are unavailable
        // Only log the info message once to avoid spamming logs
        static SENSOR_WARNING_LOGGED: OnceLock<()> = OnceLock::new();

        SENSOR_WARNING_LOGGED.get_or_init(|| {
            info!("Hardware temperature sensors not accessible on this system. Temperature monitoring disabled.");
        });

        None
    })
    .await // 2. Await the result of the blocking task
    .unwrap_or(None)
}

fn try_temperature_method(method: &TemperatureMethod) -> Option<f32> {
    match method {
        TemperatureMethod::Sysinfo => {
            let mut sys = System::new_all();
            sys.refresh_cpu_all();
            let components = Components::new_with_refreshed_list();

            let mut core_count = 0;
            let sum: f32 = components
                .iter()
                .filter(|c| {
                    let label = c.label().to_lowercase();
                    label.contains("cpu")
                        || label.contains("package")
                        || label.contains("tdie")
                        || label.contains("core")
                        || label.contains("thermal")
                })
                .map(|c| {
                    core_count += 1;
                    c.temperature()
                })
                .sum();

            if core_count > 0 {
                let avg_temp = sum / core_count as f32;
                if avg_temp > 0.0 && avg_temp < 150.0 {
                    return Some(avg_temp);
                }
            }
            None
        }
        #[cfg(target_os = "windows")]
        TemperatureMethod::WindowsWmi => get_windows_temperature(),
        #[cfg(target_os = "linux")]
        TemperatureMethod::LinuxSensors => get_linux_sensors_temperature(),
        #[cfg(target_os = "linux")]
        TemperatureMethod::LinuxThermalZone(path) => {
            if let Ok(temp_str) = std::fs::read_to_string(path) {
                if let Ok(temp_millidegrees) = temp_str.trim().parse::<i32>() {
                    let temp_celsius = temp_millidegrees as f32 / 1000.0;
                    if temp_celsius > 0.0 && temp_celsius < 150.0 {
                        return Some(temp_celsius);
                    }
                }
            }
            None
        }
        #[cfg(target_os = "linux")]
        TemperatureMethod::LinuxHwmon(path) => {
            if let Ok(temp_str) = std::fs::read_to_string(path) {
                if let Ok(temp_millidegrees) = temp_str.trim().parse::<i32>() {
                    let temp_celsius = temp_millidegrees as f32 / 1000.0;
                    if temp_celsius > 0.0 && temp_celsius < 150.0 {
                        return Some(temp_celsius);
                    }
                }
            }
            None
        }
    }
}

#[cfg(target_os = "linux")]
fn get_linux_sensors_temperature() -> Option<f32> {
    // Try sensors command (most reliable and matches user expectations)
    if let Ok(output) = std::process::Command::new("sensors")
        .arg("-u") // Raw output
        .output()
    {
        if let Ok(output_str) = String::from_utf8(output.stdout) {
            let lines: Vec<&str> = output_str.lines().collect();
            let mut i = 0;

            while i < lines.len() {
                let line = lines[i].trim();

                // Look for CPU package temperature section
                if line.contains("Package id 0:") {
                    // Look for temp1_input in the following lines
                    for j in (i + 1)..(i + 10).min(lines.len()) {
                        let temp_line = lines[j].trim();
                        if temp_line.starts_with("temp1_input:") {
                            if let Some(temp_str) = temp_line.split(':').nth(1) {
                                if let Ok(temp) = temp_str.trim().parse::<f32>() {
                                    if temp > 0.0 && temp < 150.0 {
                                        return Some(temp);
                                    }
                                }
                            }
                            break;
                        }
                    }
                }
                // Look for first core temperature as fallback
                else if line.contains("Core 0:") {
                    // Look for temp2_input (Core 0 uses temp2_input)
                    for j in (i + 1)..(i + 10).min(lines.len()) {
                        let temp_line = lines[j].trim();
                        if temp_line.starts_with("temp2_input:") {
                            if let Some(temp_str) = temp_line.split(':').nth(1) {
                                if let Ok(temp) = temp_str.trim().parse::<f32>() {
                                    if temp > 0.0 && temp < 150.0 {
                                        return Some(temp);
                                    }
                                }
                            }
                            break;
                        }
                    }
                }
                i += 1;
            }
        }
    }

    None
}

#[cfg(target_os = "linux")]
fn get_linux_temperature_advanced() -> Option<(f32, TemperatureMethod)> {
    use std::fs;

    // Method 1: Try thermal zones (prioritize x86_pkg_temp)
    // Look for CPU thermal zones in /sys/class/thermal/
    // Prioritize x86_pkg_temp as it's usually the most accurate for CPU package temperature
    for i in 0..20 {
        let type_path = format!("/sys/class/thermal/thermal_zone{}/type", i);
        if let Ok(zone_type) = fs::read_to_string(&type_path) {
            let zone_type = zone_type.trim().to_lowercase();
            if zone_type == "x86_pkg_temp" {
                let thermal_path = format!("/sys/class/thermal/thermal_zone{}/temp", i);
                if let Ok(temp_str) = fs::read_to_string(&thermal_path) {
                    if let Ok(temp_millidegrees) = temp_str.trim().parse::<i32>() {
                        let temp_celsius = temp_millidegrees as f32 / 1000.0;
                        if temp_celsius > 0.0 && temp_celsius < 150.0 {
                            return Some((
                                temp_celsius,
                                TemperatureMethod::LinuxThermalZone(thermal_path),
                            ));
                        }
                    }
                }
            }
        }
    }

    // Fallback to other CPU thermal zones
    for i in 0..20 {
        let type_path = format!("/sys/class/thermal/thermal_zone{}/type", i);
        if let Ok(zone_type) = fs::read_to_string(&type_path) {
            let zone_type = zone_type.trim().to_lowercase();
            if zone_type.contains("cpu")
                || zone_type.contains("coretemp")
                || zone_type.contains("k10temp")
            {
                let thermal_path = format!("/sys/class/thermal/thermal_zone{}/temp", i);
                if let Ok(temp_str) = fs::read_to_string(&thermal_path) {
                    if let Ok(temp_millidegrees) = temp_str.trim().parse::<i32>() {
                        let temp_celsius = temp_millidegrees as f32 / 1000.0;
                        if temp_celsius > 0.0 && temp_celsius < 150.0 {
                            return Some((
                                temp_celsius,
                                TemperatureMethod::LinuxThermalZone(thermal_path),
                            ));
                        }
                    }
                }
            }
        }
    }

    // Method 2: Try hwmon (hardware monitoring) interfaces
    // Look for CPU temperature sensors in /sys/class/hwmon/
    for i in 0..10 {
        let hwmon_dir = format!("/sys/class/hwmon/hwmon{}", i);

        // Check if this hwmon device is for CPU temperature
        let name_path = format!("{}/name", hwmon_dir);
        if let Ok(name) = fs::read_to_string(&name_path) {
            let name = name.trim().to_lowercase();
            if name.contains("coretemp")
                || name.contains("k10temp")
                || name.contains("cpu")
                || name.contains("acpi")
            {
                // Try different temperature input files
                for temp_input in 1..=8 {
                    let temp_path = format!("{}/temp{}_input", hwmon_dir, temp_input);
                    if let Ok(temp_str) = fs::read_to_string(&temp_path) {
                        if let Ok(temp_millidegrees) = temp_str.trim().parse::<i32>() {
                            let temp_celsius = temp_millidegrees as f32 / 1000.0;
                            if temp_celsius > 0.0 && temp_celsius < 150.0 {
                                return Some((
                                    temp_celsius,
                                    TemperatureMethod::LinuxHwmon(temp_path),
                                ));
                            }
                        }
                    }
                }
            }
        }
    }

    // Method 3: Try reading from specific CPU temperature files using glob patterns
    let cpu_temp_paths = [
        "/sys/devices/platform/coretemp.0/hwmon/hwmon*/temp1_input",
        "/sys/devices/platform/coretemp.0/temp1_input",
        "/sys/bus/platform/devices/coretemp.0/hwmon/hwmon*/temp*_input",
        "/sys/devices/pci0000:00/0000:00:18.3/hwmon/hwmon*/temp1_input", // AMD
    ];

    for pattern in &cpu_temp_paths {
        if let Ok(paths) = glob::glob(pattern) {
            for path_result in paths {
                if let Ok(path) = path_result {
                    if let Ok(temp_str) = fs::read_to_string(&path) {
                        if let Ok(temp_millidegrees) = temp_str.trim().parse::<i32>() {
                            let temp_celsius = temp_millidegrees as f32 / 1000.0;
                            if temp_celsius > 0.0 && temp_celsius < 150.0 {
                                let path_str = path.to_string_lossy().to_string();
                                return Some((
                                    temp_celsius,
                                    TemperatureMethod::LinuxHwmon(path_str),
                                ));
                            }
                        }
                    }
                }
            }
        }
    }

    None
}

#[cfg(target_os = "windows")]
fn get_windows_temperature() -> Option<f32> {
    use std::sync::OnceLock;

    static LAST_LOG_STATE: OnceLock<std::sync::Mutex<bool>> = OnceLock::new();

    // Try multiple WMI methods for better compatibility

    // Method 1: Try HighPrecisionTemperature (newer Windows versions)
    if let Ok(output) = Command::new("powershell")
        .args([
            "-Command",
            "try { Get-WmiObject -Query \"SELECT HighPrecisionTemperature FROM Win32_PerfRawData_Counters_ThermalZoneInformation\" -ErrorAction Stop | Select-Object -First 1 -ExpandProperty HighPrecisionTemperature } catch { $null }"
        ])
        .output()
    {
        if let Ok(output_str) = String::from_utf8(output.stdout) {
            let trimmed = output_str.trim();
            if !trimmed.is_empty() && trimmed != "null" {
                if let Ok(temp_tenths_kelvin) = trimmed.parse::<f32>() {
                    let temp_celsius = (temp_tenths_kelvin / 10.0) - 273.15;
                    if temp_celsius > 0.0 && temp_celsius < 150.0 {
                        // Log success only once
                        let log_state = LAST_LOG_STATE.get_or_init(|| std::sync::Mutex::new(false));
                        if let Ok(mut logged) = log_state.lock() {
                            if !*logged {
                                info!("✅ Temperature sensor detected via WMI HighPrecision: {:.1}°C", temp_celsius);
                                *logged = true;
                            }
                        }
                        return Some(temp_celsius);
                    }
                }
            }
        }
    }

    // Method 2: Try CurrentTemperature (older Windows versions)
    if let Ok(output) = Command::new("powershell")
        .args([
            "-Command",
            "try { Get-WmiObject -Query \"SELECT CurrentTemperature FROM Win32_TemperatureProbe\" -ErrorAction Stop | Select-Object -First 1 -ExpandProperty CurrentTemperature } catch { $null }"
        ])
        .output()
    {
        if let Ok(output_str) = String::from_utf8(output.stdout) {
            let trimmed = output_str.trim();
            if !trimmed.is_empty() && trimmed != "null" {
                if let Ok(temp_tenths_kelvin) = trimmed.parse::<f32>() {
                    let temp_celsius = (temp_tenths_kelvin / 10.0) - 273.15;
                    if temp_celsius > 0.0 && temp_celsius < 150.0 {
                        let log_state = LAST_LOG_STATE.get_or_init(|| std::sync::Mutex::new(false));
                        if let Ok(mut logged) = log_state.lock() {
                            if !*logged {
                                info!("✅ Temperature sensor detected via WMI CurrentTemperature: {:.1}°C", temp_celsius);
                                *logged = true;
                            }
                        }
                        return Some(temp_celsius);
                    }
                }
            }
        }
    }

    // Method 3: Try MSAcpi_ThermalZoneTemperature (alternative approach)
    if let Ok(output) = Command::new("powershell")
        .args([
            "-Command",
            "try { Get-WmiObject -Namespace \"root\\wmi\" -Query \"SELECT CurrentTemperature FROM MSAcpi_ThermalZoneTemperature\" -ErrorAction Stop | Select-Object -First 1 -ExpandProperty CurrentTemperature } catch { $null }"
        ])
        .output()
    {
        if let Ok(output_str) = String::from_utf8(output.stdout) {
            let trimmed = output_str.trim();
            if !trimmed.is_empty() && trimmed != "null" {
                if let Ok(temp_tenths_kelvin) = trimmed.parse::<f32>() {
                    let temp_celsius = (temp_tenths_kelvin / 10.0) - 273.15;
                    if temp_celsius > 0.0 && temp_celsius < 150.0 {
                        let log_state = LAST_LOG_STATE.get_or_init(|| std::sync::Mutex::new(false));
                        if let Ok(mut logged) = log_state.lock() {
                            if !*logged {
                                info!("✅ Temperature sensor detected via MSAcpi: {:.1}°C", temp_celsius);
                                *logged = true;
                            }
                        }
                        return Some(temp_celsius);
                    }
                }
            }
        }
    }

    // Log only once when no sensor is found
    let log_state = LAST_LOG_STATE.get_or_init(|| std::sync::Mutex::new(false));
    if let Ok(mut logged) = log_state.lock() {
        if !*logged {
            info!("⚠️ No WMI temperature sensors detected. Temperature monitoring disabled.");
            *logged = true;
        }
    }

    None
}

#[tauri::command]
fn detect_locale() -> String {
    sys_locale::get_locale().unwrap_or_else(|| "en-US".into())
}

#[tauri::command]
fn get_default_storage_path(app: tauri::AppHandle) -> Result<String, String> {
    let app_data_dir = app
        .path()
        .app_data_dir()
        .map_err(|e| format!("Could not get app data directory: {}", e))?;

    let storage_path = app_data_dir.join("Storage");

    storage_path
        .to_str()
        .map(|s| s.to_string())
        .ok_or_else(|| "Failed to convert path to string".to_string())
}

// #[tauri::command]
// fn check_directory_exists(path: String) -> bool {
//     Path::new(&path).is_dir()
// }

#[tauri::command]
async fn start_file_transfer_service(
    app: tauri::AppHandle,
    state: State<'_, AppState>,
) -> Result<(), String> {
    {
        let ft_guard = state.file_transfer.lock().await;
        if ft_guard.is_some() {
            return Err("File transfer service is already running".to_string());
        }
    }

    let file_transfer_service = FileTransferService::new_with_encryption(true)
        .await
        .map_err(|e| format!("Failed to start file transfer service: {}", e))?;

    let ft_arc = Arc::new(file_transfer_service);
    {
        let mut ft_guard = state.file_transfer.lock().await;
        *ft_guard = Some(ft_arc.clone());
    }

    // Initialize WebRTC service with file transfer service
    let webrtc_service = WebRTCService::new(
        app.app_handle().clone(),
        ft_arc.clone(),
        state.keystore.clone(),
        state.bandwidth.clone(),
    )
    .await
    .map_err(|e| format!("Failed to start WebRTC service: {}", e))?;

    let webrtc_arc = Arc::new(webrtc_service);
    {
        let mut webrtc_guard = state.webrtc.lock().await;
        *webrtc_guard = Some(webrtc_arc.clone());
    }

    // Initialize multi-source download service
    let dht_arc = {
        let dht_guard = state.dht.lock().await;
        dht_guard.as_ref().cloned()
    };

    if let Some(dht_service) = dht_arc {
        let multi_source_service = MultiSourceDownloadService::new(dht_service, webrtc_arc.clone());
        let multi_source_arc = Arc::new(multi_source_service);

        {
            let mut multi_source_guard = state.multi_source_download.lock().await;
            *multi_source_guard = Some(multi_source_arc.clone());
        }

        // Start multi-source download service
        {
            let mut pump_guard = state.multi_source_pump.lock().await;
            if pump_guard.is_none() {
                let app_handle = app.clone();
                let ms_clone = multi_source_arc.clone();
                let handle = tokio::spawn(async move {
                    pump_multi_source_events(app_handle, ms_clone).await;
                });
                *pump_guard = Some(handle);
            }
        }

        // Start the service background task
        let ms_clone = multi_source_arc.clone();
        tokio::spawn(async move {
            ms_clone.run().await;
        });
    }

    {
        let mut pump_guard = state.file_transfer_pump.lock().await;
        if pump_guard.is_none() {
            let app_handle = app.clone();
            let ft_clone = ft_arc.clone();
            let handle = tokio::spawn(async move {
                pump_file_transfer_events(app_handle, ft_clone).await;
            });
            *pump_guard = Some(handle);
        }
    }

    Ok(())
}

#[tauri::command]
async fn upload_file_to_network(
    state: State<'_, AppState>,
    file_path: String,
    price: Option<f64>,
) -> Result<(), String> {
    println!("🔍 BACKEND: upload_file_to_network called with price: {:?}", price);

    // Get the active account address
    let account = get_active_account(&state).await?;

    // Get the private key from state
    let private_key = {
        let key_guard = state.active_account_private_key.lock().await;
        key_guard
            .clone()
            .ok_or("No private key available. Please log in again.")?
    };

    let ft = {
        let ft_guard = state.file_transfer.lock().await;
        ft_guard.as_ref().cloned()
    };

    if let Some(ft) = ft {
        // Upload the file
        let c = file_path.clone();
        let file_name = Path::new(&c)
            .file_name()             // returns Option<&OsStr>
            .and_then(|s| s.to_str()) // convert OsStr -> &str
            .unwrap_or(&file_path);   // fallback to whole path if not found

        ft.upload_file_with_account(
            file_path.clone(),
            file_name.to_string(),
            Some(account.clone()),
            Some(private_key),
        )
        .await
        .map_err(|e| format!("Failed to upload file: {}", e))?;

        // Get the file hash by reading the file and calculating it
        let file_data = tokio::fs::read(&file_path)
            .await
            .map_err(|e| format!("Failed to read file: {}", e))?;
        let file_hash = file_transfer::FileTransferService::calculate_file_hash(&file_data);

        // Also publish to DHT if it's running
        let dht = {
            let dht_guard = state.dht.lock().await;
            dht_guard.as_ref().cloned()
        };

        if let Some(dht) = dht {
            let metadata = FileMetadata {
                merkle_root: file_hash.clone(),
                is_root: true,
                file_name: file_name.to_string(),
                file_size: file_data.len() as u64,
                file_data: file_data.clone(),
                seeders: vec![],
                created_at: std::time::SystemTime::now()
                    .duration_since(std::time::UNIX_EPOCH)
                    .unwrap()
                    .as_secs(),
                mime_type: None,
                is_encrypted: false,
                encryption_method: None,
                key_fingerprint: None,
                parent_hash: None,
                version: Some(1),
                cids: None,
                encrypted_key_bundle: None,
                price,
                uploader_address: Some(account.clone()),
                ..Default::default()
            };
          
          // Prepare a timestamp for metadata
            let created_at = std::time::SystemTime::now()
                .duration_since(std::time::UNIX_EPOCH)
                .unwrap_or(std::time::Duration::from_secs(0))
                .as_secs();

            // Use DHT helper to prepare versioned metadata so version and parent_hash are computed
            match dht
                .prepare_versioned_metadata(
                    file_hash.clone(),
                    file_name.to_string(),
                    file_data.len() as u64,
                    file_data.clone(),
                    created_at,
                    None,  // mime_type
                    None,  // encrypted_key_bundle
                    false, // is_encrypted
                    None,  // encryption_method
                    None,  // key_fingerprint
                    price, // Add price parameter
                    Some(account.clone()), // Add uploader_address parameter
                )
                .await
            {
                Ok(metadata) => {
                    // Store file data locally for seeding
                    ft.store_file_data(file_hash.clone(), file_name.to_string(), file_data.clone())
                        .await;

                    match dht.publish_file(metadata.clone(), None).await {
                        Ok(_) => info!("Published file metadata to DHT: {}", file_hash),
                        Err(e) => warn!("Failed to publish file metadata to DHT: {}", e),
                    }
                }
                Err(e) => {
                    warn!("Failed to prepare versioned metadata: {}", e);
                }
            }

            Ok(())
        } else {
            Err("DHT Service not running.".to_string())
        }
    } else {
        Err("File transfer service is not running".to_string())
    }
}

#[tauri::command]
async fn start_ftp_download(
    url: String,
    output_path: String,
    username: Option<String>,
    password: Option<String>,
) -> Result<String, String> {
    let parsed = url::Url::parse(&url).map_err(|e| e.to_string())?;
    let host = parsed.host_str().ok_or("Invalid FTP URL")?;
    let path = parsed.path();

    // Connect to FTP
    let mut ftp = FtpStream::connect((host, 21))
        .map_err(|e| format!("Failed to connect to FTP server: {}", e))?;

    // Login
    if let (Some(user), Some(pass)) = (username.clone(), password.clone()) {
        ftp.login(&user, &pass)
            .map_err(|e| format!("FTP login failed: {}", e))?;
    } else {
        ftp.login("anonymous", "anonymous")
            .map_err(|e| format!("Anonymous login failed: {}", e))?;
    }

    // Create output file
    let mut file = std::fs::File::create(&output_path)
        .map_err(|e| format!("Failed to create output file: {}", e))?;

    // Retrieve file and stream in chunks
    ftp.retr(path, |mut reader| {
        let mut buffer = [0u8; 65536]; // 64 KB
        loop {
            let bytes_read = reader
                .read(&mut buffer)
                .map_err(|e| suppaftp::FtpError::ConnectionError(e))?;
            if bytes_read == 0 {
                break; // End of file
            }
            file.write_all(&buffer[..bytes_read])
                .map_err(|e| suppaftp::FtpError::ConnectionError(e))?;
        }
        Ok(())
    })
    .map_err(|e| format!("FTP RETR failed: {}", e))?;

    ftp.quit().ok();

    Ok(format!("Downloaded successfully to {}", output_path))
}

#[tauri::command]
async fn download_blocks_from_network(
    state: State<'_, AppState>,
    file_metadata: FileMetadata,
    download_path: String,
) -> Result<(), String> {
    let dht = {
        let dht_guard = state.dht.lock().await;
        dht_guard.as_ref().cloned()
    };

    if let Some(dht) = dht {
        info!("calling dht download_file");
        dht.download_file(file_metadata, download_path).await
    } else {
        Err("DHT node is not running".to_string())
    }
}

#[tauri::command]
async fn download_file_from_network(
    state: State<'_, AppState>,
    file_hash: String,
    output_path: String,  // Remove the underscore - we'll use this now
) -> Result<String, String> {
    use std::path::Path;

    // ✅ VALIDATE OUTPUT PATH BEFORE STARTING DOWNLOAD
    let path = Path::new(&output_path);
    
    // Check if parent directory exists
    if let Some(parent) = path.parent() {
        if !parent.exists() {
            return Err(format!(
                "Download failed: Directory does not exist: {}",
                parent.display()
            ));
        }
        if !parent.is_dir() {
            return Err(format!(
                "Download failed: Path is not a directory: {}",
                parent.display()
            ));
        }
    } else {
        return Err("Download failed: Invalid file path".to_string());
    }

    let ft = {
        let ft_guard = state.file_transfer.lock().await;
        ft_guard.as_ref().cloned()
    };

    if let Some(_ft) = ft {
        info!("Starting P2P download for: {}", file_hash);

        // Search DHT for file metadata
        let dht = {
            let dht_guard = state.dht.lock().await;
            dht_guard.as_ref().cloned()
        };

        if let Some(dht_service) = dht {
            // Search for file metadata in DHT with 5 second timeout
            match dht_service
                .synchronous_search_metadata(file_hash.clone(), 5000)
                .await
            {
                Ok(Some(metadata)) => {
                    info!(
                        "Found file metadata in DHT: {} (size: {} bytes)",
                        metadata.file_name, metadata.file_size
                    );

                    // Implement peer discovery for file chunks
                    info!(
                        "Discovering peers for file: {} with {} known seeders",
                        metadata.file_name,
                        metadata.seeders.len()
                    );

                    if metadata.seeders.is_empty() {
                        return Err(format!(
                            "No seeders available for file: {} ({})",
                            metadata.file_name, metadata.merkle_root
                        ));
                    }

                    // Discover and verify available peers for this file
                    let available_peers = dht_service
                        .discover_peers_for_file(&metadata)
                        .await
                        .map_err(|e| format!("Peer discovery failed: {}", e))?;

                    if available_peers.is_empty() {
                        info!("File found but no seeders currently available");
                        // Return metadata as JSON instead of error so frontend can display file info
                        let metadata_json = serde_json::to_string(&metadata)
                            .map_err(|e| format!("Failed to serialize metadata: {}", e))?;
                        return Ok(metadata_json);
                    }

                    // Implement chunk requesting protocol with real WebRTC
                    // Create WebRTC offer for the first available peer
                    let webrtc = {
                        let webrtc_guard = state.webrtc.lock().await;
                        webrtc_guard.as_ref().cloned()
                    };

                    if let Some(webrtc_service) = webrtc {
                        // Select the best peer for download
                        let selected_peer = if available_peers.len() == 1 {
                            available_peers[0].clone()
                        } else {
                            // Use peer selection strategy to pick the best peer
                            let recommended = dht_service
                                .select_peers_with_strategy(
                                    &available_peers,
                                    1,
                                    crate::peer_selection::SelectionStrategy::FastestFirst,
                                    false,
                                )
                                .await;
                            recommended
                                .into_iter()
                                .next()
                                .unwrap_or_else(|| available_peers[0].clone())
                        };

                        info!("Selected peer {} for WebRTC download", selected_peer);

                        // Create WebRTC offer
                        match webrtc_service.create_offer(selected_peer.clone()).await {
                            Ok(offer) => {
                                info!("Created WebRTC offer for peer {}", selected_peer);

                                // Send WebRTC offer via DHT signaling
                                let offer_request = dht::WebRTCOfferRequest {
                                    offer_sdp: offer, // The Merkle root is now the primary file hash
                                    file_hash: metadata.merkle_root.clone(),
                                    requester_peer_id: dht_service.get_peer_id().await,
                                };

                                match dht_service
                                    .send_webrtc_offer(selected_peer.clone(), offer_request)
                                    .await
                                {
                                    Ok(answer_receiver) => {
                                        info!(
                                            "Sent WebRTC offer to peer {}, waiting for answer",
                                            selected_peer
                                        );

                                        // Wait for WebRTC answer with timeout
                                        match tokio::time::timeout(
                                            Duration::from_secs(30),
                                            answer_receiver,
                                        )
                                        .await
                                        {
                                            Ok(Ok(Ok(answer_response))) => {
                                                info!(
                                                    "Received WebRTC answer from peer {}",
                                                    selected_peer
                                                );

                                                // Establish WebRTC connection with the answer
                                                match webrtc_service
                                                    .establish_connection_with_answer(
                                                        selected_peer.clone(),
                                                        answer_response.answer_sdp,
                                                    )
                                                    .await
                                                {
                                                    Ok(_) => {
                                                        info!("WebRTC connection established with peer {}", selected_peer);

                                                        // Send file request over WebRTC data channel
                                                        let file_request = crate::webrtc_service::WebRTCFileRequest {
                                                            file_hash: metadata.merkle_root.clone(),
                                                            file_name: metadata.file_name.clone(),
                                                            file_size: metadata.file_size,
                                                            requester_peer_id: dht_service.get_peer_id().await,
                                                            recipient_public_key: None, // No encryption for basic downloads
                                                        };

                                                        match webrtc_service
                                                            .send_file_request(
                                                                selected_peer.clone(),
                                                                file_request,
                                                            )
                                                            .await
                                                        {
                                                            Ok(_) => {
                                                                info!("Sent file request for {} to peer {}", metadata.file_name, selected_peer);

                                                                // The peer will now start sending chunks automatically
                                                                // We don't need to request individual chunks - the WebRTC service handles this
                                                                Ok(format!(
                                                                    "WebRTC download initiated: {} ({} bytes) from peer {}",
                                                                    metadata.file_name, metadata.file_size, selected_peer
                                                                ))
                                                            }
                                                            Err(e) => {
                                                                warn!("Failed to send file request: {}", e);
                                                                Err(format!("Failed to send file request: {}", e))
                                                            }
                                                        }
                                                    }
                                                    Err(e) => {
                                                        warn!("Failed to establish WebRTC connection: {}", e);
                                                        Err(format!(
                                                            "WebRTC connection failed: {}",
                                                            e
                                                        ))
                                                    }
                                                }
                                            }
                                            Ok(Ok(Err(e))) => {
                                                warn!("WebRTC signaling failed: {}", e);
                                                Err(format!("WebRTC signaling failed: {}", e))
                                            }
                                            Ok(Err(_)) => {
                                                warn!("WebRTC answer receiver was canceled");
                                                Err("WebRTC answer receiver was canceled"
                                                    .to_string())
                                            }
                                            Err(_) => {
                                                warn!(
                                                    "WebRTC answer timeout from peer {}",
                                                    selected_peer
                                                );
                                                Err(format!(
                                                    "WebRTC answer timeout from peer {}",
                                                    selected_peer
                                                ))
                                            }
                                        }
                                    }
                                    Err(e) => {
                                        warn!("Failed to send WebRTC offer: {}", e);
                                        Err(format!("Failed to send WebRTC offer: {}", e))
                                    }
                                }
                            }
                            Err(e) => {
                                warn!("Failed to create WebRTC offer: {}", e);
                                Err(format!("WebRTC setup failed: {}", e))
                            }
                        }
                    } else {
                        Err("WebRTC service not available".to_string())
                    }
                }
                Ok(None) => {
                    return Err("DHT search timed out - file metadata not found".to_string());
                }
                Err(e) => {
                    warn!("DHT search failed: {}", e);

                    return Err(format!("DHT search failed: {}", e));
                }
            }
        } else {
            return Err("DHT service not available".to_string());
        }
    } else {
        Err("File transfer service is not running".to_string())
    }
}

#[tauri::command]
async fn show_in_folder(path: String) -> Result<(), String> {
    #[cfg(target_os = "windows")]
    {
        std::process::Command::new("explorer")
            .args(["/select,", &path])
            .spawn()
            .map_err(|e| format!("Failed to open folder: {}", e))?;
    }

    #[cfg(target_os = "macos")]
    {
        std::process::Command::new("open")
            .args(["-R", &path])
            .spawn()
            .map_err(|e| format!("Failed to open folder: {}", e))?;
    }

    #[cfg(target_os = "linux")]
    {
        std::process::Command::new("xdg-open")
            .arg(&path)
            .spawn()
            .map_err(|e| format!("Failed to open file manager: {}", e))?;
    }
    Ok(())
}

/// Save a file blob to a temporary file (for drag-and-drop uploads)
/// Returns the path to the temp file
#[tauri::command]
async fn save_temp_file_for_upload(
    file_name: String,
    file_data: Vec<u8>,
) -> Result<String, String> {
    let temp_dir = std::env::temp_dir().join("chiral_uploads");
    fs::create_dir_all(&temp_dir).map_err(|e| format!("Failed to create temp directory: {}", e))?;

    // Create unique temp file path
    let timestamp = SystemTime::now()
        .duration_since(UNIX_EPOCH)
        .unwrap_or(Duration::from_secs(0))
        .as_nanos();
    let temp_file_path = temp_dir.join(format!("{}_{}", timestamp, file_name));

    // Write file data
    fs::write(&temp_file_path, file_data)
        .map_err(|e| format!("Failed to write temp file: {}", e))?;

    Ok(temp_file_path.to_string_lossy().to_string())
}

/// Get file size in bytes
#[tauri::command]
async fn get_file_size(file_path: String) -> Result<u64, String> {
    let metadata = fs::metadata(&file_path)
        .map_err(|e| format!("Failed to get file metadata: {}", e))?;
    Ok(metadata.len())
}

#[tauri::command]
async fn start_streaming_upload(
    file_name: String,
    file_size: u64,
    state: State<'_, AppState>,
) -> Result<String, String> {
    // Check for active account - require login for all uploads
    let account = get_active_account(&state).await?;

    let dht_opt = { state.dht.lock().await.as_ref().cloned() };
    if dht_opt.is_none() {
        return Err("DHT not running".into());
    }

    // Generate a unique upload session ID
    let upload_id = format!(
        "upload_{}",
        std::time::SystemTime::now()
            .duration_since(std::time::UNIX_EPOCH)
            .unwrap_or(std::time::Duration::from_secs(0))
            .as_nanos()
    );

    // Store upload session in app state
    let mut upload_sessions = state.upload_sessions.lock().await;
    upload_sessions.insert(
        upload_id.clone(),
        StreamingUploadSession {
            file_name,
            file_size,
            received_chunks: 0,
            total_chunks: 0, // Will be set when we know chunk count
            hasher: sha2::Sha256::new(),
            created_at: std::time::SystemTime::now(),
            chunk_cids: Vec::new(),
            file_data: Vec::new(),
        },
    );

    Ok(upload_id)
}

#[tauri::command]
async fn upload_file_chunk(
    upload_id: String,
    chunk_data: Vec<u8>,
    _chunk_index: u32,
    is_last_chunk: bool,
    state: State<'_, AppState>,
) -> Result<Option<String>, String> {
    let mut upload_sessions = state.upload_sessions.lock().await;
    let session = upload_sessions
        .get_mut(&upload_id)
        .ok_or_else(|| format!("Upload session {} not found", upload_id))?;

    // Update hasher with chunk data and accumulate file data
    session.hasher.update(&chunk_data);
    session.file_data.extend_from_slice(&chunk_data);
    session.received_chunks += 1;

    // Store chunk directly in Bitswap (if DHT is available)
    if let Some(dht) = state.dht.lock().await.as_ref() {
        // Create a block from the chunk data
        use dht::split_into_blocks;
        let blocks = split_into_blocks(&chunk_data, dht.chunk_size());

        for block in blocks.iter() {
            let cid = match block.cid() {
                Ok(c) => c,
                Err(e) => {
                    error!("failed to get cid for chunk block: {}", e);
                    return Err(format!("failed to get cid for chunk block: {}", e));
                }
            };

            // Collect CID for root block creation
            session.chunk_cids.push(cid.to_string());

            // Store block in Bitswap via DHT command
            if let Err(e) = dht.store_block(cid.clone(), block.data().to_vec()).await {
                error!("failed to store chunk block {}: {}", cid, e);
                return Err(format!("failed to store chunk block {}: {}", cid, e));
            }
        }
    }

    if is_last_chunk {
        // Calculate Merkle root for integrity verification
        let hasher = std::mem::replace(&mut session.hasher, sha2::Sha256::new());
        let merkle_root = format!("{:x}", hasher.finalize());

        // Create root block containing the list of chunk CIDs
        let chunk_cids = std::mem::take(&mut session.chunk_cids);
        let root_block_data = match serde_json::to_vec(&chunk_cids) {
            Ok(data) => data,
            Err(e) => {
                return Err(format!("Failed to serialize chunk CIDs: {}", e));
            }
        };

        // Generate CID for the root block
        use dht::{Cid, Code, MultihashDigest, RAW_CODEC};
        let root_cid = Cid::new_v1(RAW_CODEC, Code::Sha2_256.digest(&root_block_data));

        // Store root block in Bitswap
        let dht_opt = { state.dht.lock().await.as_ref().cloned() };
        if let Some(dht) = &dht_opt {
            if let Err(e) = dht.store_block(root_cid.clone(), root_block_data).await {
                error!("failed to store root block: {}", e);
                return Err(format!("failed to store root block: {}", e));
            }
        } else {
            return Err("DHT not running".into());
        }

        // Create minimal metadata (without file_data to avoid DHT size limits)
        let created_at = std::time::SystemTime::now()
            .duration_since(std::time::UNIX_EPOCH)
            .unwrap_or(std::time::Duration::from_secs(0))
            .as_secs();

        let metadata = dht::FileMetadata {
            merkle_root: merkle_root, // Store Merkle root for verification
            file_name: session.file_name.clone(),
            file_size: session.file_size,
            file_data: vec![], // Empty - data is stored in Bitswap blocks
            seeders: vec![],
            created_at,
            mime_type: None,
            is_encrypted: false,
            encryption_method: None,
            key_fingerprint: None,
            version: Some(1),
            cids: Some(vec![root_cid.clone()]), // The root CID for retrieval
            encrypted_key_bundle: None,
            parent_hash: None,
            is_root: true,
            download_path: None,
            price: None,
            uploader_address: None,
            ftp_sources: None,
            http_sources: None,
            info_hash: None,
            trackers: None,
        };

        // Store complete file data locally for seeding
        let complete_file_data = session.file_data.clone();
        let file_name_for_storage = session.file_name.clone();

        // Clean up session before storing file data
        let file_hash = root_cid.to_string();
        upload_sessions.remove(&upload_id);

        // Release the upload_sessions lock before the async operation
        drop(upload_sessions);

        // Store file data in FileTransferService
        let ft = {
            let ft_guard = state.file_transfer.lock().await;
            ft_guard.as_ref().cloned()
        };
        if let Some(ft) = ft {
            ft.store_file_data(file_hash.clone(), file_name_for_storage, complete_file_data)
                .await;
        }

        // Publish to DHT
        if let Some(dht) = dht_opt {
            dht.publish_file(metadata.clone(), None).await?;
        } else {
            return Err("DHT not running".into());
        }

        Ok(Some(file_hash))
    } else {
        Ok(None)
    }
}

#[tauri::command]
async fn cancel_streaming_upload(
    upload_id: String,
    state: State<'_, AppState>,
) -> Result<(), String> {
    let mut upload_sessions = state.upload_sessions.lock().await;
    upload_sessions.remove(&upload_id);
    Ok(())
}

#[tauri::command]
async fn write_file(path: String, contents: Vec<u8>) -> Result<(), String> {
    tokio::fs::write(&path, contents)
        .await
        .map_err(|e| format!("Failed to write file: {}", e))?;
    Ok(())
}

#[tauri::command]
async fn get_file_transfer_events(state: State<'_, AppState>) -> Result<Vec<String>, String> {
    let ft = {
        let ft_guard = state.file_transfer.lock().await;
        ft_guard.as_ref().cloned()
    };

    if let Some(ft) = ft {
        let events = ft.drain_events(100).await;
        let mapped: Vec<String> = events
            .into_iter()
            .map(|e| match e {
                FileTransferEvent::FileUploaded {
                    file_hash,
                    file_name,
                } => {
                    format!("file_uploaded:{}:{}", file_hash, file_name)
                }
                FileTransferEvent::FileDownloaded { file_path } => {
                    format!("file_downloaded:{}", file_path)
                }
                FileTransferEvent::FileNotFound { file_hash } => {
                    format!("file_not_found:{}", file_hash)
                }
                FileTransferEvent::Error { message } => {
                    format!("error:{}", message)
                }
                FileTransferEvent::DownloadAttempt(snapshot) => {
                    match serde_json::to_string(&snapshot) {
                        Ok(json) => format!("download_attempt:{}", json),
                        Err(_) => "download_attempt:{}".to_string(),
                    }
                }
            })
            .collect();
        Ok(mapped)
    } else {
        Ok(vec![])
    }
}

#[tauri::command]
async fn get_download_metrics(
    state: State<'_, AppState>,
) -> Result<DownloadMetricsSnapshot, String> {
    let ft = {
        let ft_guard = state.file_transfer.lock().await;
        ft_guard.as_ref().cloned()
    };

    if let Some(ft) = ft {
        Ok(ft.download_metrics_snapshot().await)
    } else {
        Ok(DownloadMetricsSnapshot::default())
    }
}

async fn pump_file_transfer_events(app: tauri::AppHandle, ft: Arc<FileTransferService>) {
    loop {
        let events = ft.drain_events(64).await;
        if events.is_empty() {
            if Arc::strong_count(&ft) <= 1 {
                break;
            }
            sleep(Duration::from_millis(250)).await;
            continue;
        }

        for event in events {
            match event {
                FileTransferEvent::DownloadAttempt(snapshot) => {
                    if let Err(err) = app.emit("download_attempt", &snapshot) {
                        warn!("Failed to emit download_attempt event: {}", err);
                    }
                }
                other => {
                    if let Err(err) = app.emit("file_transfer_event", format!("{:?}", other)) {
                        warn!("Failed to emit file_transfer_event: {}", err);
                    }
                }
            }
        }
    }
}

async fn pump_multi_source_events(app: tauri::AppHandle, ms: Arc<MultiSourceDownloadService>) {
    loop {
        let events = ms.drain_events(64).await;
        if events.is_empty() {
            if Arc::strong_count(&ms) <= 1 {
                break;
            }
            sleep(Duration::from_millis(250)).await;
            continue;
        }

        for event in events {
            match &event {
                MultiSourceEvent::DownloadStarted {
                    file_hash: _,
                    total_peers: _,
                } => {
                    if let Err(err) = app.emit("multi_source_download_started", &event) {
                        warn!(
                            "Failed to emit multi_source_download_started event: {}",
                            err
                        );
                    }
                }
                MultiSourceEvent::ProgressUpdate {
                    file_hash: _,
                    progress,
                } => {
                    if let Err(err) = app.emit("multi_source_progress_update", progress) {
                        warn!("Failed to emit multi_source_progress_update event: {}", err);
                    }
                }
                MultiSourceEvent::DownloadCompleted {
                    file_hash: _,
                    output_path: _,
                    duration_secs: _,
                    average_speed_bps: _,
                } => {
                    if let Err(err) = app.emit("multi_source_download_completed", &event) {
                        warn!(
                            "Failed to emit multi_source_download_completed event: {}",
                            err
                        );
                    }
                }
                _ => {
                    if let Err(err) = app.emit("multi_source_event", &event) {
                        warn!("Failed to emit multi_source_event: {}", err);
                    }
                }
            }
        }
    }
}

#[tauri::command]
async fn start_multi_source_download(
    state: State<'_, AppState>,
    file_hash: String,
    output_path: String,
    max_peers: Option<usize>,
    chunk_size: Option<usize>,
) -> Result<String, String> {
    let ms = {
        let ms_guard = state.multi_source_download.lock().await;
        ms_guard.as_ref().cloned()
    };

    if let Some(multi_source_service) = ms {
        multi_source_service
            .start_download(file_hash.clone(), output_path, max_peers, chunk_size)
            .await?;

        Ok(format!("Multi-source download started for: {}", file_hash))
    } else {
        Err("Multi-source download service not available".to_string())
    }
}

#[tauri::command]
async fn cancel_multi_source_download(
    state: State<'_, AppState>,
    file_hash: String,
) -> Result<(), String> {
    let ms = {
        let ms_guard = state.multi_source_download.lock().await;
        ms_guard.as_ref().cloned()
    };

    if let Some(multi_source_service) = ms {
        multi_source_service.cancel_download(file_hash).await
    } else {
        Err("Multi-source download service not available".to_string())
    }
}

#[tauri::command]
async fn get_multi_source_progress(
    state: State<'_, AppState>,
    file_hash: String,
) -> Result<Option<MultiSourceProgress>, String> {
    let ms = {
        let ms_guard = state.multi_source_download.lock().await;
        ms_guard.as_ref().cloned()
    };

    if let Some(multi_source_service) = ms {
        Ok(multi_source_service.get_download_progress(&file_hash).await)
    } else {
        Err("Multi-source download service not available".to_string())
    }
}

#[tauri::command]
async fn update_proxy_latency(
    state: State<'_, AppState>,
    proxy_id: String,
    latency_ms: Option<u64>,
) -> Result<(), String> {
    let ms = {
        let ms_guard = state.multi_source_download.lock().await;
        ms_guard.as_ref().cloned()
    };

    if let Some(multi_source_service) = ms {
        multi_source_service
            .update_proxy_latency(proxy_id, latency_ms)
            .await;
        Ok(())
    } else {
        Err("Multi-source download service not available for proxy latency update".to_string())
    }
}

#[tauri::command]
async fn get_proxy_optimization_status(
    state: State<'_, AppState>,
) -> Result<serde_json::Value, String> {
    let ms = {
        let ms_guard = state.multi_source_download.lock().await;
        ms_guard.as_ref().cloned()
    };

    if let Some(multi_source_service) = ms {
        Ok(multi_source_service.get_proxy_optimization_status().await)
    } else {
        Err("Multi-source download service not available for proxy optimization status".to_string())
    }
}

#[tauri::command]
async fn download_file_multi_source(
    state: State<'_, AppState>,
    file_hash: String,
    output_path: String,
    prefer_multi_source: Option<bool>,
    max_peers: Option<usize>,
) -> Result<String, String> {
    let prefer_multi_source = prefer_multi_source.unwrap_or(true);

    // If multi-source is preferred and available, use it
    if prefer_multi_source {
        let ms = {
            let ms_guard = state.multi_source_download.lock().await;
            ms_guard.as_ref().cloned()
        };

        if let Some(multi_source_service) = ms {
            info!("Using multi-source download for file: {}", file_hash);
            return multi_source_service
                .start_download(file_hash.clone(), output_path, max_peers, None)
                .await
                .map(|_| format!("Multi-source download initiated for: {}", file_hash));
        }
    }

    // Fallback to original single-source download
    info!(
        "Falling back to single-source download for file: {}",
        file_hash
    );
    download_file_from_network(state, file_hash, output_path).await
}

#[tauri::command]
async fn encrypt_file_with_password(
    input_path: String,
    output_path: String,
    password: String,
) -> Result<encryption::EncryptionInfo, String> {
    use std::path::Path;

    let input = Path::new(&input_path);
    let output = Path::new(&output_path);

    if !input.exists() {
        return Err("Input file does not exist".to_string());
    }

    let result =
        encryption::FileEncryption::encrypt_file_with_password(input, output, &password).await?;

    Ok(result.encryption_info)
}

#[tauri::command]
async fn decrypt_file_with_password(
    input_path: String,
    output_path: String,
    password: String,
    encryption_info: encryption::EncryptionInfo,
) -> Result<u64, String> {
    use std::path::Path;

    let input = Path::new(&input_path);
    let output = Path::new(&output_path);

    if !input.exists() {
        return Err("Encrypted file does not exist".to_string());
    }

    encryption::FileEncryption::decrypt_file_with_password(
        input,
        output,
        &password,
        &encryption_info,
    )
    .await
}

#[tauri::command]
async fn encrypt_file_for_upload(
    input_path: String,
    password: Option<String>,
) -> Result<(String, encryption::EncryptionInfo), String> {
    use std::path::Path;

    let input = Path::new(&input_path);
    if !input.exists() {
        return Err("Input file does not exist".to_string());
    }

    // Create encrypted file in same directory with .enc extension
    let encrypted_path = input.with_extension("enc");

    let result = if let Some(pwd) = password {
        encryption::FileEncryption::encrypt_file_with_password(input, &encrypted_path, &pwd).await?
    } else {
        // Generate random key for no-password encryption
        let key = encryption::FileEncryption::generate_random_key();
        encryption::FileEncryption::encrypt_file(input, &encrypted_path, &key).await?
    };

    Ok((
        encrypted_path.to_string_lossy().to_string(),
        result.encryption_info,
    ))
}

#[tauri::command]
async fn search_file_metadata(
    state: State<'_, AppState>,
    file_hash: String,
    timeout_ms: Option<u64>,
) -> Result<(), String> {
    let dht = {
        let dht_guard = state.dht.lock().await;
        dht_guard.as_ref().cloned()
    };

    if let Some(dht) = dht {
        let timeout = timeout_ms.unwrap_or(10_000);
        dht.search_metadata(file_hash, timeout).await
    } else {
        Err("DHT node is not running".to_string())
    }
}

#[tauri::command]
async fn get_file_seeders(
    state: State<'_, AppState>,
    file_hash: String,
) -> Result<Vec<String>, String> {
    let dht = {
        let dht_guard = state.dht.lock().await;
        dht_guard.as_ref().cloned()
    };

    if let Some(dht_service) = dht {
        Ok(dht_service.get_seeders_for_file(&file_hash).await)
    } else {
        Err("DHT node is not running".to_string())
    }
}

#[tauri::command]
async fn get_available_storage() -> f64 {
    use std::time::Duration;
    use tokio::time::timeout;

    // On Windows, use the current directory's drive, on Unix use "/"
    let path = if cfg!(windows) {
        Path::new(".")
    } else {
        Path::new("/")
    };

    // Add timeout to prevent hanging - run in a blocking task with timeout
    let result = timeout(
        Duration::from_secs(5),
        tokio::task::spawn_blocking(move || {
            available_space(path).map(|space| space as f64 / 1024.0 / 1024.0 / 1024.0)
            // Convert to GB
        }),
    )
    .await;

    match result {
        Ok(Ok(storage_result)) => match storage_result {
            Ok(storage_gb) => {
                if storage_gb > 0.0 && storage_gb.is_finite() {
                    storage_gb.floor()
                } else {
                    warn!("Invalid storage value: {:.2}, using fallback", storage_gb);
                    100.0
                }
            }
            Err(e) => {
                warn!("Disk space check failed: {}, using fallback", e);
                100.0
            }
        },
        Ok(Err(e)) => {
            warn!("Task failed: {}, using fallback", e);
            100.0
        }
        Err(_) => {
            warn!("Failed to get available storage (timeout or error), using fallback");
            100.0
        }
    }
}

const DEFAULT_GETH_DATA_DIR: &str = "./bin/geth-data";

/// Robust disk space checking that tries multiple methods to avoid hanging
fn get_disk_space_robust(path: &std::path::Path) -> Result<f64, String> {
    use std::fs;
    use std::process::Command;

    // Method 1: Try fs2::available_space (can hang on Windows)
    match available_space(path) {
        Ok(space) => return Ok(space as f64 / 1024.0 / 1024.0 / 1024.0),
        Err(_) => {
            // Continue to other methods
        }
    }

    // Method 2: Try using system commands (Windows: wmic, Unix: df)
    #[cfg(windows)]
    {
        match Command::new("wmic")
            .args(&["logicaldisk", "where", "name='C:'", "get", "freespace"])
            .output()
        {
            Ok(output) => {
                if output.status.success() {
                    let stdout = String::from_utf8_lossy(&output.stdout);
                    for line in stdout.lines() {
                        let line = line.trim();
                        if let Ok(bytes) = line.parse::<u64>() {
                            return Ok(bytes as f64 / 1024.0 / 1024.0);
                        }
                    }
                }
            }
            Err(_) => {}
        }
    }

    #[cfg(unix)]
    {
        match Command::new("df").arg(path).arg("-k").output() {
            Ok(output) => {
                if output.status.success() {
                    let stdout = String::from_utf8_lossy(&output.stdout);
                    for line in stdout.lines().skip(1) {
                        let parts: Vec<&str> = line.split_whitespace().collect();
                        if parts.len() >= 4 {
                            if let Ok(kilobytes) = parts[3].parse::<u64>() {
                                return Ok(kilobytes as f64 / 1024.0 / 1024.0);
                            }
                        }
                    }
                }
            }
            Err(_) => {}
        }
    }

    // Method 3: Try filesystem metadata (less accurate but won't hang)
    match fs::metadata(path) {
        Ok(_) => {
            // If we can read metadata, assume we have at least some space
            // This is a fallback that won't hang
            return Ok(50.0); // Assume 50GB as safe fallback
        }
        Err(_) => {}
    }

    // Final fallback
    Err("Unable to determine available disk space".to_string())
}

#[derive(Serialize)]
#[serde(rename_all = "camelCase")]
struct GethStatusPayload {
    installed: bool,
    running: bool,
    binary_path: Option<String>,
    data_dir: String,
    data_dir_exists: bool,
    log_path: Option<String>,
    log_available: bool,
    log_lines: usize,
    version: Option<String>,
    last_logs: Vec<String>,
    last_updated: u64,
}

fn resolve_geth_data_dir(data_dir: &str) -> Result<PathBuf, String> {
    let dir = PathBuf::from(data_dir);
    if dir.is_absolute() {
        return Ok(dir);
    }

    let exe_dir = std::env::current_exe()
        .map_err(|e| format!("Failed to get executable path: {}", e))?
        .parent()
        .ok_or_else(|| "Failed to determine executable directory".to_string())?
        .to_path_buf();

    Ok(exe_dir.join(dir))
}

fn read_last_lines(path: &Path, max_lines: usize) -> Result<Vec<String>, String> {
    let file = File::open(path).map_err(|e| format!("Failed to open log file: {}", e))?;
    let reader = BufReader::new(file);
    let mut buffer = VecDeque::with_capacity(max_lines);

    for line in reader.lines() {
        let line = line.map_err(|e| format!("Failed to read log file: {}", e))?;
        if buffer.len() == max_lines {
            buffer.pop_front();
        }
        buffer.push_back(line);
    }

    Ok(buffer.into_iter().collect())
}

#[tauri::command]
async fn get_geth_status(
    state: State<'_, AppState>,
    data_dir: Option<String>,
    log_lines: Option<usize>,
) -> Result<GethStatusPayload, String> {
    let requested_lines = log_lines.unwrap_or(40).clamp(1, 200);
    let data_dir_value = data_dir.unwrap_or_else(|| DEFAULT_GETH_DATA_DIR.to_string());

    let running = {
        let geth = state.geth.lock().await;
        geth.is_running()
    };

    let downloader = state.downloader.clone();
    let geth_path = downloader.geth_path();
    let installed = geth_path.exists();
    let binary_path = installed.then(|| geth_path.to_string_lossy().into_owned());

    let data_path = resolve_geth_data_dir(&data_dir_value)?;
    let data_dir_exists = data_path.exists();
    let log_path = data_path.join("geth.log");
    let log_available = log_path.exists();

    let last_logs = if log_available {
        match read_last_lines(&log_path, requested_lines) {
            Ok(lines) => lines,
            Err(err) => {
                warn!("Failed to read geth logs: {}", err);
                Vec::new()
            }
        }
    } else {
        Vec::new()
    };

    let version = if installed {
        match Command::new(&geth_path).arg("version").output() {
            Ok(output) if output.status.success() => {
                let stdout = String::from_utf8_lossy(&output.stdout).trim().to_string();
                if stdout.is_empty() {
                    None
                } else {
                    Some(stdout)
                }
            }
            Ok(output) => {
                warn!(
                    "geth version command exited with status {:?}",
                    output.status.code()
                );
                None
            }
            Err(err) => {
                warn!("Failed to execute geth version: {}", err);
                None
            }
        }
    } else {
        None
    };

    let last_updated = SystemTime::now()
        .duration_since(UNIX_EPOCH)
        .unwrap_or_default()
        .as_secs();

    let log_path_string = if log_available {
        Some(log_path.to_string_lossy().into_owned())
    } else {
        None
    };

    Ok(GethStatusPayload {
        installed,
        running,
        binary_path,
        data_dir: data_dir_value,
        data_dir_exists,
        log_path: log_path_string,
        log_available,
        log_lines: requested_lines,
        version,
        last_logs,
        last_updated,
    })
}

#[tauri::command]
async fn logout(state: State<'_, AppState>) -> Result<(), ()> {
    let mut active_account = state.active_account.lock().await;
    *active_account = None;

    // Clear private key from memory
    let mut active_key = state.active_account_private_key.lock().await;
    *active_key = None;

    // Clear private key from WebRTC service
    if let Some(webrtc_service) = state.webrtc.lock().await.as_ref() {
        webrtc_service.set_active_private_key(None).await;
    }

    Ok(())
}

async fn get_active_account(state: &State<'_, AppState>) -> Result<String, String> {
    state
        .active_account
        .lock()
        .await
        .clone()
        .ok_or_else(|| "No account is currently active. Please log in.".to_string())
}

// --- 2FA Commands ---

#[derive(serde::Serialize)]
struct TotpSetup {
    secret: String,
    otpauth_url: String,
}

#[tauri::command]
fn generate_totp_secret() -> Result<TotpSetup, String> {
    // Customize the issuer and account name.
    // The account name should ideally be the user's identifier (e.g., email or username).
    let issuer = "Chiral Network".to_string();
    let account_name = "Chiral User".to_string(); // Generic name, as it's not tied to a specific account yet

    // Generate a new secret using random bytes
    use rand::RngCore;
    let mut rng = rand::thread_rng();
    let mut secret_bytes = [0u8; 20]; // 160-bit secret (recommended for SHA1)
    rng.fill_bytes(&mut secret_bytes);
    let secret = Secret::Raw(secret_bytes.to_vec());

    // Create a TOTP object.
    let totp = TOTP::new(
        Algorithm::SHA1,
        6,  // 6 digits
        1,  // 1 second tolerance
        30, // 30 second step
        secret.to_bytes().map_err(|e| e.to_string())?,
        Some(issuer),
        account_name,
    )
    .map_err(|e| e.to_string())?;

    let otpauth_url = totp.get_url();
    // For totp-rs v5+, use to_encoded() to get the base32 string
    let secret_string = secret.to_encoded().to_string();

    Ok(TotpSetup {
        secret: secret_string,
        otpauth_url,
    })
}

#[tauri::command]
async fn is_2fa_enabled(state: State<'_, AppState>) -> Result<bool, String> {
    let address = get_active_account(&state).await?;
    let keystore = Keystore::load()?;
    Ok(keystore.is_2fa_enabled(&address)?)
}

#[tauri::command]
async fn verify_and_enable_totp(
    secret: String,
    code: String,
    password: String, // Password needed to encrypt the secret
    state: State<'_, AppState>,
) -> Result<bool, String> {
    let address = get_active_account(&state).await?;

    // 1. Verify the code against the provided secret first.
    // Create a Secret enum from the base32 string, then get its raw bytes.
    let secret_bytes = Secret::Encoded(secret.clone());
    let totp = TOTP::new(
        Algorithm::SHA1,
        6,
        1,
        30,
        secret_bytes.to_bytes().map_err(|e| e.to_string())?,
        Some("Chiral Network".to_string()),
        address.clone(),
    )
    .map_err(|e| e.to_string())?;

    if !totp.check_current(&code).unwrap_or(false) {
        return Ok(false); // Code is invalid, don't enable.
    }

    // 2. Code is valid, so save the secret to the keystore.
    let mut keystore = Keystore::load()?;
    keystore.set_2fa_secret(&address, &secret, &password)?;

    Ok(true)
}

#[tauri::command]
async fn verify_totp_code(
    code: String,
    password: String, // Password needed to decrypt the secret
    state: State<'_, AppState>,
) -> Result<bool, String> {
    let address = get_active_account(&state).await?;
    let keystore = Keystore::load()?;

    // 1. Retrieve the secret from the keystore.
    let secret_b32 = keystore
        .get_2fa_secret(&address, &password)?
        .ok_or_else(|| "2FA is not enabled for this account.".to_string())?;

    // 2. Verify the provided code against the stored secret.
    // Create a Secret enum from the base32 string, then get its raw bytes.
    let secret_bytes = Secret::Encoded(secret_b32);
    let totp = TOTP::new(
        Algorithm::SHA1,
        6,
        1,
        30,
        secret_bytes.to_bytes().map_err(|e| e.to_string())?,
        Some("Chiral Network".to_string()),
        address.clone(),
    )
    .map_err(|e| e.to_string())?;

    Ok(totp.check_current(&code).unwrap_or(false))
}

#[tauri::command]
async fn disable_2fa(password: String, state: State<'_, AppState>) -> Result<(), String> {
    let address = get_active_account(&state).await?;
    let mut keystore = Keystore::load()?;
    keystore.remove_2fa_secret(&address, &password)?;
    Ok(())
}

// Peer Selection Commands

#[tauri::command]
async fn get_recommended_peers_for_file(
    state: State<'_, AppState>,
    file_hash: String,
    file_size: u64,
    require_encryption: bool,
) -> Result<Vec<String>, String> {
    let dht_guard = state.dht.lock().await;
    if let Some(ref dht) = *dht_guard {
        Ok(dht
            .get_recommended_peers_for_download(&file_hash, file_size, require_encryption)
            .await)
    } else {
        Err("DHT service not available".to_string())
    }
}

#[tauri::command]
async fn record_transfer_success(
    state: State<'_, AppState>,
    peer_id: String,
    bytes: u64,
    duration_ms: u64,
) -> Result<(), String> {
    let dht_guard = state.dht.lock().await;
    if let Some(ref dht) = *dht_guard {
        dht.record_transfer_success(&peer_id, bytes, duration_ms)
            .await;
        Ok(())
    } else {
        Err("DHT service not available".to_string())
    }
}

#[tauri::command]
async fn record_transfer_failure(
    state: State<'_, AppState>,
    peer_id: String,
    error: String,
) -> Result<(), String> {
    let dht_guard = state.dht.lock().await;
    if let Some(ref dht) = *dht_guard {
        dht.record_transfer_failure(&peer_id, &error).await;
        Ok(())
    } else {
        Err("DHT service not available".to_string())
    }
}

#[tauri::command]
async fn get_peer_metrics(
    state: State<'_, AppState>,
) -> Result<Vec<crate::peer_selection::PeerMetrics>, String> {
    let dht_guard = state.dht.lock().await;
    if let Some(ref dht) = *dht_guard {
        Ok(dht.get_peer_metrics().await)
    } else {
        Err("DHT service not available".to_string())
    }
}

#[tauri::command]
async fn report_malicious_peer(
    peer_id: String,
    severity: String,
    state: State<'_, AppState>,
) -> Result<(), String> {
    let dht_guard = state.dht.lock().await;
    if let Some(ref dht) = *dht_guard {
        dht.report_malicious_peer(&peer_id, &severity).await;
        Ok(())
    } else {
        Err("DHT service not available".to_string())
    }
}

#[tauri::command]
async fn select_peers_with_strategy(
    state: State<'_, AppState>,
    available_peers: Vec<String>,
    count: usize,
    strategy: String,
    require_encryption: bool,
    blacklisted_peers: Vec<String>,
) -> Result<Vec<String>, String> {
    use crate::peer_selection::SelectionStrategy;

    let selection_strategy = match strategy.as_str() {
        "fastest" => SelectionStrategy::FastestFirst,
        "reliable" => SelectionStrategy::MostReliable,
        "bandwidth" => SelectionStrategy::HighestBandwidth,
        "balanced" => SelectionStrategy::Balanced,
        "encryption" => SelectionStrategy::EncryptionPreferred,
        "load_balanced" => SelectionStrategy::LoadBalanced,
        _ => SelectionStrategy::Balanced,
    };

    let filtered_peers: Vec<String> = available_peers
        .into_iter()
        .filter(|peer| !blacklisted_peers.contains(peer))
        .collect();

    let dht_guard = state.dht.lock().await;
    if let Some(ref dht) = *dht_guard {
        Ok(dht
            .select_peers_with_strategy(
                &filtered_peers,
                count,
                selection_strategy,
                require_encryption,
            )
            .await)
    } else {
        Err("DHT service not available".to_string())
    }
}

#[tauri::command]
async fn set_peer_encryption_support(
    state: State<'_, AppState>,
    peer_id: String,
    supported: bool,
) -> Result<(), String> {
    let dht_guard = state.dht.lock().await;
    if let Some(ref dht) = *dht_guard {
        dht.set_peer_encryption_support(&peer_id, supported).await;
        Ok(())
    } else {
        Err("DHT service not available".to_string())
    }
}

#[tauri::command]
async fn cleanup_inactive_peers(
    state: State<'_, AppState>,
    max_age_seconds: u64,
) -> Result<(), String> {
    let dht_guard = state.dht.lock().await;
    if let Some(ref dht) = *dht_guard {
        dht.cleanup_inactive_peers(max_age_seconds).await;
        Ok(())
    } else {
        Err("DHT service not available".to_string())
    }
}

#[tauri::command]
async fn send_chiral_transaction(
    state: State<'_, AppState>,
    to_address: String,
    amount: f64,
) -> Result<String, String> {
    // Get the active account address
    let account = get_active_account(&state).await?;

    // Get the private key from state
    let private_key = {
        let key_guard = state.active_account_private_key.lock().await;
        key_guard
            .clone()
            .ok_or("No private key available. Please log in again.")?
    };

    let tx_hash = ethereum::send_transaction(&account, &to_address, amount, &private_key).await?;

    Ok(tx_hash)
}

#[tauri::command]
async fn queue_transaction(
    app: tauri::AppHandle,
    state: State<'_, AppState>,
    to_address: String,
    amount: f64,
) -> Result<String, String> {
    // Validate account is logged in
    let account = get_active_account(&state).await?;

    // Generate unique transaction ID
    let tx_id = format!(
        "tx_{}",
        SystemTime::now()
            .duration_since(UNIX_EPOCH)
            .unwrap_or(Duration::from_secs(0))
            .as_millis()
    );

    // Create queued transaction
    let queued_tx = QueuedTransaction {
        id: tx_id.clone(),
        to_address,
        amount,
        timestamp: SystemTime::now()
            .duration_since(UNIX_EPOCH)
            .unwrap_or(Duration::from_secs(0))
            .as_secs(),
    };

    // Add to queue
    {
        let mut queue = state.transaction_queue.lock().await;
        queue.push_back(queued_tx);
    }

    // Start processor if not running
    {
        let mut processor_guard = state.transaction_processor.lock().await;
        if processor_guard.is_none() {
            let app_handle = app.clone();
            let queue_arc = state.transaction_queue.clone();
            let processing_arc = state.processing_transaction.clone();

            // Clone the Arc references we need instead of borrowing state
            let active_account_arc = state.active_account.clone();
            let active_key_arc = state.active_account_private_key.clone();

            let handle = tokio::spawn(async move {
                process_transaction_queue(
                    app_handle,
                    queue_arc,
                    processing_arc,
                    active_account_arc,
                    active_key_arc,
                )
                .await;
            });

            *processor_guard = Some(handle);
        }
    }

    Ok(tx_id)
}

async fn process_transaction_queue(
    app: tauri::AppHandle,
    queue: Arc<Mutex<VecDeque<QueuedTransaction>>>,
    processing: Arc<Mutex<bool>>,
    active_account: Arc<Mutex<Option<String>>>,
    active_private_key: Arc<Mutex<Option<String>>>,
) {
    loop {
        // Check if already processing
        {
            let is_processing = processing.lock().await;
            if *is_processing {
                tokio::time::sleep(Duration::from_millis(500)).await;
                continue;
            }
        }

        // Get next transaction from queue
        let next_tx = {
            let mut queue_guard = queue.lock().await;
            queue_guard.pop_front()
        };

        if let Some(tx) = next_tx {
            // Mark as processing
            {
                let mut is_processing = processing.lock().await;
                *is_processing = true;
            }

            // Emit queue status
            let _ = app.emit("transaction_queue_processing", &tx.id);

            // Get account and private key from the Arc references
            let account_opt = {
                let account_guard = active_account.lock().await;
                account_guard.clone()
            };

            let private_key_opt = {
                let key_guard = active_private_key.lock().await;
                key_guard.clone()
            };

            match (account_opt, private_key_opt) {
                (Some(account), Some(private_key)) => {
                    // Process transaction
                    match ethereum::send_transaction(
                        &account,
                        &tx.to_address,
                        tx.amount,
                        &private_key,
                    )
                    .await
                    {
                        Ok(tx_hash) => {
                            // Success - emit event
                            let _ = app.emit(
                                "transaction_sent",
                                serde_json::json!({
                                    "id": tx.id,
                                    "txHash": tx_hash,
                                    "to": tx.to_address,
                                    "amount": tx.amount,
                                }),
                            );

                            // Wait a bit before processing next (to ensure nonce increments)
                            tokio::time::sleep(Duration::from_secs(2)).await;
                        }
                        Err(e) => {
                            // Error - emit event
                            warn!("Transaction failed: {}", e);
                            let _ = app.emit(
                                "transaction_failed",
                                serde_json::json!({
                                    "id": tx.id,
                                    "error": e,
                                    "to": tx.to_address,
                                    "amount": tx.amount,
                                }),
                            );
                        }
                    }
                }
                _ => {
                    // No account or private key - user logged out
                    warn!("Cannot process transaction - user logged out");
                    let _ = app.emit(
                        "transaction_failed",
                        serde_json::json!({
                            "id": tx.id,
                            "error": "User logged out",
                            "to": tx.to_address,
                            "amount": tx.amount,
                        }),
                    );
                }
            }

            // Mark as not processing
            {
                let mut is_processing = processing.lock().await;
                *is_processing = false;
            }
        } else {
            // Queue is empty, sleep
            tokio::time::sleep(Duration::from_millis(500)).await;
        }
    }
}

#[tauri::command]
async fn get_transaction_queue_status(
    state: State<'_, AppState>,
) -> Result<serde_json::Value, String> {
    let queue = state.transaction_queue.lock().await;
    let processing = state.processing_transaction.lock().await;

    Ok(serde_json::json!({
        "queueLength": queue.len(),
        "isProcessing": *processing,
        "transactions": queue.iter().map(|tx| serde_json::json!({
            "id": tx.id,
            "to": tx.to_address,
            "amount": tx.amount,
            "timestamp": tx.timestamp,
        })).collect::<Vec<_>>(),
    }))
}

// Analytics commands
#[tauri::command]
async fn get_bandwidth_stats(
    state: State<'_, AppState>,
) -> Result<analytics::BandwidthStats, String> {
    Ok(state.analytics.get_bandwidth_stats().await)
}

#[tauri::command]
async fn get_bandwidth_history(
    state: State<'_, AppState>,
    limit: Option<usize>,
) -> Result<Vec<analytics::BandwidthDataPoint>, String> {
    Ok(state.analytics.get_bandwidth_history(limit).await)
}

#[tauri::command]
async fn get_performance_metrics(
    state: State<'_, AppState>,
) -> Result<analytics::PerformanceMetrics, String> {
    Ok(state.analytics.get_performance_metrics().await)
}

#[tauri::command]
async fn get_network_activity(
    state: State<'_, AppState>,
) -> Result<analytics::NetworkActivity, String> {
    Ok(state.analytics.get_network_activity().await)
}

#[tauri::command]
async fn get_resource_contribution(
    state: State<'_, AppState>,
) -> Result<analytics::ResourceContribution, String> {
    Ok(state.analytics.get_resource_contribution().await)
}

#[tauri::command]
async fn get_contribution_history(
    state: State<'_, AppState>,
    limit: Option<usize>,
) -> Result<Vec<analytics::ContributionDataPoint>, String> {
    Ok(state.analytics.get_contribution_history(limit).await)
}

#[tauri::command]
async fn reset_analytics(state: State<'_, AppState>) -> Result<(), String> {
    state.analytics.reset_stats().await;
    Ok(())
}

// ============================================================================
// HTTP Server Commands - Serve files via HTTP protocol
// ============================================================================

/// Start HTTP server for serving encrypted chunks and file manifests
///
/// The server will listen on the specified port and serve files that have been
/// registered via `register_manifest_for_http()`.
///
/// Returns the actual bound address (useful if port 0 was used for auto-assignment)
#[tauri::command]
async fn start_http_server(
    state: State<'_, AppState>,
    port: u16,
) -> Result<String, String> {
    // Check if server is already running
    {
        let addr_lock = state.http_server_addr.lock().await;
        if addr_lock.is_some() {
            return Err("HTTP server is already running".to_string());
        }
    }

    let bind_addr: std::net::SocketAddr = ([0, 0, 0, 0], port).into();

    tracing::info!("Starting HTTP server on {}", bind_addr);

    // Start the server
    let server_state = state.http_server_state.clone();
    let bound_addr = http_server::start_server(server_state, bind_addr)
        .await
        .map_err(|e| format!("Failed to start HTTP server: {}", e))?;

    // Store the bound address
    {
        let mut addr_lock = state.http_server_addr.lock().await;
        *addr_lock = Some(bound_addr);
    }

    Ok(format!("http://{}", bound_addr))
}

/// Stop HTTP server
#[tauri::command]
async fn stop_http_server(state: State<'_, AppState>) -> Result<(), String> {
    let mut addr_lock = state.http_server_addr.lock().await;

    if addr_lock.is_none() {
        return Err("HTTP server is not running".to_string());
    }

    tracing::info!("Stopping HTTP server");

    // TODO: Implement graceful shutdown
    // For now, just clear the address (server task will continue running)
    *addr_lock = None;

    Ok(())
}

/// Get HTTP server status
#[tauri::command]
async fn get_http_server_status(
    state: State<'_, AppState>,
) -> Result<serde_json::Value, String> {
    let addr_lock = state.http_server_addr.lock().await;

    match &*addr_lock {
        Some(addr) => Ok(serde_json::json!({
            "running": true,
            "address": format!("http://{}", addr)
        })),
        None => Ok(serde_json::json!({
            "running": false,
            "address": null
        })),
    }
}

/// Download a file via HTTP protocol using Range requests
///
/// This uses HTTP Range headers (RFC 7233) to download file chunks in parallel,
/// without requiring pre-chunking or manifest endpoints.
///
/// Flow:
/// 1. Fetch file metadata from HTTP server
/// 2. Calculate byte ranges (256KB chunks)
/// 3. Download chunks in parallel using Range headers
/// 4. Reassemble chunks into final file
///
/// Files are downloaded as-is (encrypted if they were encrypted).
/// Decryption happens at a higher level when needed.
///
/// Emits `http_download_progress` events with progress updates.
#[tauri::command]
async fn download_file_http(
    app: tauri::AppHandle,
    seeder_url: String,
    merkle_root: String,
    output_path: String,
) -> Result<(), String> {
    tracing::info!(
        "Starting HTTP Range-based download: {} from {}",
        merkle_root,
        seeder_url
    );

    // Create progress channel
    let (progress_tx, mut progress_rx) = tokio::sync::mpsc::channel(100);

    // Spawn progress event emitter
    let app_handle = app.clone();
    tokio::spawn(async move {
        while let Some(progress) = progress_rx.recv().await {
            let _ = app_handle.emit("http_download_progress", &progress);
        }
    });

    // Create HTTP download client (Range-based, no chunk storage needed)
    let client = http_download::HttpDownloadClient::new();

    // Start download using Range requests
    client
        .download_file(
            &seeder_url,
            &merkle_root,
            std::path::Path::new(&output_path),
            Some(progress_tx),
        )
        .await?;

    tracing::info!("HTTP download completed: {}", output_path);

    Ok(())
}

#[cfg(not(test))]
fn main() {
    // Initialize logging for debug builds
    #[cfg(debug_assertions)]
    {
        use tracing_subscriber::{fmt, prelude::*, EnvFilter};
        let mut filter = EnvFilter::from_default_env();
        
        // Add directives with safe fallback
        if let Ok(directive) = "chiral_network=info".parse() {
            filter = filter.add_directive(directive);
        }
        if let Ok(directive) = "libp2p=warn".parse() {
            filter = filter.add_directive(directive);
        }
        if let Ok(directive) = "libp2p_kad=warn".parse() {
            filter = filter.add_directive(directive);
        }
        if let Ok(directive) = "libp2p_swarm=warn".parse() {
            filter = filter.add_directive(directive);
        }
        if let Ok(directive) = "libp2p_mdns=warn".parse() {
            filter = filter.add_directive(directive);
        }
        
        tracing_subscriber::registry()
            .with(fmt::layer())
            .with(filter)
            .init();
    }

    // Parse command line arguments
    use clap::Parser;
    let args = headless::CliArgs::parse();

    // If running in headless mode, don't start the GUI
    if args.headless {
        println!("Running in headless mode...");

        // Create a tokio runtime for async operations
        let runtime = tokio::runtime::Runtime::new().expect("Failed to create tokio runtime");

        // Run the headless mode
        if let Err(e) = runtime.block_on(headless::run_headless(args)) {
            eprintln!("Error in headless mode: {}", e);
            std::process::exit(1);
        }
        return;
    }

    println!("Starting Chiral Network...");

    tauri::Builder::default()
        .plugin(tauri_plugin_fs::init())
        .manage(AppState {
            geth: Mutex::new(GethProcess::new()),
            downloader: Arc::new(GethDownloader::new()),
            miner_address: Mutex::new(None),
            active_account: Arc::new(Mutex::new(None)),
            active_account_private_key: Arc::new(Mutex::new(None)),
            rpc_url: Mutex::new("http://127.0.0.1:8545".to_string()),
            dht: Mutex::new(None),
            file_transfer: Mutex::new(None),
            webrtc: Mutex::new(None),
            multi_source_download: Mutex::new(None),
            keystore: Arc::new(Mutex::new(
                Keystore::load().unwrap_or_else(|_| Keystore::new()),
            )),
            proxies: Arc::new(Mutex::new(Vec::new())),
            privacy_proxies: Arc::new(Mutex::new(Vec::new())),
            file_transfer_pump: Mutex::new(None),
            multi_source_pump: Mutex::new(None),
            socks5_proxy_cli: Mutex::new(args.socks5_proxy),
            analytics: Arc::new(analytics::AnalyticsService::new()),
            bandwidth: Arc::new(BandwidthController::new()),

            // Initialize transaction queue
            transaction_queue: Arc::new(Mutex::new(VecDeque::new())),
            transaction_processor: Mutex::new(None),
            processing_transaction: Arc::new(Mutex::new(false)),

            // Initialize upload sessions
            upload_sessions: Arc::new(Mutex::new(std::collections::HashMap::new())),

            // Initialize proxy authentication tokens
            proxy_auth_tokens: Arc::new(Mutex::new(std::collections::HashMap::new())),

            // Initialize HTTP server state (uses same storage as FileTransferService)
            http_server_state: Arc::new(http_server::HttpServerState::new({
                // Use same storage directory as FileTransferService (files/, not chunks/)
                use directories::ProjectDirs;
                ProjectDirs::from("com", "chiral-network", "chiral-network")
                    .map(|dirs| dirs.data_dir().join("files"))
                    .unwrap_or_else(|| std::env::current_dir().unwrap().join("files"))
            })),
            http_server_addr: Arc::new(Mutex::new(None)),

            // Initialize stream authentication
            stream_auth: Arc::new(Mutex::new(crate::stream_auth::StreamAuthService::new())),

            // Initialize the new map for AES keys
            canonical_aes_keys: Arc::new(Mutex::new(std::collections::HashMap::new())),

            // Proof-of-Storage watcher background handle and contract address
            // make these clonable so we can .clone() and move into spawned tasks
            proof_watcher: Arc::new(Mutex::new(None)),
            proof_contract_address: Arc::new(Mutex::new(None)),

            // Relay reputation statistics
            relay_reputation: Arc::new(Mutex::new(std::collections::HashMap::new())),

            // Relay aliases
            relay_aliases: Arc::new(Mutex::new(std::collections::HashMap::new())),
        })
        .invoke_handler(tauri::generate_handler![
            create_chiral_account,
            import_chiral_account,
            has_active_account,
            get_user_balance,
            can_afford_download,
            process_download_payment,
            record_download_payment,
            record_seeder_payment,
            check_payment_notifications,
            get_network_peer_count,
            start_geth_node,
            stop_geth_node,
            save_account_to_keystore,
            load_account_from_keystore,
            list_keystore_accounts,
            pool::discover_mining_pools,
            pool::create_mining_pool,
            pool::join_mining_pool,
            pool::leave_mining_pool,
            pool::get_current_pool_info,
            pool::get_pool_stats,
            pool::update_pool_discovery,
            get_disk_space,
            send_chiral_transaction,
            queue_transaction,
            get_transaction_queue_status,
            get_cpu_temperature,
            get_power_consumption,
            is_geth_running,
            check_geth_binary,
            get_geth_status,
            download_geth_binary,
            set_miner_address,
            start_miner,
            stop_miner,
            get_miner_status,
            get_miner_hashrate,
            get_current_block,
            get_network_stats,
            get_miner_logs,
            get_miner_performance,
            get_blocks_mined,
            get_recent_mined_blocks_pub,
            get_cpu_temperature,
            start_dht_node,
            stop_dht_node,
            stop_publishing_file,
            search_file_metadata,
            get_file_seeders,
            connect_to_peer,
            get_dht_events,
            detect_locale,
            get_default_storage_path,
            check_directory_exists,
            get_dht_health,
            get_dht_peer_count,
            get_dht_peer_id,
            get_dht_connected_peers,
            send_dht_message,
            start_file_transfer_service,
            download_file_from_network,
            upload_file_to_network,
            start_ftp_download,
            download_blocks_from_network,
            start_multi_source_download,
            cancel_multi_source_download,
            get_multi_source_progress,
            update_proxy_latency,
            get_proxy_optimization_status,
            download_file_multi_source,
            get_file_transfer_events,
            write_file,
            get_download_metrics,
            encrypt_file_with_password,
            decrypt_file_with_password,
            encrypt_file_for_upload,
            show_in_folder,
            get_available_storage,
            proxy_connect,
            proxy_disconnect,
            proxy_remove,
            proxy_echo,
            list_proxies,
            enable_privacy_routing,
            disable_privacy_routing,
            get_bootstrap_nodes_command,
            generate_totp_secret,
            is_2fa_enabled,
            verify_and_enable_totp,
            verify_totp_code,
            logout,
            disable_2fa,
            get_recommended_peers_for_file,
            record_transfer_success,
            record_transfer_failure,
            get_peer_metrics,
            report_malicious_peer,
            select_peers_with_strategy,
            set_peer_encryption_support,
            cleanup_inactive_peers,
            upload_versioned_file,
            get_file_versions_by_name,
            test_backend_connection,
            set_bandwidth_limits,
            establish_webrtc_connection,
            send_webrtc_file_request,
            get_webrtc_connection_status,
            disconnect_from_peer,
            start_streaming_upload,
            upload_file_chunk,
            cancel_streaming_upload,
            get_bandwidth_stats,
            get_bandwidth_history,
            get_performance_metrics,
            get_network_activity,
            get_resource_contribution,
            get_contribution_history,
            reset_analytics,
            // HTTP server commands
            start_http_server,
            stop_http_server,
            get_http_server_status,
            download_file_http,
            save_temp_file_for_upload,
            get_file_size,
            encrypt_file_for_self_upload,
            encrypt_file_for_recipient,
            //request_file_access,
            upload_and_publish_file,
            decrypt_and_reassemble_file,
            create_auth_session,
            verify_stream_auth,
            generate_hmac_key,
            cleanup_auth_sessions,
            initiate_hmac_key_exchange,
            respond_to_hmac_key_exchange,
            confirm_hmac_key_exchange,
            finalize_hmac_key_exchange,
            get_hmac_exchange_status,
            get_active_hmac_exchanges,
            generate_proxy_auth_token,
            validate_proxy_auth_token,
            revoke_proxy_auth_token,
            cleanup_expired_proxy_auth_tokens,
            get_file_data,
            send_chat_message,
            store_file_data,
            start_proof_of_storage_watcher,
            stop_proof_of_storage_watcher,
            get_relay_reputation_stats,
            set_relay_alias,
            get_relay_alias,
            get_multiaddresses,
            clear_seed_list,
<<<<<<< HEAD
            get_full_network_stats
=======
>>>>>>> 79961aeb
        ])
        .plugin(tauri_plugin_process::init())
        .plugin(tauri_plugin_os::init())
        .plugin(tauri_plugin_shell::init())
        .plugin(tauri_plugin_dialog::init())
        .plugin(tauri_plugin_store::Builder::default().build())
        .on_window_event(|window, event| {
            if let tauri::WindowEvent::Destroyed = event {
                // When window is destroyed, stop geth
                if let Some(state) = window.app_handle().try_state::<AppState>() {
                    if let Ok(mut geth) = state.geth.try_lock() {
                        let _ = geth.stop();
                        println!("Geth node stopped on window destroy");
                    }
                }
            }
        })
        .setup(|app| {
            // Clean up any orphaned geth processes on startup
            #[cfg(unix)]
            {
                use std::process::Command;
                // Kill any geth processes that might be running from previous sessions
                let _ = Command::new("pkill")
                    .arg("-9")
                    .arg("-f")
                    .arg("geth.*--datadir.*geth-data")
                    .output();
            }

            #[cfg(windows)]
            {
                use std::process::Command;
                // On Windows, use taskkill to terminate geth processes
                let _ = Command::new("taskkill")
                    .args(["/F", "/IM", "geth.exe"])
                    .output();
            }

            // Also remove the lock file if it exists
            let lock_file = std::path::Path::new(DEFAULT_GETH_DATA_DIR).join("LOCK");
            if lock_file.exists() {
                println!("Removing stale LOCK file: {:?}", lock_file);
                let _ = std::fs::remove_file(&lock_file);
            }

            // Remove geth.ipc file if it exists (another common lock point)
            let ipc_file = std::path::Path::new(DEFAULT_GETH_DATA_DIR).join("geth.ipc");
            if ipc_file.exists() {
                println!("Removing stale IPC file: {:?}", ipc_file);
                let _ = std::fs::remove_file(&ipc_file);
            }

            let show_i = MenuItem::with_id(app, "show", "Show", true, None::<&str>)?;
            let hide_i = MenuItem::with_id(app, "hide", "Hide", true, None::<&str>)?;
            let quit_i = MenuItem::with_id(app, "quit", "Quit", true, None::<&str>)?;
            let menu = Menu::with_items(app, &[&show_i, &hide_i, &quit_i])?;

            let icon = app.default_window_icon()
                .ok_or("Failed to get default window icon")?
                .clone();

            let tray = TrayIconBuilder::new()
                .icon(icon)
                .menu(&menu)
                .tooltip("Chiral Network")
                .show_menu_on_left_click(false)
                .on_tray_icon_event(|tray, event| match event {
                    TrayIconEvent::Click {
                        button: MouseButton::Left,
                        button_state: MouseButtonState::Up,
                        ..
                    } => {
                        println!("Tray icon left-clicked");
                        let app = tray.app_handle();
                        if let Some(window) = app.get_webview_window("main") {
                            let _ = window.unminimize();
                            let _ = window.show();
                            let _ = window.set_focus();
                        }
                    }
                    _ => {}
                })
                .on_menu_event(|app, event| match event.id.as_ref() {
                    "show" => {
                        println!("Show menu item clicked");
                        if let Some(window) = app.get_webview_window("main") {
                            let _ = window.show();
                            let _ = window.set_focus();
                        }
                    }
                    "hide" => {
                        println!("Hide menu item clicked");
                        if let Some(window) = app.get_webview_window("main") {
                            let _ = window.hide();
                        }
                    }
                    "quit" => {
                        println!("Quit menu item clicked");
                        // Stop geth before exiting
                        if let Some(state) = app.try_state::<AppState>() {
                            if let Ok(mut geth) = state.geth.try_lock() {
                                let _ = geth.stop();
                                println!("Geth node stopped");
                            }
                        }
                        app.exit(0);
                    }
                    _ => {}
                })
                .build(app)?;

            // Get the main window and ensure it's visible
            if let Some(window) = app.get_webview_window("main") {
                let _ = window.show();
                let _ = window.set_focus();

                let app_handle = app.handle().clone();
                window.on_window_event(move |event| {
                    if let tauri::WindowEvent::CloseRequested { api, .. } = event {
                        // Prevent the window from closing and hide it instead
                        api.prevent_close();
                        if let Some(window) = app_handle.get_webview_window("main") {
                            let _ = window.hide();
                        }
                    }
                });
            } else {
                println!("Could not find main window!");
            }

            // NOTE: You must add `start_proof_of_storage_watcher` to the invoke_handler call in the
            // real code where you register other commands. For brevity the snippet above shows where to add it.

            // Auto-start HTTP server
            // Spawn directly in setup() - no need to wait for window events
            {
                let app_handle = app.handle().clone();

                tauri::async_runtime::spawn(async move {
                    // Small delay to ensure state is fully initialized
                    tokio::time::sleep(tokio::time::Duration::from_millis(100)).await;

                    if let Some(state) = app_handle.try_state::<AppState>() {
                        let bind_addr: std::net::SocketAddr = ([0, 0, 0, 0], 8080).into();

                        tracing::info!("Auto-starting HTTP server on port 8080...");

                        match http_server::start_server(state.http_server_state.clone(), bind_addr).await {
                            Ok(bound_addr) => {
                                let mut addr_lock = state.http_server_addr.lock().await;
                                *addr_lock = Some(bound_addr);
                                tracing::info!("HTTP server started at http://{}", bound_addr);
                                println!("✅ HTTP server listening on http://{}", bound_addr);
                            }
                            Err(e) => {
                                tracing::error!("Failed to start HTTP server: {}", e);
                                eprintln!("⚠️  HTTP server failed to start: {}", e);
                            }
                        }
                    }
                });
            }

            Ok(())
        })
        .build(tauri::generate_context!())
        .expect("error while building tauri application")
        .run(|app_handle, event| match event {
            tauri::RunEvent::ExitRequested { .. } => {
                println!("Exit requested event received");
                // Don't prevent exit, let it proceed naturally
            }
            tauri::RunEvent::Exit => {
                println!("App exiting, cleaning up geth...");
                // Stop geth before exiting
                if let Some(state) = app_handle.try_state::<AppState>() {
                    if let Ok(mut geth) = state.geth.try_lock() {
                        let _ = geth.stop();
                        println!("Geth node stopped on exit");
                    }
                }
            }
            _ => {}
        });
}

#[derive(Serialize, Deserialize, Debug)]
#[serde(rename_all = "camelCase")]
pub struct FileManifestForJs {
    merkle_root: String,
    chunks: Vec<manager::ChunkInfo>,
    encrypted_key_bundle: String, // Serialized JSON of the bundle
}

#[tauri::command]
async fn encrypt_file_for_self_upload(
    app: tauri::AppHandle,
    state: State<'_, AppState>,
    file_path: String,
) -> Result<FileManifestForJs, String> {
    // 1. Get the active user's private key from state to derive the public key.
    let private_key_hex = state
        .active_account_private_key
        .lock()
        .await
        .clone()
        .ok_or("No account is currently active. Please log in.")?;

    // Get the app data directory for chunk storage
    let app_data_dir = app
        .path()
        .app_data_dir()
        .map_err(|e| format!("Could not get app data directory: {}", e))?;
    let chunk_storage_path = app_data_dir.join("chunk_storage");

    // Run the encryption in a blocking task to avoid blocking the async runtime
    tokio::task::spawn_blocking(move || {
        let pk_bytes = hex::decode(private_key_hex.trim_start_matches("0x"))
            .map_err(|_| "Invalid private key format".to_string())?;
        let secret_key = StaticSecret::from(
            <[u8; 32]>::try_from(pk_bytes).map_err(|_| "Private key is not 32 bytes")?,
        );
        let public_key = PublicKey::from(&secret_key);

        // 2. Initialize ChunkManager with proper app data directory
        let manager = ChunkManager::new(chunk_storage_path);

        // 3. Call the existing backend function to perform the encryption.
        let manifest = manager.chunk_and_encrypt_file(Path::new(&file_path), &public_key)?;

        // 4. Serialize the key bundle to a JSON string so it can be sent to the frontend easily.
        let bundle_json =
            serde_json::to_string(&manifest.encrypted_key_bundle).map_err(|e| e.to_string())?;

        Ok(FileManifestForJs {
            merkle_root: manifest.merkle_root,
            chunks: manifest.chunks,
            encrypted_key_bundle: bundle_json,
        })
    })
    .await
    .map_err(|e| format!("Encryption task failed: {}", e))?
}

/// Encrypt a file for upload with optional recipient public key
#[tauri::command]
async fn encrypt_file_for_recipient(
    app: tauri::AppHandle,
    state: State<'_, AppState>,
    file_path: String,
    recipient_public_key: Option<String>,
) -> Result<FileManifestForJs, String> {
    // Get the app data directory for chunk storage
    let app_data_dir = app
        .path()
        .app_data_dir()
        .map_err(|e| format!("Could not get app data directory: {}", e))?;
    let chunk_storage_path = app_data_dir.join("chunk_storage");

    // Determine the public key to use for encryption
    let recipient_pk = if let Some(pk_hex) = recipient_public_key {
        // Use the provided recipient public key
        let pk_bytes = hex::decode(pk_hex.trim_start_matches("0x"))
            .map_err(|_| "Invalid recipient public key format".to_string())?;
        PublicKey::from(
            <[u8; 32]>::try_from(pk_bytes).map_err(|_| "Recipient public key is not 32 bytes")?,
        )
    } else {
        // Use the active user's own public key
        let private_key_hex = state
            .active_account_private_key
            .lock()
            .await
            .clone()
            .ok_or("No account is currently active. Please log in.")?;
        let pk_bytes = hex::decode(private_key_hex.trim_start_matches("0x"))
            .map_err(|_| "Invalid private key format".to_string())?;
        let secret_key = StaticSecret::from(
            <[u8; 32]>::try_from(pk_bytes).map_err(|_| "Private key is not 32 bytes")?,
        );
        PublicKey::from(&secret_key)
    };

    let private_key_hex = state
        .active_account_private_key
        .lock()
        .await
        .clone()
        .ok_or("No account is currently active. Please log in.")?;

    // Run the encryption in a blocking task to avoid blocking the async runtime
    tokio::task::spawn_blocking(move || {
        let pk_bytes = hex::decode(private_key_hex.trim_start_matches("0x"))
            .map_err(|_| "Invalid private key format".to_string())?;
        let secret_key = StaticSecret::from(
            <[u8; 32]>::try_from(pk_bytes).map_err(|_| "Private key is not 32 bytes")?,
        );

        // Initialize ChunkManager with proper app data directory
        let manager = ChunkManager::new(chunk_storage_path);

        // Call the existing backend function to perform the encryption with recipient's public key
        let manifest = manager.chunk_and_encrypt_file(Path::new(&file_path), &recipient_pk)?;

        // Serialize the key bundle to a JSON string so it can be sent to the frontend easily.
        let bundle_json = match manifest.encrypted_key_bundle {
            Some(bundle) => serde_json::to_string(&bundle).map_err(|e| e.to_string())?,
            None => return Err("No encryption key bundle generated".to_string()),
        };

        Ok(FileManifestForJs {
            merkle_root: manifest.merkle_root,
            chunks: manifest.chunks,
            encrypted_key_bundle: bundle_json,
        })
    })
    .await
    .map_err(|e| format!("Encryption task failed: {}", e))?
}

// #[tauri::command]
// async fn request_file_access(
//     state: State<'_, AppState>,
//     seeder_peer_id: String,
//     merkle_root: String,
// ) -> Result<String, String> {
//     let dht = state.dht.lock().await.as_ref().cloned().ok_or("DHT not running")?;
//
//     // 1. Get own public key
//     let private_key_hex = state
//         .active_account_private_key
//         .lock()
//         .await
//         .clone()
//         .ok_or("No active account to derive public key from.")?;
//     let pk_bytes = hex::decode(private_key_hex.trim_start_matches("0x")).map_err(|_| "Invalid private key format")?;
//     let secret_key = StaticSecret::from(<[u8; 32]>::try_from(pk_bytes).map_err(|_| "Private key is not 32 bytes")?);
//     let public_key = PublicKey::from(&secret_key);
//
//     // 2. Parse seeder peer id
//     let seeder = seeder_peer_id.parse().map_err(|_| "Invalid seeder peer ID")?;
//
//     // 3. Call the new DHT service method
//     let bundle = dht.request_aes_key(seeder, merkle_root, public_key).await?;
//
//     // 4. Serialize the bundle to send to the frontend
//     serde_json::to_string(&bundle).map_err(|e| e.to_string())
// }

/// Unified upload command: processes file with ChunkManager and auto-publishes to DHT
/// Returns file metadata for frontend use
#[derive(serde::Serialize)]
#[serde(rename_all = "camelCase")]
struct UploadResult {
    merkle_root: String,
    file_name: String,
    file_size: u64,
    is_encrypted: bool,
    peer_id: String,
    version: u32,
}

#[tauri::command]
async fn upload_and_publish_file(
    app: tauri::AppHandle,
    state: State<'_, AppState>,
    file_path: String,
    file_name: Option<String>,
    recipient_public_key: Option<String>,
    price: Option<f64>,
    ftp_source: Option<String>,
) -> Result<UploadResult, String> {
    info!("📦 BACKEND: Starting upload_and_publish_file for price {:?}", price);
    // 1. Process file with ChunkManager (encrypt, chunk, build Merkle tree)
    let manifest = encrypt_file_for_recipient(
        app.clone(),
        state.clone(),
        file_path.clone(),
        recipient_public_key.clone(),
    )
    .await?;

    // 2. Get file name and size
    let file_name = file_name.unwrap_or_else(|| {
        std::path::Path::new(&file_path)
            .file_name()
            .and_then(|n| n.to_str())
            .unwrap_or("unknown")
            .to_string()
    });

    let file_size: u64 = manifest.chunks.iter().map(|c| c.size as u64).sum();

    // 3. Get peer ID from DHT
    let peer_id = {
        let dht_guard = state.dht.lock().await;
        if let Some(dht) = dht_guard.as_ref() {
            dht.get_peer_id().await
        } else {
            "unknown".to_string()
        }
    };

    // 4. Publish to DHT with versioning support
    let dht = {
        let dht_guard = state.dht.lock().await; // Use the Merkle root as the file hash
        dht_guard.as_ref().cloned()
    };

    let version = if let Some(dht) = dht {
        let created_at = std::time::SystemTime::now()
            .duration_since(std::time::UNIX_EPOCH)
            .unwrap()
            .as_secs();

        // Use prepare_versioned_metadata to handle version incrementing and parent_hash
        let mime_type = detect_mime_type_from_filename(&file_name)
            .unwrap_or_else(|| "application/octet-stream".to_string());
        let mut metadata = dht
            .prepare_versioned_metadata(
                manifest.merkle_root.clone(), // This is the Merkle root
                file_name.clone(),
                file_size,
                vec![], // Empty - chunks already stored
                created_at,
                Some(mime_type),
                None,                            // encrypted_key_bundle
                true,                            // is_encrypted
                Some("AES-256-GCM".to_string()), // Encryption method
                None,                            // key_fingerprint (deprecated)
                price,                            // price
                None,                            // uploader_address
            )
            .await?;

        // Add HTTP source if HTTP server is running
        let http_addr = state.http_server_addr.lock().await;
        if let Some(addr) = *http_addr {
            // Get actual local IP instead of 0.0.0.0
            let port = addr.port();
            let local_ip = crate::headless::get_local_ip().unwrap_or_else(|| "127.0.0.1".to_string());
            let http_url = format!("http://{}:{}", local_ip, port);

            metadata.http_sources = Some(vec![download_source::HttpSourceInfo {
                url: http_url.clone(),
                auth_header: None,
                verify_ssl: false,
                headers: None,
                timeout_secs: Some(30),
            }]);
            tracing::info!("Added HTTP source to metadata: {} (local IP: {})", http_url, local_ip);
        }

        let mut metadata = metadata;
        if let Some(ftp_url) = ftp_source {
            metadata.ftp_sources = Some(vec![FtpSourceInfo {
                url: ftp_url,
                username: None,
                password: None,
                supports_resume: false, // or true if known
                file_size: 0,           // placeholder, could update later
                is_available: true,
                last_checked: Some(
                    std::time::SystemTime::now()
                        .duration_since(std::time::UNIX_EPOCH)
                        .unwrap()
                        .as_secs(),
                ),
            }]);
        }
            
        println!("📦 BACKEND: Created versioned metadata");

        let version = metadata.version.unwrap_or(1);

        // Store file data locally for seeding (CRITICAL FIX)
        let ft = {
            let ft_guard = state.file_transfer.lock().await;
            ft_guard.as_ref().cloned()
        };
        if let Some(ft) = ft {
            // Read the original file data to store locally
            let file_data = tokio::fs::read(&file_path)
                .await
                .map_err(|e| format!("Failed to read file for local storage: {}", e))?;

            ft.store_file_data(manifest.merkle_root.clone(), file_name.clone(), file_data)
                .await; // Store with Merkle root as key
        }

        dht.publish_file(metadata, None).await?;
        version
    } else {
        1 // Default to v1 if DHT not running
    };


    // 6. Register file with HTTP server for Range-based serving
    state
        .http_server_state
        .register_file(http_server::HttpFileMetadata {
            hash: manifest.merkle_root.clone(),
            name: file_name.clone(),
            size: file_size,
            encrypted: true,
        })
        .await;

    tracing::info!("Registered file for HTTP serving: {} ({})", file_name, manifest.merkle_root);

    // 7. Return metadata to frontend
    Ok(UploadResult {
        merkle_root: manifest.merkle_root,
        file_name,
        file_size,
        is_encrypted: true,
        peer_id,
        version,
    })
}

// async fn break_into_chunks(
//     app: tauri::AppHandle,
//     state: State<'_, AppState>,
//     file_path: String,
// ) -> Result<FileManifestForJs, String> {
//     // Get the app data directory for chunk storage
//     let app_data_dir = app
//         .path()
//         .app_data_dir()
//         .map_err(|e| format!("Could not get app data directory: {}", e))?;
//     let chunk_storage_path = app_data_dir.join("chunk_storage");

//     // Use the active user's own public key
//     let private_key_hex = state
//         .active_account_private_key
//         .lock()
//         .await
//         .clone()
//         .ok_or("No account is currently active. Please log in.")?;
//     let pk_bytes = hex::decode(private_key_hex.trim_start_matches("0x"))
//         .map_err(|_| "Invalid private key format".to_string())?;
//     let secret_key = StaticSecret::from(
//         <[u8; 32]>::try_from(pk_bytes).map_err(|_| "Private key is not 32 bytes")?,
//     );
//     PublicKey::from(&secret_key);

//     // Run the encryption in a blocking task to avoid blocking the async runtime
//     tokio::task::spawn_blocking(move || {
//         // Initialize ChunkManager with proper app data directory
//         let manager = ChunkManager::new(chunk_storage_path);

//         // Call the existing backend function to perform the encryption with recipient's public key
//         let manifest = manager.chunk_and_encrypt_file(Path::new(&file_path), &recipient_pk)?;

//         // Serialize the key bundle to a JSON string so it can be sent to the frontend easily.
//         let bundle_json =
//             serde_json::to_string(&manifest.encrypted_key_bundle).map_err(|e| e.to_string())?;

//         Ok(FileManifestForJs {
//             merkle_root: manifest.merkle_root,
//             chunks: manifest.chunks,
//             encrypted_key_bundle: bundle_json,
//         })
//     })
//     .await
//     .map_err(|e| format!("Encryption task failed: {}", e))?
// }

#[tauri::command]
async fn has_active_account(state: State<'_, AppState>) -> Result<bool, String> {
    Ok(state.active_account.lock().await.is_some())
}

#[tauri::command]
async fn decrypt_and_reassemble_file(
    app: tauri::AppHandle,
    state: State<'_, AppState>,
    manifest_js: FileManifestForJs,
    output_path: String,
) -> Result<(), String> {
    // 1. Get the active user's private key for decryption.
    let private_key_hex = state
        .active_account_private_key
        .lock()
        .await
        .clone()
        .ok_or("No account is currently active. Please log in.")?;

    let pk_bytes = hex::decode(private_key_hex.trim_start_matches("0x"))
        .map_err(|_| "Invalid private key format".to_string())?;
    let secret_key = StaticSecret::from(
        <[u8; 32]>::try_from(pk_bytes).map_err(|_| "Private key is not 32 bytes")?,
    );

    // 2. Deserialize the key bundle from the string.
    let encrypted_key_bundle: encryption::EncryptedAesKeyBundle =
        serde_json::from_str(&manifest_js.encrypted_key_bundle).map_err(|e| e.to_string())?;

    // Get the app data directory for chunk storage
    let app_data_dir = app
        .path()
        .app_data_dir()
        .map_err(|e| format!("Could not get app data directory: {}", e))?;
    let chunk_storage_path = app_data_dir.join("chunk_storage");

    // 3. Clone the data we need for the blocking task
    let chunks = manifest_js.chunks.clone();
    let output_path_clone = output_path.clone();

    // Run the decryption in a blocking task to avoid blocking the async runtime
    tokio::task::spawn_blocking(move || {
        // 4. Initialize ChunkManager with proper app data directory
        let manager = ChunkManager::new(chunk_storage_path);

        // 5. Call the existing backend function to decrypt and save the file.
        manager.reassemble_and_decrypt_file(
            &chunks,
            Path::new(&output_path_clone),
            &Some(encrypted_key_bundle),
            &secret_key, // Pass the secret key
        )
    })
    .await
    .map_err(|e| format!("Decryption task failed: {}", e))?
}

#[tauri::command]
async fn get_file_data(state: State<'_, AppState>, file_hash: String) -> Result<String, String> {
    let ft = {
        let ft_guard = state.file_transfer.lock().await;
        ft_guard.as_ref().cloned()
    };
    if let Some(ft) = ft {
        let data = ft
            .get_file_data(&file_hash)
            .await
            .ok_or("File not found".to_string())?;
        use base64::{engine::general_purpose, Engine as _};
        Ok(general_purpose::STANDARD.encode(&data))
    } else {
        Err("File transfer service not running".to_string())
    }
}

#[derive(serde::Serialize, Clone)]
struct ChatMessageForFrontend {
    from_peer_id: String,
    message_id: String,
    encrypted_payload: Vec<u8>,
    timestamp: u64,
    signature: Vec<u8>,
}

/// Sends an E2EE chat message to a peer.
#[tauri::command]
async fn send_chat_message(
    state: State<'_, AppState>,
    recipient_peer_id: String,
    encrypted_payload: Vec<u8>,
    signature: Vec<u8>,
) -> Result<(), String> {
    debug!("send_chat_message called for peer: {}", recipient_peer_id);
    let webrtc = state
        .webrtc
        .lock()
        .await
        .as_ref()
        .cloned()
        .ok_or("WebRTC service not running")?;

    // 1. Check if a WebRTC connection already exists.
    if !webrtc.get_connection_status(&recipient_peer_id).await {
        debug!(
            "No existing WebRTC connection to {}. Attempting to establish one.",
            recipient_peer_id
        );
        let dht = state
            .dht
            .lock()
            .await
            .as_ref()
            .cloned()
            .ok_or("DHT service not running")?;

        dht.connect_to_peer_by_id(recipient_peer_id.clone()).await?;

        tokio::time::sleep(tokio::time::Duration::from_secs(5)).await;

        if !webrtc.get_connection_status(&recipient_peer_id).await {
            error!(
                "Failed to establish WebRTC connection with peer {} after 5s.",
                recipient_peer_id
            );
            return Err("Failed to establish WebRTC connection with peer.".to_string());
        }
        debug!(
            "WebRTC connection to {} established successfully.",
            recipient_peer_id
        );
    }

    // 3. Construct the message payload.
    let chat_message = webrtc_service::WebRTCChatMessage {
        message_id: format!(
            "msg_{}",
            chrono::Utc::now().timestamp_nanos_opt().unwrap_or_default()
        ),
        encrypted_payload,
        timestamp: chrono::Utc::now().timestamp() as u64,
        signature,
    };
    let message = webrtc_service::WebRTCMessage::ChatMessage(chat_message);
    let message_bytes = serde_json::to_vec(&message)
        .map_err(|e| format!("Failed to serialize chat message: {}", e))?;
    debug!("Sending chat message to {}", recipient_peer_id);
    // Correctly serialize the message to a string before sending via send_text
    let message_str = serde_json::to_string(&message)
        .map_err(|e| format!("Failed to serialize chat message to string: {}", e))?;

    // Assuming send_data is a method that sends text. If it sends bytes, use message_bytes.
    webrtc.send_data(&recipient_peer_id, message_bytes).await
}

#[tauri::command]
async fn store_file_data(
    state: State<'_, AppState>,
    file_hash: String,
    file_name: String,
    file_data: Vec<u8>,
) -> Result<(), String> {
    let ft = {
        let ft_guard = state.file_transfer.lock().await;
        ft_guard.as_ref().cloned()
    };
    if let Some(ft) = ft {
        ft.store_file_data(file_hash, file_name, file_data).await;
        Ok(())
    } else {
        Err("File transfer service not running".to_string())
    }
}

// --- New: Proof-of-Storage watcher commands & task ----------------------------------
//
// Summary of additions:
// - start_proof_of_storage_watcher(contract_address, poll_interval_secs, response_timeout_secs)
//      stores contract address in AppState and spawns a background task to watch for challenges
// - stop_proof_of_storage_watcher() stops the background task if running
//
// The background task is a skeleton showing:
//  - how to fetch challenges (TODO: integrate with your ethereum module / event subscription)
//  - how to locate requested chunk (TODO: use your ChunkManager/FileTransferService)
//  - how to generate Merkle proof (TODO: call your Merkle helper)
//  - how to submit proof to contract (TODO: call ethereum::verify_proof or similar)
//  - timeout handling for missed responses
//
// The TODO markers indicate where to plug in concrete project functions.

#[tauri::command]
async fn start_proof_of_storage_watcher(
    state: State<'_, AppState>,
    app: tauri::AppHandle,
    contract_address: String,
    ws_url: String,
) -> Result<(), String> {
    // Basic validation
    if contract_address.trim().is_empty() {
        return Err("contract_address cannot be empty".into());
    }
    if ws_url.trim().is_empty() {
        return Err("ws_url cannot be empty".into());
    }

    // Store contract address in app state
    {
        let mut addr = state.proof_contract_address.lock().await;
        *addr = Some(contract_address.clone());
    }

    // Ensure any previous watcher is stopped
    stop_proof_of_storage_watcher(state.clone()).await.ok();

    // The DHT service is required for the listener to locate file chunks.
    let dht_service = {
        state
            .dht
            .lock()
            .await
            .as_ref()
            .cloned()
            .ok_or("DHT service is not running. Cannot start proof watcher.")?
    };

    let handle = tokio::spawn(async move {
        tracing::info!("Starting proof-of-storage watcher...");
        // The listener will run until the contract address is cleared or an error occurs.
        if let Err(e) =
            blockchain_listener::run_blockchain_listener(ws_url, contract_address, dht_service)
                .await
        {
            tracing::error!("Proof-of-storage watcher failed: {}", e);
            // Emit an event to the frontend to notify the user of the failure.
            let _ = app.emit(
                "proof_watcher_error",
                format!("Watcher failed: {}", e.to_string()),
            );
        }
        tracing::info!("Proof watcher task exiting");
    });

    // Store the handle in AppState to manage its lifecycle
    {
        let mut guard = state.proof_watcher.lock().await;
        *guard = Some(handle);
    }

    Ok(())
}

// MerkleProof placeholder type - replace with your actual proof representation.
#[derive(Debug, Clone)]
struct MerkleProof {
    pub leaf_hash: Vec<u8>,
    pub proof_nodes: Vec<Vec<u8>>, // sequence of sibling hashes
    pub index: u32,
    pub total_leaves: u32,
}

#[tauri::command]
async fn stop_proof_of_storage_watcher(state: State<'_, AppState>) -> Result<(), String> {
    // Clear the configured contract address, which signals the listener loop to exit.
    {
        let mut addr = state.proof_contract_address.lock().await;
        *addr = None;
    }

    // Stop the background task if present
    let maybe_handle = {
        let mut guard = state.proof_watcher.lock().await;
        guard.take()
    };

    if let Some(handle) = maybe_handle {
        tracing::info!("Stopping Proof-of-Storage watcher...");
        // Abort the task to ensure it stops immediately.
        handle.abort();
        // Awaiting the aborted handle can confirm it's terminated.
        match tokio::time::timeout(TokioDuration::from_secs(2), handle).await {
            Ok(_) => tracing::info!("Proof watcher task successfully joined."),
            Err(_) => tracing::warn!("Proof watcher abort timed out"),
        }
    } else {
        tracing::info!("No proof watcher to stop");
    }

    Ok(())
}

#[cfg(test)]
mod tests {
    use super::*;

    #[tokio::test]
    async fn test_detect_mime_type_from_filename() {
        let cases = vec![
            ("image.jpg", "image/jpeg"),
            ("image.jpeg", "image/jpeg"),
            ("image.png", "image/png"),
            ("video.mp4", "video/mp4"),
            ("audio.mp3", "audio/mpeg"),
            ("document.pdf", "application/pdf"),
            ("archive.zip", "application/zip"),
            ("script.js", "application/javascript"),
            ("style.css", "text/css"),
            ("index.html", "text/html"),
            ("data.json", "application/json"),
            ("unknown.ext", "application/octet-stream"),
        ];

        for (input, expected_mime) in cases {
            let mime = detect_mime_type_from_filename(input);
            assert_eq!(mime, Some(expected_mime.to_string()));
        }
    }

    // Add more tests for other functions/modules as needed
}

#[derive(Debug, Serialize, Deserialize)]
struct RelayReputationStats {
    total_relays: usize,
    top_relays: Vec<RelayNodeStats>,
}

#[derive(Debug, Clone, Serialize, Deserialize)]
struct RelayNodeStats {
    peer_id: String,
    alias: Option<String>,
    reputation_score: f64,
    reservations_accepted: u64,
    circuits_established: u64,
    circuits_successful: u64,
    total_events: u64,
    last_seen: u64,
}

#[tauri::command]
async fn get_relay_reputation_stats(
    state: State<'_, AppState>,
    limit: Option<usize>,
) -> Result<RelayReputationStats, String> {
    // Read from relay reputation storage
    let stats_map = state.relay_reputation.lock().await;
    let aliases_map = state.relay_aliases.lock().await;

    let max_relays = limit.unwrap_or(100);

    // Convert HashMap to Vec, populate aliases, and sort by reputation score (descending)
    let mut all_relays: Vec<RelayNodeStats> = stats_map
        .values()
        .map(|stats| {
            let mut stats_with_alias = stats.clone();
            stats_with_alias.alias = aliases_map.get(&stats.peer_id).cloned();
            stats_with_alias
        })
        .collect();

    all_relays.sort_by(|a, b| {
        b.reputation_score
            .partial_cmp(&a.reputation_score)
            .unwrap_or(std::cmp::Ordering::Equal)
    });

    // Take top N relays
    let top_relays = all_relays.into_iter().take(max_relays).collect();
    let total_relays = stats_map.len();

    Ok(RelayReputationStats {
        total_relays,
        top_relays,
    })
}

#[tauri::command]
async fn set_relay_alias(
    state: State<'_, AppState>,
    peer_id: String,
    alias: String,
) -> Result<(), String> {
    let mut aliases = state.relay_aliases.lock().await;

    if alias.trim().is_empty() {
        aliases.remove(&peer_id);
    } else {
        aliases.insert(peer_id, alias.trim().to_string());
    }

    Ok(())
}

#[tauri::command]
async fn get_relay_alias(
    state: State<'_, AppState>,
    peer_id: String,
) -> Result<Option<String>, String> {
    let aliases = state.relay_aliases.lock().await;
    Ok(aliases.get(&peer_id).cloned())
}

#[tauri::command]
async fn get_multiaddresses(state: State<'_, AppState>) -> Result<Vec<String>, String> {
    let dht_guard = state.dht.lock().await;
    if let Some(dht) = dht_guard.as_ref() {
        Ok(dht.get_multiaddresses().await)
    } else {
        Ok(Vec::new())
    }
}


#[tauri::command]
async fn clear_seed_list() -> Result<(), String> {
    // Since you're using localStorage fallback, this command just needs to exist
    // The actual clearing happens in the frontend via localStorage.removeItem()
    // This command is here for consistency if you add file-based storage later
    Ok(())
}


#[tauri::command]
fn check_directory_exists(path: String) -> Result<bool, String> {
    use std::path::Path;
    let p = Path::new(&path);
    Ok(p.exists() && p.is_dir())
}<|MERGE_RESOLUTION|>--- conflicted
+++ resolved
@@ -4984,10 +4984,8 @@
             get_relay_alias,
             get_multiaddresses,
             clear_seed_list,
-<<<<<<< HEAD
+            clear_seed_list,
             get_full_network_stats
-=======
->>>>>>> 79961aeb
         ])
         .plugin(tauri_plugin_process::init())
         .plugin(tauri_plugin_os::init())

// Prevents additional console window on Windows in release, DO NOT REMOVE!!
#![cfg_attr(not(debug_assertions), windows_subsystem = "windows")]
#![cfg_attr(
    all(not(debug_assertions), target_os = "windows"),
    windows_subsystem = "windows"
)]

// Modules unique to the binary
pub mod blockchain_listener;
pub mod commands {
    pub mod auth;
    pub mod bootstrap;
    pub mod network;
    pub mod proxy;
}
pub mod ethereum;
pub mod geth_bootstrap;
pub mod geth_downloader;
pub mod headless;
pub mod http_server;
pub mod net;
pub mod pool;
pub mod transaction_services;
pub mod reassembly;

// Re-export modules from the lib crate
use chiral_network::{
    analytics, bandwidth, bittorrent_handler, download_restart,
    dht, ed2k_client, encryption, file_transfer,
    http_download, keystore, logger, manager, multi_source_download, peer_selection, protocols,
    reputation, stream_auth, webrtc_service,
};

use protocols::{BitTorrentProtocolHandler, ProtocolManager, SimpleProtocolHandler, ProtocolHandler};

use crate::commands::auth::{
    cleanup_expired_proxy_auth_tokens, generate_proxy_auth_token, revoke_proxy_auth_token,
    validate_proxy_auth_token,
};

use bandwidth::BandwidthController;
use crate::commands::bootstrap::get_bootstrap_nodes_command;
use crate::commands::bootstrap::get_bootstrap_nodes;
use crate::commands::network::get_full_network_stats;
use crate::commands::proxy::{
    disable_privacy_routing, enable_privacy_routing, list_proxies, proxy_connect, proxy_disconnect,
    proxy_echo, proxy_remove, ProxyNode,
};
use stream_auth::{
    AuthMessage, HmacKeyExchangeConfirmation, HmacKeyExchangeRequest, HmacKeyExchangeResponse,
    StreamAuthService,
};
use dht::{models::DhtMetricsSnapshot, models::FileMetadata, DhtEvent, DhtService};
use directories::ProjectDirs;
use ethereum::{
    create_new_account,
    get_account_from_private_key,
    get_balance,
    get_block_number,
    get_hashrate,
    get_mining_logs,
    get_mining_performance,
    get_mining_status, // Assuming you have a file_handler module
    get_network_difficulty,
    get_network_hashrate,
    get_peer_count,
    get_recent_mined_blocks,
    start_mining,
    stop_mining,
    EthAccount,
    GethProcess,
    MinedBlock,
    // Bootstrap peer management functions
    add_peer,
    get_peers,
    get_node_info,
    reconnect_to_bootstrap_if_needed,
};
use file_transfer::{DownloadMetricsSnapshot, FileTransferEvent, FileTransferService};
use fs2::available_space;
use geth_downloader::GethDownloader;
use keystore::Keystore;
use lazy_static::lazy_static;
use multi_source_download::{MultiSourceDownloadService, MultiSourceEvent, MultiSourceProgress};
use chiral_network::transfer_events::{
    TransferEventBus, TransferStartedEvent, TransferCompletedEvent, TransferFailedEvent,
    SourceInfo, SourceType, ErrorCategory, current_timestamp_ms,
};
use serde::{Deserialize, Serialize};
use sha2::Digest;
use std::collections::{HashMap, VecDeque};
use std::fs::{self, File};
use std::path::{Path, PathBuf};
use std::process::Command;
use std::{
    io::{BufRead, BufReader},
    sync::Arc,
    time::{Duration, Instant, SystemTime, UNIX_EPOCH},
};
use sysinfo::{Components, System};
use tauri::{
    menu::{Menu, MenuItem},
    tray::{MouseButton, MouseButtonState, TrayIconBuilder, TrayIconEvent},
    Emitter, Manager, State,
};
use tokio::{io::AsyncReadExt, sync::Mutex, task::JoinHandle, time::sleep};
use totp_rs::{Algorithm, Secret, TOTP};
use tracing::{error, info, warn};
use webrtc_service::{init_webrtc_service, WebRTCFileRequest, WebRTCService};

use manager::ChunkManager; // Import the ChunkManager
                                  // For key encoding
use dht::models::Ed2kDownloadStatus;
use dht::models::Ed2kSourceInfo;
use ed2k_client::{Ed2kClient, Ed2kSearchResult, Ed2kServerInfo};
use blockstore::block::Block;
use rand::Rng;
use std::io::Write;
use std::ops::Range;
use suppaftp::FtpStream;
use x25519_dalek::{PublicKey, StaticSecret}; // For key handling
                                             // Settings structure for backend use
#[derive(Debug, Clone, Serialize, Deserialize)]
struct BackendSettings {
    #[serde(rename = "storagePath")]
    storage_path: String,
    #[serde(rename = "enableFileLogging")]
    enable_file_logging: bool,
    #[serde(rename = "maxLogSizeMB")]
    max_log_size_mb: u64,
}

impl Default for BackendSettings {
    fn default() -> Self {
        Self {
<<<<<<< HEAD
            storage_path: "".to_string(), // Will be set to platform-specific default
=======
            storage_path: "".to_string(), // No hardcoded default - get_download_directory handles this
>>>>>>> 303ee23d
            enable_file_logging: false,
            max_log_size_mb: 10,
        }
    }
}

/// Load settings from the Tauri app data directory
fn load_settings_from_file(app_handle: &tauri::AppHandle) -> BackendSettings {
    let app_data_dir = app_handle
        .path()
        .app_data_dir()
        .expect("Failed to get app data directory");

    let settings_file = app_data_dir.join("settings.json");
    info!("Loading settings from: {}", settings_file.display());

    if settings_file.exists() {
        match std::fs::read_to_string(&settings_file) {
            Ok(contents) => {
                match serde_json::from_str::<serde_json::Value>(&contents) {
                    Ok(json) => {
                        // Extract only the fields we need
                        let storage_path = json
                            .get("storagePath")
                            .and_then(|v| v.as_str())
                            .unwrap_or("")
                            .to_string();
                        let enable_file_logging = json
                            .get("enableFileLogging")
                            .and_then(|v| v.as_bool())
                            .unwrap_or(false);
                        let max_log_size_mb = json
                            .get("maxLogSizeMB")
                            .and_then(|v| v.as_u64())
                            .unwrap_or(10);

                        return BackendSettings {
                            storage_path,
                            enable_file_logging,
                            max_log_size_mb,
                        };
                    }
                    Err(e) => {
                        eprintln!("Failed to parse settings file: {}. Using defaults.", e);
                    }
                }
            }
            Err(e) => {
                eprintln!("Failed to read settings file: {}. Using defaults.", e);
            }
        }
    }

    BackendSettings::default()
}

/// Expand tilde (~) in path to home directory
fn expand_tilde(path: &str) -> PathBuf {
    if path.starts_with("~/") || path == "~" {
        if let Some(base_dirs) = directories::BaseDirs::new() {
            return base_dirs
                .home_dir()
                .join(path.strip_prefix("~/").unwrap_or(""));
        }
    }
    PathBuf::from(path)
}

/// Detect MIME type from file extension
fn detect_mime_type_from_filename(filename: &str) -> Option<String> {
    let extension = filename.rsplit('.').next()?.to_lowercase();

    match extension.as_str() {
        // Images
        "jpg" | "jpeg" => Some("image/jpeg".to_string()),
        "png" => Some("image/png".to_string()),
        "gif" => Some("image/gif".to_string()),
        "bmp" => Some("image/bmp".to_string()),
        "webp" => Some("image/webp".to_string()),
        "svg" => Some("image/svg+xml".to_string()),
        "ico" => Some("image/x-icon".to_string()),

        // Videos
        "mp4" => Some("video/mp4".to_string()),
        "avi" => Some("video/x-msvideo".to_string()),
        "mkv" => Some("video/x-matroska".to_string()),
        "mov" => Some("video/quicktime".to_string()),
        "wmv" => Some("video/x-ms-wmv".to_string()),
        "flv" => Some("video/x-flv".to_string()),
        "webm" => Some("video/webm".to_string()),

        // Audio
        "mp3" => Some("audio/mpeg".to_string()),
        "wav" => Some("audio/wav".to_string()),
        "flac" => Some("audio/flac".to_string()),
        "aac" => Some("audio/aac".to_string()),
        "ogg" => Some("audio/ogg".to_string()),
        "wma" => Some("audio/x-ms-wma".to_string()),

        // Documents
        "pdf" => Some("application/pdf".to_string()),
        "doc" => Some("application/msword".to_string()),
        "docx" => Some(
            "application/vnd.openxmlformats-officedocument.wordprocessingml.document".to_string(),
        ),
        "xls" => Some("application/vnd.ms-excel".to_string()),
        "xlsx" => {
            Some("application/vnd.openxmlformats-officedocument.spreadsheetml.sheet".to_string())
        }
        "ppt" => Some("application/vnd.ms-powerpoint".to_string()),
        "pptx" => Some(
            "application/vnd.openxmlformats-officedocument.presentationml.presentation".to_string(),
        ),
        "txt" => Some("text/plain".to_string()),
        "rtf" => Some("application/rtf".to_string()),

        // Archives
        "zip" => Some("application/zip".to_string()),
        "rar" => Some("application/x-rar-compressed".to_string()),
        "7z" => Some("application/x-7z-compressed".to_string()),
        "tar" => Some("application/x-tar".to_string()),
        "gz" => Some("application/gzip".to_string()),

        // Code files
        "html" | "htm" => Some("text/html".to_string()),
        "css" => Some("text/css".to_string()),
        "js" => Some("application/javascript".to_string()),
        "json" => Some("application/json".to_string()),
        "xml" => Some("application/xml".to_string()),
        "py" => Some("text/x-python".to_string()),
        "rs" => Some("text/rust".to_string()),
        "java" => Some("text/x-java-source".to_string()),
        "cpp" | "cc" | "cxx" => Some("text/x-c++src".to_string()),
        "c" => Some("text/x-csrc".to_string()),
        "h" => Some("text/x-chdr".to_string()),
        "hpp" => Some("text/x-c++hdr".to_string()),

        // Other common types
        "exe" => Some("application/x-msdownload".to_string()),
        "dll" => Some("application/x-msdownload".to_string()),
        "iso" => Some("application/x-iso9660-image".to_string()),

        // Default fallback
        _ => Some("application/octet-stream".to_string()),
    }
}

#[derive(Clone)]
struct QueuedTransaction {
    id: String,
    to_address: String,
    amount: f64,
    timestamp: u64,
}

#[derive(Clone)]
struct ProxyAuthToken {
    token: String,
    proxy_address: String,
    expires_at: u64,
    created_at: u64,
}

#[derive(Clone, Debug)]
pub struct StreamingUploadSession {
    pub file_name: String,
    pub file_size: u64,
    pub received_chunks: u32,
    pub total_chunks: u32,
    pub hasher: sha2::Sha256,
    pub created_at: std::time::SystemTime,
    pub chunk_cids: Vec<String>,
    pub file_data: Vec<u8>,
    pub price: f64,
<<<<<<< HEAD
    pub is_complete: bool,
=======
>>>>>>> 303ee23d
}

/// Session for streaming WebRTC downloads - writes chunks directly to disk
#[derive(Debug)]
pub struct StreamingDownloadSession {
    pub file_hash: String,
    pub file_name: String,
    pub file_size: u64,
    pub temp_path: std::path::PathBuf,
    pub output_path: String,
    pub received_chunks: std::collections::HashSet<u32>,
    pub total_chunks: u32,
    pub chunk_size: u32,
    pub created_at: std::time::SystemTime,
}

struct AppState {
    geth: Mutex<GethProcess>,
    downloader: Arc<GethDownloader>,
    miner_address: Mutex<Option<String>>,

    // Wrap in Arc so they can be cloned
    active_account: Arc<Mutex<Option<String>>>,
    active_account_private_key: Arc<Mutex<Option<String>>>,

    rpc_url: Mutex<String>,
    dht: Mutex<Option<Arc<DhtService>>>,
    file_transfer: Mutex<Option<Arc<FileTransferService>>>,
    webrtc: Mutex<Option<Arc<WebRTCService>>>,
    multi_source_download: Mutex<Option<Arc<MultiSourceDownloadService>>>,
    keystore: Arc<Mutex<Keystore>>,
    proxies: Arc<Mutex<Vec<ProxyNode>>>,
    privacy_proxies: Arc<Mutex<Vec<String>>>,
    file_transfer_pump: Mutex<Option<JoinHandle<()>>>,
    multi_source_pump: Mutex<Option<JoinHandle<()>>>,
    socks5_proxy_cli: Mutex<Option<String>>,
    analytics: Arc<analytics::AnalyticsService>,
    bandwidth: Arc<BandwidthController>,

    // New fields for transaction queue
    transaction_queue: Arc<Mutex<VecDeque<QueuedTransaction>>>,
    transaction_processor: Mutex<Option<JoinHandle<()>>>,
    processing_transaction: Arc<Mutex<bool>>,

    // New field for streaming upload sessions
    upload_sessions: Arc<Mutex<std::collections::HashMap<String, StreamingUploadSession>>>,

    // New field for streaming download sessions (WebRTC chunk streaming to disk)
    download_sessions: Arc<Mutex<std::collections::HashMap<String, StreamingDownloadSession>>>,

    // Proxy authentication tokens storage
    proxy_auth_tokens: Arc<Mutex<std::collections::HashMap<String, ProxyAuthToken>>>,

    // HTTP server for serving chunks and keys
    http_server_state: Arc<http_server::HttpServerState>,
    http_server_addr: Arc<Mutex<Option<std::net::SocketAddr>>>,
    http_server_shutdown: Arc<Mutex<Option<tokio::sync::oneshot::Sender<()>>>>,

    // Stream authentication service
    stream_auth: Arc<Mutex<StreamAuthService>>,

    // New field for storing canonical AES keys for files being seeded
    canonical_aes_keys: Arc<Mutex<std::collections::HashMap<String, [u8; 32]>>>,

    // Proof-of-Storage watcher background handle and contract address
    // make these clonable so we can .clone() and move into spawned tasks
    proof_watcher: Arc<Mutex<Option<JoinHandle<()>>>>,
    proof_contract_address: Arc<Mutex<Option<String>>>,

    // Relay reputation statistics storage
    relay_reputation: Arc<Mutex<std::collections::HashMap<String, RelayNodeStats>>>,

    // Relay node aliases (peer_id -> alias)
    relay_aliases: Arc<Mutex<std::collections::HashMap<String, String>>>,

    // Protocol manager for handling different download/upload protocols
    protocol_manager: Arc<ProtocolManager>,

    // AutoRelay timeline persistence across DHT restarts
    autorelay_last_enabled: Arc<Mutex<Option<SystemTime>>>,
    autorelay_last_disabled: Arc<Mutex<Option<SystemTime>>>,

    // File logger writer for dynamic log configuration updates
    file_logger: Arc<Mutex<Option<logger::ThreadSafeWriter>>>,
    // BitTorrent handler for creating and seeding torrents
    bittorrent_handler: Arc<bittorrent_handler::BitTorrentHandler>,

    // Chunk manager for file chunking operations
    chunk_manager: Mutex<Option<Arc<ChunkManager>>>,

    // Download restart service for pause/resume functionality
    download_restart: Mutex<Option<Arc<download_restart::DownloadRestartService>>>,
}

/// Tauri command to create a new Chiral account
#[tauri::command]
async fn create_chiral_account(state: State<'_, AppState>) -> Result<EthAccount, String> {
    let account = create_new_account()?;

    // Set as active account
    {
        let mut active_account = state.active_account.lock().await;
        *active_account = Some(account.address.clone());
    }

    // Store private key in session
    {
        let mut active_key = state.active_account_private_key.lock().await;
        *active_key = Some(account.private_key.clone());
    }

    Ok(account)
}

#[tauri::command]
async fn import_chiral_account(
    private_key: String,
    state: State<'_, AppState>,
) -> Result<EthAccount, String> {
    let account = get_account_from_private_key(&private_key)?;

    // Set as active account
    {
        let mut active_account = state.active_account.lock().await;
        *active_account = Some(account.address.clone());
    }

    // Store private key in session
    {
        let mut active_key = state.active_account_private_key.lock().await;
        *active_key = Some(account.private_key.clone());
    }

    Ok(account)
}

#[tauri::command]
async fn start_geth_node(
    state: State<'_, AppState>,
    data_dir: String,
    rpc_url: Option<String>,
) -> Result<(), String> {
    let mut geth = state.geth.lock().await;
    let miner_address = state.miner_address.lock().await;
    let rpc_url = rpc_url.unwrap_or_else(|| "http://127.0.0.1:8545".to_string());
    *state.rpc_url.lock().await = rpc_url.clone();

    geth.start(&data_dir, miner_address.as_deref())?;
    Ok(())
}

#[tauri::command]
async fn download(identifier: String, state: State<'_, AppState>) -> Result<(), String> {
    println!("Received download command for: {}", identifier);
    #[allow(deprecated)]
    state.protocol_manager.download_simple(&identifier).await
}

/// Tauri command to seed a file.
/// It takes a local file path, starts seeding, and returns a magnet link.
#[tauri::command]
async fn seed(file_path: String, state: State<'_, AppState>) -> Result<String, String> {
    println!("Received seed command for: {}", file_path);
    // Delegate the seed operation to the protocol manager.
    #[allow(deprecated)]
    state.protocol_manager.seed_simple(&file_path).await
}

/// Helper function to create and seed a BitTorrent file.
/// It takes a local file path and handler, creates a torrent, starts seeding, and returns a magnet link.
async fn create_and_seed_torrent_internal(
    file_path: String,
    handler: Arc<bittorrent_handler::BitTorrentHandler>,
) -> Result<String, String> {
    handler.seed(&file_path).await
}

/// Tauri command to create and seed a BitTorrent file.
/// It takes a local file path, creates a torrent, starts seeding, and returns a magnet link.
#[tauri::command]
async fn create_and_seed_torrent(
    file_path: String,
    state: State<'_, AppState>,
) -> Result<String, String> {
    // Use the BitTorrent handler directly to create and seed the torrent
    let handler = state.bittorrent_handler.clone();
    create_and_seed_torrent_internal(file_path, handler).await
}

#[tauri::command]
async fn stop_geth_node(state: State<'_, AppState>) -> Result<(), String> {
    let mut geth = state.geth.lock().await;
    geth.stop()
}

#[tauri::command]
async fn save_account_to_keystore(
    address: String,
    private_key: String,
    password: String,
) -> Result<(), String> {
    let mut keystore = Keystore::load()?;
    keystore.add_account(address, &private_key, &password)?;
    Ok(())
}

#[tauri::command]
async fn load_account_from_keystore(
    address: String,
    password: String,
    state: State<'_, AppState>,
) -> Result<EthAccount, String> {
    let keystore = Keystore::load()?;

    // Get decrypted private key from keystore
    let private_key = keystore.get_account(&address, &password)?;

    // Set the active account in the app state
    {
        let mut active_account = state.active_account.lock().await;
        *active_account = Some(address.clone());
    }

    // Store the private key securely in memory for the session
    {
        let mut active_key = state.active_account_private_key.lock().await;
        *active_key = Some(private_key.clone());
    }

    // Update WebRTC service with the active private key for decryption
    if let Some(webrtc_service) = state.webrtc.lock().await.as_ref() {
        webrtc_service
            .set_active_private_key(Some(private_key.clone()))
            .await;
    }

    // Derive account details from private key
    get_account_from_private_key(&private_key)
}

#[tauri::command]
async fn list_keystore_accounts() -> Result<Vec<String>, String> {
    let keystore = Keystore::load()?;
    Ok(keystore.list_accounts())
}

#[tauri::command]
async fn get_disk_space(path: String) -> Result<u64, String> {
    match available_space(Path::new(&path)) {
        Ok(space) => Ok(space),
        Err(e) => Err(format!("Failed to get disk space: {}", e)),
    }
}

#[tauri::command]
async fn get_account_balance(address: String) -> Result<String, String> {
    get_balance(&address).await
}

#[tauri::command]
async fn get_user_balance(state: State<'_, AppState>) -> Result<String, String> {
    let account = get_active_account(&state).await?;
    get_balance(&account).await
}

#[tauri::command]
async fn get_transaction_receipt(
    tx_hash: String,
) -> Result<transaction_services::TransactionReceipt, String> {
    transaction_services::get_transaction_receipt(&tx_hash).await
}

#[tauri::command]
async fn can_afford_download(state: State<'_, AppState>, price: f64) -> Result<bool, String> {
    let account = get_active_account(&state).await?;
    let balance_str = get_balance(&account).await?;
    let balance = balance_str
        .parse::<f64>()
        .map_err(|e| format!("Failed to parse balance: {}", e))?;
    Ok(balance >= price)
}

#[tauri::command]
async fn process_download_payment(
    state: State<'_, AppState>,
    uploader_address: String,
    price: f64,
) -> Result<String, String> {
    // Get the active account address
    let account = get_active_account(&state).await?;

    // Get the private key from state
    let private_key = {
        let key_guard = state.active_account_private_key.lock().await;
        key_guard
            .clone()
            .ok_or("No private key available. Please log in again.")?
    };

    // Send the payment transaction
    ethereum::send_transaction(&account, &uploader_address, price, &private_key).await
}

#[tauri::command]
async fn record_download_payment(
    app: tauri::AppHandle,
    file_hash: String,
    file_name: String,
    file_size: u64,
    seeder_wallet_address: String,
    seeder_peer_id: String,
    downloader_address: String,
    downloader_peer_id: String,
    amount: f64,
    transaction_id: u64,
    transaction_hash: String,
    state: State<'_, AppState>,
) -> Result<(), String> {
    println!(
        "📝 Download payment recorded: {} Chiral to wallet {} (peer: {}) from {} (peer: {}) tx: {}",
        amount,
        seeder_wallet_address,
        seeder_peer_id,
        downloader_address,
        downloader_peer_id,
        transaction_hash
    );
    println!(
        "🔍 IMPORTANT: downloader_peer_id value: '{}'",
        downloader_peer_id
    );
    println!("🔍 IMPORTANT: seeder_peer_id value: '{}'", seeder_peer_id);

    // Send P2P payment notification message to the seeder's peer
    #[derive(Clone, serde::Serialize, serde::Deserialize)]
    struct PaymentNotificationMessage {
        file_hash: String,
        file_name: String,
        file_size: u64,
        downloader_address: String,
        downloader_peer_id: String,
        seeder_wallet_address: String,
        amount: f64,
        transaction_id: u64,
        transaction_hash: String,
    }

    let payment_msg = PaymentNotificationMessage {
        file_hash,
        file_name,
        file_size,
        downloader_address,
        downloader_peer_id,
        seeder_wallet_address: seeder_wallet_address.clone(),
        amount,
        transaction_id,
        transaction_hash: transaction_hash.clone(),
    };

    // Serialize the payment message
    let payment_json = serde_json::to_string(&payment_msg)
        .map_err(|e| format!("Failed to serialize payment message: {}", e))?;

    // Emit local event for payment notification (works on same machine for testing)
    app.emit("seeder_payment_received", payment_msg.clone())
        .map_err(|e| format!("Failed to emit payment notification: {}", e))?;

    println!(
        "✅ Payment notification emitted locally for seeder: {}",
        seeder_wallet_address
    );

    // Seeder will see the payment when they check the blockchain
    Ok(())
}

#[tauri::command]
async fn record_seeder_payment(
    _file_hash: String,
    _file_name: String,
    _file_size: u64,
    _downloader_address: String,
    _amount: f64,
    _transaction_id: u64,
) -> Result<(), String> {
    // Log the seeder payment receipt for analytics/audit purposes
    println!(
        "💰 Seeder payment received: {} Chiral from {}",
        _amount, _downloader_address
    );
    Ok(())
}

#[tauri::command]
async fn check_payment_notifications(
    _wallet_address: String,
    _state: State<'_, AppState>,
) -> Result<Vec<serde_json::Value>, String> {
    // NOTE: This command is kept for compatibility but not used anymore
    // Payment notifications are now handled via local events (seeder_payment_received)
    // For testing on same machine, the event system works fine
    // For cross-peer payments, this would need to be implemented with P2P messaging
    Ok(vec![])
}

#[tauri::command]
async fn get_network_peer_count() -> Result<u32, String> {
    get_peer_count().await
}

#[tauri::command]
async fn is_geth_running(state: State<'_, AppState>) -> Result<bool, String> {
    let geth = state.geth.lock().await;
    Ok(geth.is_running())
}

#[tauri::command]
async fn check_geth_binary(state: State<'_, AppState>) -> Result<bool, String> {
    Ok(state.downloader.is_geth_installed())
}

#[tauri::command]
async fn download_geth_binary(
    app: tauri::AppHandle,
    state: State<'_, AppState>,
) -> Result<(), String> {
    let downloader = state.downloader.clone();
    let app_handle = app.clone();

    downloader
        .download_geth(move |progress| {
            let _ = app_handle.emit("geth-download-progress", progress);
        })
        .await
}

#[tauri::command]
async fn set_miner_address(state: State<'_, AppState>, address: String) -> Result<(), String> {
    let mut miner_address = state.miner_address.lock().await;
    *miner_address = Some(address);
    Ok(())
}

#[tauri::command]
async fn test_backend_connection(state: State<'_, AppState>) -> Result<String, String> {
    info!("🧪 Testing backend connection...");

    let dht = { state.dht.lock().await.as_ref().cloned() };
    if let Some(dht) = dht {
        info!("✅ DHT service is available");
        Ok("DHT service is running".to_string())
    } else {
        info!("❌ DHT service is not available");
        Err("DHT not running".into())
    }
}

#[tauri::command]
async fn set_bandwidth_limits(
    upload_kbps: u64,
    download_kbps: u64,
    state: State<'_, AppState>,
) -> Result<(), String> {
    state.bandwidth.set_limits(upload_kbps, download_kbps).await;
    Ok(())
}

#[tauri::command]
async fn establish_webrtc_connection(
    state: State<'_, AppState>,
    peer_id: String,
    offer: String,
) -> Result<(), String> {
    let webrtc = { state.webrtc.lock().await.as_ref().cloned() };
    if let Some(webrtc) = webrtc {
        webrtc
            .establish_connection_with_answer(peer_id, offer)
            .await
    } else {
        Err("WebRTC service not running".into())
    }
}

#[tauri::command]
async fn send_webrtc_file_request(
    state: State<'_, AppState>,
    peer_id: String,
    file_hash: String,
    file_name: String,
    file_size: u64,
) -> Result<(), String> {
    let webrtc = { state.webrtc.lock().await.as_ref().cloned() };
    if let Some(webrtc) = webrtc {
        let request = WebRTCFileRequest {
            file_hash,
            file_name,
            file_size,
            requester_peer_id: {
                let dht = state.dht.lock().await;
                if let Some(d) = dht.as_ref() {
                    d.get_peer_id().await
                } else {
                    "unknown".to_string()
                }
            },
            recipient_public_key: None, // No encryption for basic downloads
        };
        webrtc.send_file_request(peer_id, request).await
    } else {
        Err("WebRTC service not running".into())
    }
}

#[tauri::command]
async fn get_webrtc_connection_status(
    state: State<'_, AppState>,
    peer_id: String,
) -> Result<bool, String> {
    let webrtc = { state.webrtc.lock().await.as_ref().cloned() };
    if let Some(webrtc) = webrtc {
        Ok(webrtc.get_connection_status(&peer_id).await)
    } else {
        Ok(false)
    }
}

#[tauri::command]
async fn disconnect_from_peer(state: State<'_, AppState>, peer_id: String) -> Result<(), String> {
    let webrtc = { state.webrtc.lock().await.as_ref().cloned() };
    if let Some(webrtc) = webrtc {
        webrtc.close_connection(peer_id).await
    } else {
        Err("WebRTC service not running".into())
    }
}

#[tauri::command]
async fn upload_file(
    state: State<'_, AppState>,
    file_name: String,
    file_path: String,
    _file_size: u64,
    mime_type: Option<String>,
    is_encrypted: bool,
    encryption_method: Option<String>,
    key_fingerprint: Option<String>,
    price: Option<f64>,
) -> Result<FileMetadata, String> {
    // Ensure price is never null - default to 0
    let price = price.unwrap_or(0.0);

    // Get the active account address
    let account = get_active_account(&state).await?;
    let dht_opt = { state.dht.lock().await.as_ref().cloned() };
    if let Some(dht) = dht_opt {
        // --- FIX: Calculate file_hash using file_transfer helper
        let file_data = tokio::fs::read(&file_path)
            .await
            .map_err(|e| e.to_string())?;
        let file_hash = FileTransferService::calculate_file_hash(&file_data);

        let created_at = std::time::SystemTime::now()
            .duration_since(std::time::UNIX_EPOCH)
            .unwrap_or(std::time::Duration::from_secs(0))
            .as_secs();

        // Use the DHT helper to create file metadata
        let metadata = dht
            .prepare_file_metadata(
                file_hash.clone(),
                file_name.clone(),
                file_data.len() as u64, // Use file size directly from data
                file_data.clone(),
                created_at,
                mime_type,
                None, // encrypted_key_bundle
                is_encrypted,
                encryption_method,
                key_fingerprint,
                price,
                Some(account.clone()),
            )
            .await?;

        // Store file data locally for seeding
        let ft = {
            let ft_guard = state.file_transfer.lock().await; // Store the file locally for seeding
            ft_guard.as_ref().cloned()
        };
        if let Some(ft) = ft {
            ft.store_file_data(file_hash.clone(), file_name.clone(), file_data.clone())
                .await;
        }

        // Register file with HTTP server for HTTP downloads
        // IMPORTANT: Use merkle_root as the key, not file_hash!
        // The DHT and downloads use merkle_root as the primary identifier
        state
            .http_server_state
            .register_file(http_server::HttpFileMetadata {
                hash: metadata.merkle_root.clone(), // Use merkle_root for lookups
                file_hash: file_hash.clone(),       // Use file_hash for storage path
                name: file_name.clone(),
                size: file_data.len() as u64,
                encrypted: is_encrypted,
            })
            .await;

        // Add HTTP source information to metadata
        let mut metadata_with_http = metadata.clone();
        if let Some(http_addr) = *state.http_server_addr.lock().await {
            use chiral_network::download_source::HttpSourceInfo;
            // Replace 0.0.0.0 with 127.0.0.1 so clients can actually connect
            let url = format!("http://{}", http_addr).replace("0.0.0.0", "127.0.0.1");
            metadata_with_http.http_sources = Some(vec![HttpSourceInfo {
                url: url.clone(),
                auth_header: None,
                verify_ssl: true,
                headers: None,
                timeout_secs: None,
            }]);
            tracing::info!("Added HTTP source to metadata: {}", url);
        }

        dht.publish_file(metadata_with_http.clone(), None).await?;
        Ok(metadata_with_http)
    } else {
        Err("DHT not running".into())
    }
}

/// Checks if the Geth RPC endpoint is ready to accept connections.
async fn is_geth_rpc_ready(state: &State<'_, AppState>) -> bool {
    let rpc_url = state.rpc_url.lock().await.clone();
    if let Ok(response) = reqwest::Client::new()
        .post(&rpc_url)
        .json(&serde_json::json!({
            "jsonrpc": "2.0", "method": "net_version", "params": [], "id": 1
        }))
        .send()
        .await
    {
        if response.status().is_success() {
            if let Ok(json) = response.json::<serde_json::Value>().await {
                return json.get("result").is_some();
            }
        }
    }
    false
}

/// Stops, restarts, and waits for the Geth node to be ready.
/// This is used when `miner_setEtherbase` is not available and a restart is required.
async fn restart_geth_and_wait(state: &State<'_, AppState>, data_dir: &str) -> Result<(), String> {
    info!("Restarting Geth with new configuration...");

    // Stop Geth
    state.geth.lock().await.stop()?;
    tokio::time::sleep(tokio::time::Duration::from_secs(2)).await; // Brief pause for shutdown

    // Restart with the stored miner address
    {
        let mut geth = state.geth.lock().await;
        let miner_address = state.miner_address.lock().await;
        info!("Restarting Geth with miner address: {:?}", miner_address);
        geth.start(data_dir, miner_address.as_deref())?;
    }

    // Wait for Geth to become responsive
    let max_attempts = 30;
    for attempt in 1..=max_attempts {
        if is_geth_rpc_ready(state).await {
            info!("Geth is ready for RPC calls after restart.");
            return Ok(());
        }
        info!(
            "Waiting for Geth to start... (attempt {}/{})",
            attempt, max_attempts
        );
        tokio::time::sleep(tokio::time::Duration::from_secs(1)).await;
    }

    Err("Geth failed to start up within 30 seconds after restart.".to_string())
}

#[tauri::command]
async fn get_miner_diagnostics(state: State<'_, AppState>) -> Result<serde_json::Value, String> {
    use crate::ethereum::NETWORK_CONFIG;
    use reqwest::Client;

    let client = Client::new();

    // Get current miner address from state
    let miner_addr = state.miner_address.lock().await;
    let current_miner = miner_addr.as_ref().map(|s| s.clone()).unwrap_or_else(|| "Not set".to_string());

    // Get current block number
    let block_num_payload = serde_json::json!({
        "jsonrpc": "2.0",
        "method": "eth_blockNumber",
        "params": [],
        "id": 1
    });

    let mut recent_miners = serde_json::Map::new();

    if let Ok(response) = client.post(&NETWORK_CONFIG.rpc_endpoint).json(&block_num_payload).send().await {
        if let Ok(json) = response.json::<serde_json::Value>().await {
            if let Some(result) = json.get("result").and_then(|r| r.as_str()) {
                if let Ok(current_block) = u64::from_str_radix(&result[2..], 16) {

                    // Check last 5 blocks
                    for block_num in (current_block.saturating_sub(4)..=current_block).rev() {
                        let block_payload = serde_json::json!({
                            "jsonrpc": "2.0",
                            "method": "eth_getBlockByNumber",
                            "params": [format!("0x{:x}", block_num), false],
                            "id": 1
                        });

                        if let Ok(block_response) = client.post(&NETWORK_CONFIG.rpc_endpoint).json(&block_payload).send().await {
                            if let Ok(block_json) = block_response.json::<serde_json::Value>().await {
                                if let Some(block) = block_json.get("result") {
                                    if let Some(miner) = block.get("miner").and_then(|m| m.as_str()) {
                                        recent_miners.insert(format!("{}", block_num), serde_json::Value::String(miner.to_string()));
                                    }
                                }
                            }
                        }
                    }
                }
            }
        }
    }

    let result = serde_json::json!({
        "current_miner_address": current_miner,
        "recent_block_miners": recent_miners
    });

    Ok(result)
}

#[tauri::command]
async fn start_miner(
    state: State<'_, AppState>,
    address: String,
    threads: u32,
    data_dir: String,
) -> Result<(), String> {
    // Store the miner address for future geth restarts
    {
        let mut miner_address = state.miner_address.lock().await;
        *miner_address = Some(address.clone());
    } // MutexGuard is dropped here

    // Also store in static variable for mining monitor
    {
        let mut current_address = CURRENT_MINER_ADDRESS.lock().await;
        *current_address = Some(address.clone());
    }

    // Try to start mining
    match start_mining(&address, threads).await {
        Ok(_) => Ok(()),
        Err(e) if e.contains("-32601") || e.to_lowercase().contains("does not exist") => {
            // miner_setEtherbase method doesn't exist, need to restart with etherbase
            warn!("miner_setEtherbase not supported, restarting geth with miner address...");
            restart_geth_and_wait(&state, &data_dir).await?;

            // Try mining again without setting etherbase (it's set via command line now)
            let rpc_url = state.rpc_url.lock().await.clone();
            let client = reqwest::Client::new();
            let start_mining_direct = serde_json::json!({
                "jsonrpc": "2.0",
                "method": "miner_start",
                "params": [threads],
                "id": 1
            });

            let response = client
                .post(&rpc_url)
                .json(&start_mining_direct)
                .send()
                .await
                .map_err(|e| format!("Failed to start mining after restart: {}", e))?;

            let json_response: serde_json::Value = response
                .json()
                .await
                .map_err(|e| format!("Failed to parse response: {}", e))?;

            if let Some(error) = json_response.get("error") {
                Err(format!("Failed to start mining after restart: {}", error))
            } else {
                Ok(())
            }
        }
        Err(e) => Err(format!("Failed to start mining: {}", e)),
    }
}

#[tauri::command]
async fn stop_miner() -> Result<(), String> {
    // Try to stop mining, but if Geth is not running, just clear the state
    match stop_mining().await {
        Ok(_) => {
            // Successfully stopped mining
        }
        Err(e) if e.contains("Connection refused") || e.contains("connect error") => {
            // Geth is not running - this is okay, just clear the state
            eprintln!("Geth not running (connection refused) - clearing mining state");
        }
        Err(e) => {
            // Some other error - return it
            return Err(e);
        }
    }

    // Clear the current mining address
    {
        let mut current_address = CURRENT_MINER_ADDRESS.lock().await;
        *current_address = None;
    }
    Ok(())
}

#[tauri::command]
async fn get_miner_status() -> Result<bool, String> {
    get_mining_status().await
}

#[tauri::command]
async fn get_blockchain_sync_status() -> Result<ethereum::SyncStatus, String> {
    ethereum::get_sync_status().await
}

#[tauri::command]
async fn get_miner_hashrate() -> Result<String, String> {
    get_hashrate().await
}

#[tauri::command]
async fn get_current_block() -> Result<u64, String> {
    get_block_number().await
}

#[tauri::command]
async fn get_network_stats() -> Result<(String, String), String> {
    let difficulty = get_network_difficulty().await?;
    let hashrate = get_network_hashrate().await?;
    Ok((difficulty, hashrate.to_string()))
}

#[tauri::command]
fn get_chain_id() -> u64 {
    ethereum::NETWORK_CONFIG.chain_id
}

#[tauri::command]
async fn get_block_details_by_number(
    block_number: u64,
) -> Result<Option<serde_json::Value>, String> {
    ethereum::get_block_details_by_number(block_number).await
}

#[tauri::command]
async fn get_miner_logs(data_dir: String, lines: usize) -> Result<Vec<String>, String> {
    get_mining_logs(&data_dir, lines)
}

#[tauri::command]
async fn get_miner_performance(data_dir: String) -> Result<(u64, f64), String> {
    get_mining_performance(&data_dir).await
}

#[tauri::command]
async fn start_mining_monitor(
    app: tauri::AppHandle,
    data_dir: String,
) -> Result<(), String> {
    use tokio::time::{sleep, Duration};
    use std::fs::File;
    use std::io::{BufReader, Seek, SeekFrom};

    // Store the last position we read from
    static LAST_POSITION: std::sync::Mutex<Option<u64>> = std::sync::Mutex::new(None);

    // Resolve data directory
    let exe_dir = std::env::current_exe()
        .map_err(|e| format!("Failed to get exe path: {}", e))?
        .parent()
        .ok_or("Failed to get exe dir")?
        .to_path_buf();
    let data_path = if Path::new(&data_dir).is_absolute() {
        PathBuf::from(&data_dir)
    } else {
        exe_dir.join(&data_dir)
    };
    let log_path = data_path.join("geth.log");

    tokio::spawn(async move {
        // Wait a moment for Geth to potentially create/update the log file
        tokio::time::sleep(Duration::from_secs(2)).await;

        loop {
            if let Ok(file) = File::open(&log_path) {
                let mut reader = BufReader::new(&file);

                // Get the last known position (don't hold the lock across await)
                let last_pos_value = {
                    let last_pos = LAST_POSITION.lock().unwrap();
                    *last_pos
                };

                // If this is the first run, start from the end of the file
                if last_pos_value.is_none() {
                    if let Ok(metadata) = file.metadata() {
                        let file_size = metadata.len();
                        let _ = reader.seek(SeekFrom::Start(file_size));
                    }
                } else if let Some(pos) = last_pos_value {
                    let _ = reader.seek(SeekFrom::Start(pos));
                }

                let mut new_lines = Vec::new();

                // Read new lines since last position
                if let Ok(metadata) = file.metadata() {
                    let file_size = metadata.len();

                    use std::io::BufRead;
                    for line_result in reader.lines() {
                        if let Ok(line) = line_result {
                            // Check if this line indicates a block was mined
                            // Only trigger on "Successfully sealed new block" to avoid duplicate events
                            if line.contains("Successfully sealed new block") {
                                // 🎉 WE MINED A BLOCK! 🎉
                                // Get the current mining address and increment the counter for that address
                                if let Some(miner_address) = CURRENT_MINER_ADDRESS.lock().await.clone() {
                                    increment_mined_blocks(miner_address).await;
                                } else {
                                    println!("⚠️  Block mined but no current miner address set!");
                                }

                                // Emit event to frontend - that's it!
                                let result = app.emit("block_mined", serde_json::json!({
                                    "log_line": line,
                                    "timestamp": chrono::Utc::now().timestamp()
                                }));
                                match result {
                                    Ok(_) => {},
                                    Err(e) => {},
                                }
                            }
                            new_lines.push(line);
                        }
                    }

                    // Update the last position (acquire lock only for the update)
                    {
                        let mut last_pos = LAST_POSITION.lock().unwrap();
                        *last_pos = Some(file_size);
                    }
                }
            }

            // Check every 1 second
            sleep(Duration::from_secs(1)).await;
        }
    });

    Ok(())
}

lazy_static! {
    static ref BLOCKS_CACHE: Mutex<Option<(String, u64, Instant)>> = Mutex::new(None);
    // Running count of blocks mined per address
    static ref TOTAL_MINED_BLOCKS: Mutex<HashMap<String, u64>> = Mutex::new(HashMap::new());
    // Current mining address
    static ref CURRENT_MINER_ADDRESS: Mutex<Option<String>> = Mutex::new(None);
}

async fn increment_mined_blocks(miner_address: String) {
    let mut counts = TOTAL_MINED_BLOCKS.lock().await;
    let count = counts.entry(miner_address.clone()).or_insert(0);
    *count += 1;
    println!("🎉 Block mined by {}! Total blocks mined by this address: {}", miner_address, *count);
}

async fn get_total_mined_blocks(miner_address: &str) -> u64 {
    let counts = TOTAL_MINED_BLOCKS.lock().await;
    *counts.get(miner_address).unwrap_or(&0)
}

#[tauri::command]
async fn clear_blocks_cache() {
    let mut cache = BLOCKS_CACHE.lock().await;
    *cache = None;

    // Don't reset incremental scanning - let it continue from where it left off
    // This ensures we maintain our scanning progress and don't lose discovered blocks
}

#[tauri::command]
async fn get_blocks_mined(_app: tauri::AppHandle, address: String) -> Result<u64, String> {
    // Return the running count for this address
    let count = get_total_mined_blocks(&address).await;
    Ok(count)
}
#[tauri::command]
async fn get_recent_mined_blocks_pub(
    address: String,
    lookback: u64,
    limit: usize,
) -> Result<Vec<MinedBlock>, String> {
    get_recent_mined_blocks(&address, lookback, limit).await
}

#[tauri::command]
async fn get_mined_blocks_range(
    address: String,
    from_block: u64,
    to_block: u64,
) -> Result<Vec<MinedBlock>, String> {
    ethereum::get_mined_blocks_range(&address, from_block, to_block).await
}

#[tauri::command]
async fn get_total_mining_rewards(address: String) -> Result<f64, String> {
    ethereum::get_total_mining_rewards(&address).await
}

#[tauri::command]
fn get_block_reward() -> f64 {
    ethereum::BLOCK_REWARD
}

#[tauri::command]
async fn calculate_accurate_totals(
    address: String,
    app: tauri::AppHandle,
) -> Result<ethereum::AccurateTotals, String> {
    ethereum::calculate_accurate_totals(&address, app).await
}

#[tauri::command]
async fn get_transaction_history(
    address: String,
    lookback: u64,
) -> Result<Vec<ethereum::TransactionHistoryItem>, String> {
    // Get current block number
    let current_block = ethereum::get_block_number().await?;

    // Calculate from_block (current - lookback, but not less than 0)
    let from_block = current_block.saturating_sub(lookback);

    // Scan transactions
    ethereum::get_transaction_history(&address, from_block, current_block).await
}

#[tauri::command]
async fn get_transaction_history_range(
    address: String,
    from_block: u64,
    to_block: u64,
) -> Result<Vec<ethereum::TransactionHistoryItem>, String> {
    ethereum::get_transaction_history(&address, from_block, to_block).await
}

#[tauri::command]
async fn start_dht_node(
    app: tauri::AppHandle,
    state: State<'_, AppState>,
    port: u16,
    mut bootstrap_nodes: Vec<String>,
    enable_autonat: Option<bool>,
    autonat_probe_interval_secs: Option<u64>,
    autonat_servers: Option<Vec<String>>,
    proxy_address: Option<String>,
    is_bootstrap: Option<bool>,
    chunk_size_kb: Option<usize>,
    cache_size_mb: Option<usize>,
    // New optional relay controls
    enable_autorelay: Option<bool>,
    preferred_relays: Option<Vec<String>>,
    enable_relay_server: Option<bool>,
    enable_upnp: Option<bool>,
) -> Result<String, String> {
    {
        let dht_guard = state.dht.lock().await;
        if dht_guard.is_some() {
            return Err("DHT node is already running".to_string());
        }
    }

    // AutoNAT disabled by default - users can enable in settings if needed for NAT detection
    let auto_enabled = enable_autonat.unwrap_or(false);
    info!("AUTONAT {}", auto_enabled);
    let probe_interval = autonat_probe_interval_secs.map(Duration::from_secs);
    let autonat_server_list = autonat_servers.unwrap_or(bootstrap_nodes.clone());

    // Get the proxy from the command line, if it was provided at launch
    let cli_proxy = state.socks5_proxy_cli.lock().await.clone();
    // Prioritize the command-line argument. Fall back to the one from the UI.
    let final_proxy_address = cli_proxy.or(proxy_address.clone());

    // Get the file transfer service for DHT integration
    let file_transfer_service = {
        let ft_guard = state.file_transfer.lock().await;
        ft_guard.as_ref().cloned()
    };

    // Create a ChunkManager instance
    let app_data_dir = app
        .path()
        .app_data_dir()
        .map_err(|e| format!("Could not get app data directory: {}", e))?;
    let chunk_storage_path = app_data_dir.join("chunk_storage");
    let chunk_manager = Arc::new(ChunkManager::new(chunk_storage_path));

    // --- AutoRelay is now disabled by default (can be enabled via config or env var)
    // Disable AutoRelay on bootstrap nodes (and via env var)
    let mut final_enable_autorelay = enable_autorelay.unwrap_or(false);
    if is_bootstrap.unwrap_or(false) {
        final_enable_autorelay = false;
        tracing::info!("AutoRelay disabled on bootstrap (hotfix).");
    }
    if std::env::var("CHIRAL_DISABLE_AUTORELAY").ok().as_deref() == Some("1") {
        final_enable_autorelay = false;
        tracing::info!("AutoRelay disabled via env CHIRAL_DISABLE_AUTORELAY=1");
    }

    // PHASE 2 FIX: Merge preferred relays into bootstrap nodes
    // This ensures relay nodes serve dual purpose:
    // 1. Circuit Relay v2 for NAT traversal
    // 2. DHT bootstrap for file discovery/publishing
    if let Some(relays) = &preferred_relays {
        for relay in relays {
            if !bootstrap_nodes.contains(relay) {
                info!(
                    "🔗 Adding relay {} to bootstrap nodes for DHT operations",
                    relay
                );
                bootstrap_nodes.push(relay.clone());
            }
        }
    }

    let proj_dirs = ProjectDirs::from("com", "chiral-network", "chiral-network")
        .ok_or("Failed to get project directories")?;
    let blockstore_db_path = proj_dirs.data_dir().join("blockstore_db");
    let async_blockstore_path = async_std::path::Path::new(blockstore_db_path.as_os_str());

    let previous_autorelay_enabled = {
        let guard = state.autorelay_last_enabled.lock().await;
        guard.clone()
    };
    let previous_autorelay_disabled = {
        let guard = state.autorelay_last_disabled.lock().await;
        guard.clone()
    };

    let dht_service = DhtService::new(
        port,
        bootstrap_nodes,
        None,
        is_bootstrap.unwrap_or(false),
        auto_enabled,
        probe_interval,
        autonat_server_list,
        final_proxy_address,
        file_transfer_service,
        Some(chunk_manager.clone()), // Pass the chunk manager
        chunk_size_kb,
        cache_size_mb,
        /* enable AutoRelay (disabled by default) */ final_enable_autorelay,
        preferred_relays.unwrap_or_default(),
        is_bootstrap.unwrap_or(false), // enable_relay_server only on bootstrap
        enable_upnp.unwrap_or(true), // enable UPnP by default
        Some(&async_blockstore_path),
        previous_autorelay_enabled,
        previous_autorelay_disabled,
    )
    .await
    .map_err(|e| format!("Failed to start DHT: {}", e))?;

    let (last_enabled, last_disabled) = dht_service.autorelay_history().await;
    {
        let mut guard = state.autorelay_last_enabled.lock().await;
        *guard = last_enabled;
    }
    {
        let mut guard = state.autorelay_last_disabled.lock().await;
        *guard = last_disabled;
    }

    let peer_id = dht_service.get_peer_id().await;

    // DHT node is already running in a spawned background task
    let dht_arc = Arc::new(dht_service);

    // Spawn the event pump
    let app_handle = app.clone();
    let proxies_arc = state.proxies.clone();
    let relay_reputation_arc = state.relay_reputation.clone();
    let dht_clone_for_pump = dht_arc.clone();
    let analytics_arc = state.analytics.clone();

    tokio::spawn(async move {
        use std::time::Duration;
        loop {
            // If the DHT service has been shut down, the weak reference will be None
            let events = dht_clone_for_pump.drain_events(64).await;
            if events.is_empty() {
                // Avoid busy-waiting
                tokio::time::sleep(Duration::from_millis(200)).await;
                // Check if the DHT is still alive before continuing
                if Arc::strong_count(&dht_clone_for_pump) <= 1 {
                    // 1 is the pump itself
                    info!("DHT service appears to be shut down. Exiting event pump.");
                    break;
                }
                continue;
            }

            for ev in events {
                match ev {
                    DhtEvent::PeerDiscovered { peer_id, addresses } => {
                        let payload = serde_json::json!({
                            "peerId": peer_id,
                            "addresses": addresses,
                        });
                        let _ = app_handle.emit("dht_peer_discovered", payload);
                    }
                    DhtEvent::PeerConnected { peer_id, address } => {
                        let payload = serde_json::json!({
                            "peerId": peer_id,
                            "address": address,
                        });
                        let _ = app_handle.emit("dht_peer_connected", payload);
                    }
                    DhtEvent::PeerDisconnected { peer_id } => {
                        let payload = serde_json::json!({ "peerId": peer_id });
                        let _ = app_handle.emit("dht_peer_disconnected", payload);
                    }
                    DhtEvent::ProxyStatus {
                        id,
                        address,
                        status,
                        latency_ms,
                        error,
                    } => {
                        let to_emit: ProxyNode = {
                            let mut proxies = proxies_arc.lock().await;

                            if let Some(i) = proxies.iter().position(|p| p.id == id) {
                                let p = &mut proxies[i];
                                if p.id != id {
                                    p.id = id.clone();
                                }
                                if !address.is_empty() {
                                    p.address = address.clone();
                                }
                                p.status = status.clone();
                                if let Some(ms) = latency_ms {
                                    p.latency = ms as u32;
                                }
                                p.error = error.clone();
                                p.clone()
                            } else {
                                let node = ProxyNode {
                                    id: id.clone(),
                                    address: address.clone(),
                                    status,
                                    latency: latency_ms.unwrap_or(0) as u32,
                                    error,
                                };
                                proxies.push(node.clone());
                                node
                            }
                        };

                        let _ = app_handle.emit("proxy_status_update", to_emit);
                    }
                    DhtEvent::NatStatus {
                        state,
                        confidence,
                        last_error,
                        summary,
                    } => {
                        let payload = serde_json::json!({
                            "state": state,
                            "confidence": confidence,
                            "lastError": last_error,
                            "summary": summary,
                        });
                        let _ = app_handle.emit("nat_status_update", payload);
                    }
                    DhtEvent::EchoReceived { from, utf8, bytes } => {
                        // Sending inbox event to frontend
                        let payload =
                            serde_json::json!({ "from": from, "text": utf8, "bytes": bytes });
                        let _ = app_handle.emit("proxy_echo_rx", payload);
                    }
                    DhtEvent::PeerRtt { peer, rtt_ms } => {
                        // NOTE: if from dht.rs only sends rtt for known proxies, then this is fine.
                        // If it can send rtt for any peer, we need to first check if it's generated from ProxyStatus
                        let mut proxies = proxies_arc.lock().await;
                        if let Some(p) = proxies.iter_mut().find(|p| p.id == peer) {
                            p.latency = rtt_ms as u32;
                            let _ = app_handle.emit("proxy_status_update", p.clone());
                        }
                    }
                    DhtEvent::DownloadedFile(metadata) => {
                        info!("Emitting file_content event for completed download: {} ({})", metadata.file_name, metadata.merkle_root);
                        let payload = serde_json::json!(metadata);
                        let _ = app_handle.emit("file_content", payload);
                        // Update analytics: record download completion and bandwidth
                        analytics_arc.record_download_completed().await;
                        analytics_arc.record_download(metadata.file_size).await;
                        analytics_arc.decrement_active_downloads().await;
                    }
                    DhtEvent::PublishedFile(metadata) => {
                        println!("🔍 DEBUG MAIN: PublishedFile event received");
                        println!("🔍 DEBUG MAIN: metadata.seeders = {:?}", metadata.seeders);
                        let payload = serde_json::json!(metadata);
                        println!("🔍 DEBUG MAIN: Emitting published_file event to frontend");
                        let _ = app_handle.emit("published_file", payload);
                        // Update analytics: record upload completion
                        analytics_arc.record_upload_completed().await;
                        analytics_arc.decrement_active_uploads().await;
                    }
                    DhtEvent::FileDiscovered(metadata) => {
                        let payload = serde_json::json!(metadata);
                        let _ = app_handle.emit("found_file", payload);
                    }
                    DhtEvent::ReputationEvent {
                        peer_id,
                        event_type,
                        impact,
                        data,
                    } => {
                        // Update relay reputation statistics
                        let mut stats = relay_reputation_arc.lock().await;
                        let entry = stats.entry(peer_id.clone()).or_insert(RelayNodeStats {
                            peer_id: peer_id.clone(),
                            alias: None,
                            reputation_score: 0.0,
                            reservations_accepted: 0,
                            circuits_established: 0,
                            circuits_successful: 0,
                            total_events: 0,
                            last_seen: 0,
                        });

                        // Update statistics based on event type
                        entry.reputation_score += impact;
                        entry.total_events += 1;
                        entry.last_seen = data
                            .get("timestamp")
                            .and_then(|v| v.as_u64())
                            .unwrap_or_else(|| {
                                std::time::SystemTime::now()
                                    .duration_since(std::time::UNIX_EPOCH)
                                    .unwrap_or(std::time::Duration::from_secs(0))
                                    .as_secs()
                            });

                        match event_type.as_str() {
                            "RelayReservationAccepted" => entry.reservations_accepted += 1,
                            "RelayCircuitEstablished" => entry.circuits_established += 1,
                            "RelayCircuitSuccessful" => entry.circuits_successful += 1,
                            _ => {}
                        }

                        // Emit event to frontend
                        let payload = serde_json::json!({
                            "peerId": peer_id,
                            "eventType": event_type,
                            "impact": impact,
                            "data": data,
                        });
                        let _ = app_handle.emit("relay_reputation_event", payload);
                    }
                    DhtEvent::BitswapChunkDownloaded {
                        file_hash,
                        chunk_index,
                        total_chunks,
                        chunk_size,
                    } => {
                        let payload = serde_json::json!({
                            "fileHash": file_hash,
                            "chunkIndex": chunk_index,
                            "totalChunks": total_chunks,
                            "chunkSize": chunk_size,
                        });
                        let _ = app_handle.emit("bitswap_chunk_downloaded", payload);
                    }
                    DhtEvent::PaymentNotificationReceived { from_peer, payload } => {
                        println!(
                            "💰 Payment notification received from peer {}: {:?}",
                            from_peer, payload
                        );
                        // Convert payload to match the expected format for seeder_payment_received
                        if let Ok(notification) =
                            serde_json::from_value::<serde_json::Value>(payload.clone())
                        {
                            let formatted_payload = serde_json::json!({
                                "file_hash": notification.get("file_hash").and_then(|v| v.as_str()).unwrap_or(""),
                                "file_name": notification.get("file_name").and_then(|v| v.as_str()).unwrap_or(""),
                                "file_size": notification.get("file_size").and_then(|v| v.as_u64()).unwrap_or(0),
                                "downloader_address": notification.get("downloader_address").and_then(|v| v.as_str()).unwrap_or(""),
                                "downloader_peer_id": notification.get("downloader_peer_id").and_then(|v| v.as_str()).unwrap_or(""),
                                "seeder_wallet_address": notification.get("seeder_wallet_address").and_then(|v| v.as_str()).unwrap_or(""),
                                "amount": notification.get("amount").and_then(|v| v.as_f64()).unwrap_or(0.0),
                                "transaction_id": notification.get("transaction_id").and_then(|v| v.as_u64()).unwrap_or(0),
                                "transaction_hash": notification.get("transaction_hash").and_then(|v| v.as_str()).unwrap_or(""),
                            });
                            // Emit the same event that local payments use
                            let _ = app_handle.emit("seeder_payment_received", formatted_payload);
                            println!("✅ Payment notification forwarded to frontend with transaction_hash and downloader_peer_id");
                        }
                    }
                    _ => {}
                }
            }
        }
    });

    {
        let mut dht_guard = state.dht.lock().await;
        *dht_guard = Some(dht_arc.clone());
    }

    // Store chunk manager in AppState
    {
        let mut chunk_guard = state.chunk_manager.lock().await;
        *chunk_guard = Some(chunk_manager.clone());
    }

    // Also attach DHT to HTTP server state for provider-side metrics
    state.http_server_state.set_dht(dht_arc).await;

    Ok(peer_id)
}

#[tauri::command]
async fn stop_dht_node(app: tauri::AppHandle, state: State<'_, AppState>) -> Result<(), String> {
    let dht = {
        let mut dht_guard = state.dht.lock().await;
        dht_guard.take()
    };

    if let Some(dht) = dht {
        let (last_enabled, last_disabled) = dht.autorelay_history().await;
        {
            let mut guard = state.autorelay_last_enabled.lock().await;
            *guard = last_enabled;
        }
        {
            let mut guard = state.autorelay_last_disabled.lock().await;
            *guard = last_disabled;
        }

        (*dht)
            .shutdown()
            .await
            .map_err(|e| format!("Failed to stop DHT: {}", e))?;
    }

    // Proxy reset
    {
        let mut proxies = state.proxies.lock().await;
        proxies.clear();
    }
    let _ = app.emit("proxy_reset", ());

    Ok(())
}

#[tauri::command]
async fn stop_publishing_file(state: State<'_, AppState>, file_hash: String) -> Result<(), String> {
    let dht = {
        let dht_guard = state.dht.lock().await;
        dht_guard.as_ref().cloned()
    };
    if let Some(dht) = dht {
        dht.stop_publishing_file(file_hash).await
    } else {
        Err("DHT node is not running".to_string())
    }
}

#[tauri::command]
async fn connect_to_peer(state: State<'_, AppState>, peer_address: String) -> Result<(), String> {
    let dht = {
        let dht_guard = state.dht.lock().await;
        dht_guard.as_ref().cloned()
    };

    if let Some(dht) = dht {
        dht.connect_peer(peer_address).await
    } else {
        Err("DHT node is not running".to_string())
    }
}

#[tauri::command]
async fn is_dht_running(state: State<'_, AppState>) -> Result<bool, String> {
    let dht_guard = state.dht.lock().await;
    Ok(dht_guard.is_some())
}

#[tauri::command]
async fn get_dht_peer_count(state: State<'_, AppState>) -> Result<usize, String> {
    let dht = {
        let dht_guard = state.dht.lock().await;
        dht_guard.as_ref().cloned()
    };

    if let Some(dht) = dht {
        Ok(dht.get_peer_count().await)
    } else {
        Ok(0) // Return 0 if DHT is not running
    }
}

#[tauri::command]
async fn get_dht_peer_id(state: State<'_, AppState>) -> Result<Option<String>, String> {
    let dht = {
        let dht_guard = state.dht.lock().await;
        dht_guard.as_ref().cloned()
    };

    if let Some(dht) = dht {
        Ok(Some(dht.get_peer_id().await))
    } else {
        Ok(None) // Return None if DHT is not running
    }
}

/// Get the peer ID (required for reputation system)
/// Returns error if DHT is not running
#[tauri::command]
async fn get_peer_id(state: State<'_, AppState>) -> Result<String, String> {
    let dht = {
        let dht_guard = state.dht.lock().await;
        dht_guard.as_ref().cloned()
    };

    if let Some(dht) = dht {
        let peer_id = dht.get_peer_id().await;
        println!("🔍 get_peer_id() called -> returning: {}", peer_id);
        Ok(peer_id)
    } else {
        println!("❌ get_peer_id() called but DHT is not running");
        Err("DHT is not running. Cannot get peer ID.".to_string())
    }
}

#[tauri::command]
async fn get_dht_connected_peers(state: State<'_, AppState>) -> Result<Vec<String>, String> {
    let dht = {
        let dht_guard = state.dht.lock().await;
        dht_guard.as_ref().cloned()
    };

    if let Some(dht) = dht {
        // Get connected peers from DHT
        let connected_peers = dht.get_connected_peers().await;
        Ok(connected_peers)
    } else {
        Ok(Vec::new()) // Return empty vector if DHT is not running
    }
}

#[tauri::command]
async fn create_auth_session(
    state: State<'_, AppState>,
    session_id: String,
    hmac_key: Vec<u8>,
) -> Result<(), String> {
    let mut auth_service = state.stream_auth.lock().await;
    auth_service.create_session(session_id, hmac_key)
}

#[tauri::command]
async fn verify_stream_auth(
    state: State<'_, AppState>,
    session_id: String,
    auth_message: AuthMessage,
) -> Result<bool, String> {
    let mut auth_service = state.stream_auth.lock().await;
    auth_service.verify_data(&session_id, &auth_message)
}

#[tauri::command]
async fn generate_hmac_key() -> Vec<u8> {
    StreamAuthService::generate_hmac_key()
}

#[tauri::command]
async fn cleanup_auth_sessions(state: State<'_, AppState>) -> Result<(), String> {
    let mut auth_service = state.stream_auth.lock().await;
    auth_service.cleanup_expired_sessions();
    auth_service.cleanup_expired_exchanges();
    Ok(())
}

#[tauri::command]
async fn initiate_hmac_key_exchange(
    state: State<'_, AppState>,
    initiator_peer_id: String,
    target_peer_id: String,
    session_id: String,
) -> Result<HmacKeyExchangeRequest, String> {
    let mut auth_service = state.stream_auth.lock().await;
    auth_service.initiate_key_exchange(initiator_peer_id, target_peer_id, session_id)
}

#[tauri::command]
async fn respond_to_hmac_key_exchange(
    state: State<'_, AppState>,
    request: HmacKeyExchangeRequest,
    responder_peer_id: String,
) -> Result<HmacKeyExchangeResponse, String> {
    let mut auth_service = state.stream_auth.lock().await;
    auth_service.respond_to_key_exchange(request, responder_peer_id)
}

#[tauri::command]
async fn confirm_hmac_key_exchange(
    state: State<'_, AppState>,
    response: HmacKeyExchangeResponse,
    initiator_peer_id: String,
) -> Result<HmacKeyExchangeConfirmation, String> {
    let mut auth_service = state.stream_auth.lock().await;
    auth_service.confirm_key_exchange(response, initiator_peer_id)
}

#[tauri::command]
async fn finalize_hmac_key_exchange(
    state: State<'_, AppState>,
    confirmation: HmacKeyExchangeConfirmation,
    responder_peer_id: String,
) -> Result<(), String> {
    let mut auth_service = state.stream_auth.lock().await;
    auth_service.finalize_key_exchange(confirmation, responder_peer_id)
}

#[tauri::command]
async fn get_hmac_exchange_status(
    state: State<'_, AppState>,
    exchange_id: String,
) -> Result<Option<String>, String> {
    let auth_service = state.stream_auth.lock().await;
    Ok(auth_service
        .get_exchange_status(&exchange_id)
        .map(|s| format!("{:?}", s)))
}

#[tauri::command]
async fn get_active_hmac_exchanges(state: State<'_, AppState>) -> Result<Vec<String>, String> {
    let auth_service = state.stream_auth.lock().await;
    Ok(auth_service.get_active_exchanges())
}


#[tauri::command]
async fn get_dht_health(state: State<'_, AppState>) -> Result<Option<DhtMetricsSnapshot>, String> {
    let dht = {
        let dht_guard = state.dht.lock().await;
        dht_guard.as_ref().cloned()
    };

    if let Some(dht) = dht {
        Ok(Some(dht.metrics_snapshot().await))
    } else {
        Ok(None)
    }
}

#[tauri::command]
async fn get_dht_events(state: State<'_, AppState>) -> Result<Vec<String>, String> {
    let dht = {
        let dht_guard = state.dht.lock().await;
        dht_guard.as_ref().cloned()
    };

    if let Some(dht) = dht {
        let events = dht.drain_events(100).await;
        // Convert events to concise human-readable strings for the UI
        let mapped: Vec<String> = events
            .into_iter()
            .map(|e| match e {
                // DhtEvent::PeerDiscovered(p) => format!("peer_discovered:{}", p),
                // DhtEvent::PeerConnected(p) => format!("peer_connected:{}", p),
                // DhtEvent::PeerDisconnected(p) => format!("peer_disconnected:{}", p),
                DhtEvent::PeerDiscovered { peer_id, addresses } => {
                    let joined = if addresses.is_empty() {
                        "-".to_string()
                    } else {
                        addresses.join("|")
                    };
                    format!("peer_discovered:{}:{}", peer_id, joined)
                }
                DhtEvent::PeerConnected { peer_id, address } => {
                    format!("peer_connected:{}:{}", peer_id, address.unwrap_or_default())
                }
                DhtEvent::PeerDisconnected { peer_id } => {
                    format!("peer_disconnected:{}", peer_id)
                }
                DhtEvent::FileDiscovered(meta) => {
                    // Serialize the full metadata object to JSON for the frontend
                    let payload = serde_json::to_string(&meta).unwrap_or_else(|_| "{}".to_string());
                    format!("file_discovered:{}", payload)
                }
                DhtEvent::PublishedFile(meta) => format!(
                    "file_published:{}:{}:{}", // Use merkle_root as the primary identifier
                    meta.merkle_root, meta.file_name, meta.file_size
                ),
                DhtEvent::DownloadedFile(file_metadata) => {
                    format!("Downloaded File {}", file_metadata.file_name)
                }
                DhtEvent::FileNotFound(hash) => format!("file_not_found:{}", hash),
                DhtEvent::Error(err) => format!("error:{}", err),
                DhtEvent::Info(msg) => format!("info:{}", msg),
                DhtEvent::Warning(msg) => format!("warning:{}", msg),
                DhtEvent::ProxyStatus {
                    id,
                    address,
                    status,
                    latency_ms,
                    error,
                } => {
                    let lat = latency_ms
                        .map(|ms| format!("{ms}"))
                        .unwrap_or_else(|| "-".into());
                    let err = error.unwrap_or_default();
                    format!(
                        "proxy_status:{id}:{address}:{status}:{lat}{}",
                        if err.is_empty() {
                            "".into()
                        } else {
                            format!(":{err}")
                        }
                    )
                }
                DhtEvent::NatStatus {
                    state,
                    confidence,
                    last_error,
                    summary,
                } => match serde_json::to_string(&serde_json::json!({
                    "state": state,
                    "confidence": confidence,
                    "lastError": last_error,
                    "summary": summary,
                })) {
                    Ok(json) => format!("nat_status:{json}"),
                    Err(_) => "nat_status:{}".to_string(),
                },
                DhtEvent::PeerRtt { peer, rtt_ms } => format!("peer_rtt:{peer}:{rtt_ms}"),
                DhtEvent::EchoReceived { from, utf8, bytes } => format!(
                    "echo_received:{}:{}:{}",
                    from,
                    utf8.unwrap_or_default(),
                    bytes
                ),
                DhtEvent::BitswapDataReceived { query_id, data } => {
                    format!("bitswap_data_received:{}:{}", query_id, data.len())
                }
                DhtEvent::BitswapError { query_id, error } => {
                    format!("bitswap_error:{}:{}", query_id, error)
                }
                DhtEvent::FileDownloaded { file_hash } => {
                    format!("file_downloaded:{}", file_hash)
                }
                DhtEvent::BitswapChunkDownloaded {
                    file_hash,
                    chunk_index,
                    total_chunks,
                    chunk_size,
                } => {
                    format!(
                        "bitswap_chunk_downloaded:{}:{}:{}:{}",
                        file_hash, chunk_index, total_chunks, chunk_size
                    )
                }
                DhtEvent::PaymentNotificationReceived { from_peer, payload } => {
                    format!("payment_notification_received:{}:{:?}", from_peer, payload)
                }
                DhtEvent::ReputationEvent {
                    peer_id,
                    event_type,
                    impact,
                    data,
                } => {
                    let json = serde_json::to_string(&serde_json::json!({
                        "peer_id": peer_id,
                        "event_type": event_type,
                        "impact": impact,
                        "data": data,
                    }))
                    .unwrap_or_else(|_| "{}".to_string());
                    format!("reputation_event:{}", json)
                }
            })
            .collect();
        Ok(mapped)
    } else {
        Ok(vec![])
    }
}

#[derive(Debug, Clone)]
enum TemperatureMethod {
    Sysinfo,
    #[cfg(target_os = "windows")]
    WindowsWmi,
    #[cfg(target_os = "linux")]
    LinuxSensors,
    #[cfg(target_os = "linux")]
    LinuxThermalZone(String),
    #[cfg(target_os = "linux")]
    LinuxHwmon(String),
}
#[tauri::command]
async fn get_power_consumption() -> Option<f32> {
    tokio::task::spawn_blocking(move || {
        use std::sync::OnceLock;
        use std::time::Instant;

        static LAST_UPDATE: OnceLock<std::sync::Mutex<Option<Instant>>> = OnceLock::new();
        static POWER_HISTORY: OnceLock<std::sync::Mutex<Vec<(Instant, f32)>>> = OnceLock::new();
        static WORKING_METHOD: OnceLock<std::sync::Mutex<Option<PowerMethod>>> = OnceLock::new();

        let last_update_mutex = LAST_UPDATE.get_or_init(|| std::sync::Mutex::new(None));
        let power_history_mutex = POWER_HISTORY.get_or_init(|| std::sync::Mutex::new(Vec::new()));
        let working_method_mutex = WORKING_METHOD.get_or_init(|| std::sync::Mutex::new(None));

        // Check if we have a cached working method and if it's still working
        if let Ok(mut working_method) = working_method_mutex.lock() {
            if let Some(ref method) = *working_method {
                if let Some(power) = try_power_method(method) {
                    return Some(smooth_power(power));
                }
                // Method stopped working, clear cache
                *working_method = None;
            }
        }

        // Try all methods to find one that works and cache it
        let methods_to_try = vec![
            PowerMethod::Systemstat,
            PowerMethod::Sysinfo,
        ];

        for method in methods_to_try {
            if let Some(power) = try_power_method(&method) {
                // Cache the working method
                let mut working_method = working_method_mutex.lock().ok()?;
                *working_method = Some(method.clone());
                return Some(smooth_power(power));
            }
        }

        // Try Windows-specific methods if basic ones failed
        #[cfg(target_os = "windows")]
        {
            if let Some((power, method)) = get_windows_power() {
                if let Ok(mut working_method) = working_method_mutex.lock() {
                    *working_method = Some(method);
                }
                return Some(smooth_power(power));
            }
        }

        // Try Linux-specific methods if basic ones failed
        #[cfg(target_os = "linux")]
        {
            if let Some((power, method)) = get_linux_power() {
                if let Ok(mut working_method) = working_method_mutex.lock() {
                    *working_method = Some(method);
                }
                return Some(smooth_power(power));
            }
        }

        // Try Mac-specific methods if basic ones failed
        #[cfg(target_os = "macos")]
        {
            if let Some((power, method)) = get_mac_power() {
                if let Ok(mut working_method) = working_method_mutex.lock() {
                    *working_method = Some(method);
                }
                return Some(smooth_power(power));
            }
        }

        // Final fallback: return None when power monitoring is unavailable

        None
    })
    .await // Await the result of the blocking task
    .unwrap_or(None)
}

#[derive(Clone, Debug)]
enum PowerMethod {
    Sysinfo,
    Systemstat,
}

fn smooth_power(raw_power: f32) -> f32 {
    use std::sync::OnceLock;
    use std::time::Instant;

    static POWER_HISTORY: OnceLock<std::sync::Mutex<Vec<(Instant, f32)>>> = OnceLock::new();

    let power_history_mutex = POWER_HISTORY.get_or_init(|| std::sync::Mutex::new(Vec::new()));

    // Helper function to add power reading to history and return smoothed value
    let now = Instant::now();
    let mut history = match power_history_mutex.lock() {
        Ok(h) => h,
        Err(e) => {
            tracing::error!("Failed to acquire power history lock: {}", e);
            return raw_power; // Return raw power if lock fails
        }
    };

    // Add current reading
    history.push((now, raw_power));

    // Keep only last 10 readings within 60 seconds
    history.retain(|(time, _)| now.duration_since(*time).as_secs() < 60);
    if history.len() > 10 {
        history.remove(0);
    }

    // Return smoothed power (weighted average, recent readings have more weight)
    if history.len() == 1 {
        raw_power
    } else {
        let total_weight: f32 = (1..=history.len()).map(|i| i as f32).sum();
        let weighted_sum: f32 = history
            .iter()
            .enumerate()
            .map(|(i, (_, power))| power * (i + 1) as f32)
            .sum();
        weighted_sum / total_weight
    }
}

fn try_power_method(method: &PowerMethod) -> Option<f32> {
    match method {
        PowerMethod::Sysinfo => {
            // Note: sysinfo doesn't currently support power consumption monitoring
            // This is a placeholder for future sysinfo versions
            None
        }
        PowerMethod::Systemstat => {
            // systemstat also doesn't support power consumption directly
            // This could be extended with platform-specific implementations
            None
        }
    }
}

#[cfg(target_os = "windows")]
fn get_windows_power() -> Option<(f32, PowerMethod)> {
    // Try multiple methods to get Windows power consumption

    // Method 1: Use PowerShell to query performance counters
    if let Some(power) = get_windows_power_via_powershell() {
        return Some((power, PowerMethod::Systemstat));
    }

    // Method 2: Try WMI queries for power information
    if let Some(power) = get_windows_power_via_wmi() {
        return Some((power, PowerMethod::Systemstat));
    }

    // Method 3: Try Windows Performance Counters directly
    if let Some(power) = get_windows_power_via_perf_counters() {
        return Some((power, PowerMethod::Systemstat));
    }

    // Method 4: Try direct Windows API calls or system information
    if let Some(power) = get_windows_power_via_system_info() {
        return Some((power, PowerMethod::Systemstat));
    }

    None
}

#[cfg(target_os = "windows")]
fn get_windows_power_via_powershell() -> Option<f32> {
    use std::process::Command;

    // Try to get CPU power consumption via Windows Performance Counters using PowerShell
    let ps_script = r#"
    try {
        # Get CPU power consumption from performance counters
        $counter = Get-Counter -Counter "\Processor Information(_Total)\% Processor Performance" -ErrorAction Stop
        $cpuUsage = $counter.CounterSamples.CookedValue

        # Estimate power based on CPU usage (this is an approximation, but better than nothing)
        # TDP for typical CPUs: assume 65W base + usage-based scaling
        $basePower = 65.0
        $usagePower = ($cpuUsage / 100.0) * 35.0  # Additional power based on usage
        $totalPower = $basePower + $usagePower

        # Output the power value
        [math]::Round($totalPower, 2)
    } catch {
        $null
    }
    "#;

    if let Ok(output) = Command::new("powershell")
        .args(["-Command", ps_script])
        .output()
    {
        if output.status.success() {
            if let Ok(output_str) = String::from_utf8(output.stdout) {
                let power_str = output_str.trim();
                if let Ok(power) = power_str.parse::<f32>() {
                    if power > 0.0 && power < 500.0 {
                        // Reasonable power range for CPU
                        return Some(power);
                    }
                }
            }
        }
    }

    None
}

#[cfg(target_os = "windows")]
fn get_windows_power_via_wmi() -> Option<f32> {
    use std::process::Command;

    // Try WMI to get battery information (for laptops) or power scheme info
    let wmi_script = r#"
    try {
        # Try to get battery discharge rate (for laptops)
        $battery = Get-WmiObject -Class Win32_Battery -ErrorAction Stop | Select-Object -First 1
        if ($battery -and $battery.EstimatedChargeRemaining -ne $null -and $battery.EstimatedRunTime -ne $null) {
            # Calculate current power draw from battery
            $remainingTimeHours = $battery.EstimatedRunTime / 60.0
            if ($remainingTimeHours -gt 0) {
                # Estimate power consumption based on battery capacity and remaining time
                # This is approximate but gives real power usage for battery-powered systems
                $power = 0.0
                if ($battery.DesignCapacity -gt 0) {
                    $power = $battery.DesignCapacity / $remainingTimeHours
                    if ($power -gt 0 -and $power -lt 200) {
                        [math]::Round($power, 2)
                        exit 0
                    }
                }
            }
        }

        # Fallback: Try to get active power scheme information
        $scheme = Get-WmiObject -Class Win32_PowerPlan -Filter "IsActive=True" -ErrorAction Stop
        if ($scheme) {
            # This doesn't give actual power consumption, but we can use it as a fallback indicator
            # Return a default power consumption based on power scheme
            if ($scheme.ElementName -like "*High Performance*") {
                85.0
            } elseif ($scheme.ElementName -like "*Balanced*") {
                65.0
            } elseif ($scheme.ElementName -like "*Power Saver*") {
                45.0
            } else {
                65.0
            }
        } else {
            $null
        }
    } catch {
        $null
    }
    "#;

    if let Ok(output) = Command::new("powershell")
        .args(["-Command", wmi_script])
        .output()
    {
        if output.status.success() {
            if let Ok(output_str) = String::from_utf8(output.stdout) {
                let power_str = output_str.trim();
                if !power_str.is_empty() && power_str != "null" {
                    if let Ok(power) = power_str.parse::<f32>() {
                        if power > 0.0 && power < 200.0 {
                            // Reasonable power range
                            return Some(power);
                        }
                    }
                }
            }
        }
    }

    None
}

#[cfg(target_os = "windows")]
fn get_windows_power_via_perf_counters() -> Option<f32> {
    use std::process::Command;

    // Try to get more detailed performance counter data
    let perf_script = r#"
    try {
        # Get multiple CPU-related performance counters
        $counters = @(
            "\Processor(_Total)\% Processor Time",
            "\Processor Information(_Total)\% Processor Performance"
        )

        $results = Get-Counter -Counter $counters -SampleInterval 1 -MaxSamples 1 -ErrorAction Stop

        $cpuTime = 0.0
        $cpuPerformance = 0.0

        foreach ($sample in $results.CounterSamples) {
            if ($sample.Path -like "*% Processor Time*") {
                $cpuTime = $sample.CookedValue
            } elseif ($sample.Path -like "*% Processor Performance*") {
                $cpuPerformance = $sample.CookedValue
            }
        }

        # Calculate power based on CPU activity
        # Base TDP assumption: 65W for typical desktop CPU
        $baseTDP = 65.0

        # Scale based on CPU performance percentage
        $power = $baseTDP * ($cpuPerformance / 100.0)

        # Ensure minimum power draw even when idle
        $power = [math]::Max($power, 35.0)

        [math]::Round($power, 2)
    } catch {
        $null
    }
    "#;

    if let Ok(output) = Command::new("powershell")
        .args(["-Command", perf_script])
        .output()
    {
        if output.status.success() {
            if let Ok(output_str) = String::from_utf8(output.stdout) {
                let power_str = output_str.trim();
                if let Ok(power) = power_str.parse::<f32>() {
                    if power > 0.0 && power < 500.0 {
                        // Reasonable power range
                        return Some(power);
                    }
                }
            }
        }
    }

    None
}

#[cfg(target_os = "windows")]
fn get_windows_power_via_system_info() -> Option<f32> {
    use std::process::Command;

    // Try to get system information and estimate power based on actual hardware
    let system_info_script = r#"
    try {
        # Get CPU information
        $cpu = Get-WmiObject -Class Win32_Processor -ErrorAction Stop | Select-Object -First 1
        $cpuName = $cpu.Name
        $cpuCores = $cpu.NumberOfCores
        $cpuThreads = $cpu.NumberOfLogicalProcessors

        # Get current CPU usage
        $cpuUsage = (Get-WmiObject -Class Win32_PerfFormattedData_PerfOS_Processor -Filter "Name='_Total'").PercentProcessorTime

        # Estimate TDP based on CPU model (this is more accurate than generic assumptions)
        $estimatedTDP = 65.0  # Default

        if ($cpuName -match "Intel.*Core.*i[3579]-1[0-9][0-9][0-9][0-9]") {
            # Intel 12th/13th/14th gen high-end CPUs
            $estimatedTDP = 125.0
        } elseif ($cpuName -match "Intel.*Core.*i[3579]-[0-9][0-9][0-9][0-9]") {
            # Intel 12th/13th/14th gen mainstream CPUs
            $estimatedTDP = 65.0
        } elseif ($cpuName -match "Intel.*Core.*i[3579]-[0-9][0-9][0-9]") {
            # Intel 10th/11th gen CPUs
            $estimatedTDP = 65.0
        } elseif ($cpuName -match "AMD.*Ryzen.*[79][0-9][0-9][0-9]") {
            # AMD Ryzen 7000/9000 series
            $estimatedTDP = 65.0
        } elseif ($cpuName -match "AMD.*Ryzen.*[3579][0-9][0-9][0-9]") {
            # AMD Ryzen 3000/5000/7000 series
            $estimatedTDP = 65.0
        } elseif ($cpuName -match "Threadripper") {
            # AMD Threadripper
            $estimatedTDP = 280.0
        }

        # Get RAM information and add its power consumption
        $ramModules = Get-WmiObject -Class Win32_PhysicalMemory -ErrorAction Stop
        $totalRamGB = 0
        foreach ($module in $ramModules) {
            $totalRamGB += [math]::Round($module.Capacity / 1GB, 0)
        }

        # Estimate RAM power consumption (about 2-3W per 8GB DDR4)
        $ramPower = [math]::Ceiling($totalRamGB / 8) * 2.5

        # Get GPU information (if dedicated GPU)
        $gpuPower = 0.0
        $gpus = Get-WmiObject -Class Win32_VideoController -ErrorAction Stop | Where-Object { $_.AdapterRAM -gt 0 }
        foreach ($gpu in $gpus) {
            if ($gpu.Name -notmatch "Microsoft Basic Display") {
                # Estimate GPU power based on VRAM
                $vramGB = [math]::Round($gpu.AdapterRAM / 1GB, 0)
                if ($gpu.Name -match "RTX|GeForce") {
                    $gpuPower += [math]::Max(50.0, $vramGB * 10.0)  # NVIDIA GPUs
                } elseif ($gpu.Name -match "Radeon|RX") {
                    $gpuPower += [math]::Max(40.0, $vramGB * 8.0)   # AMD GPUs
                } else {
                    $gpuPower += 30.0  # Generic dedicated GPU
                }
            }
        }

        # Calculate current power based on CPU usage
        $cpuPower = $estimatedTDP * ($cpuUsage / 100.0)
        $cpuPower = [math]::Max($cpuPower, $estimatedTDP * 0.3)  # Minimum 30% of TDP even when idle

        # Total system power
        $totalPower = $cpuPower + $ramPower + $gpuPower

        # Add a small base system power for motherboard, drives, etc.
        $totalPower += 25.0

        [math]::Round($totalPower, 2)
    } catch {
        $null
    }
    "#;

    if let Ok(output) = Command::new("powershell")
        .args(["-Command", system_info_script])
        .output()
    {
        if output.status.success() {
            if let Ok(output_str) = String::from_utf8(output.stdout) {
                let power_str = output_str.trim();
                if let Ok(power) = power_str.parse::<f32>() {
                    if power > 20.0 && power < 1000.0 {
                        // Reasonable power range for full system
                        return Some(power);
                    }
                }
            }
        }
    }

    None
}

#[cfg(target_os = "linux")]
fn get_linux_power() -> Option<(f32, PowerMethod)> {
    use std::fs;

    // Try RAPL (Running Average Power Limit) interface on Intel systems
    // Read from all available RAPL domains (core, dram, etc.) and sum them

    static mut LAST_TOTAL_ENERGY: Option<(u64, Instant)> = None;
    static mut LAST_TOTAL_POWER: f32 = 0.0;

    // Find all RAPL energy files
    let mut rapl_paths = Vec::new();

    // Main package
    rapl_paths.push("/sys/class/powercap/intel-rapl:0/energy_uj".to_string());

    // Alternative main package path
    rapl_paths.push("/sys/class/powercap/intel-rapl/energy_uj".to_string());

    // Sub-domains (core, dram, etc.)
    for i in 0..10 {
        for j in 0..10 {
            let path = format!("/sys/class/powercap/intel-rapl:{}/intel-rapl:{}:{}/energy_uj", i, i, j);
            if std::path::Path::new(&path).exists() {
                rapl_paths.push(path);
            }
        }
    }

    let mut total_energy_uj: u64 = 0;
    let mut valid_readings = 0;

    // Sum energy from all domains
    for path in &rapl_paths {
        if let Ok(energy_str) = fs::read_to_string(path) {
            if let Ok(energy_uj) = energy_str.trim().parse::<u64>() {
                total_energy_uj += energy_uj;
                valid_readings += 1;
            }
        }
    }

    if valid_readings == 0 {
        return None; // No RAPL sensors available
    }

    let now = Instant::now();

    unsafe {
        if let Some((last_total_energy, last_time)) = LAST_TOTAL_ENERGY {
            let time_diff = now.duration_since(last_time).as_secs_f64();
            if time_diff > 0.0 {
                let energy_diff = if total_energy_uj >= last_total_energy {
                    total_energy_uj - last_total_energy
                } else {
                    // Counter wrapped around (highly unlikely for total)
                    u64::MAX - last_total_energy + total_energy_uj
                };

                let power_watts = (energy_diff as f64 / 1_000_000.0) / time_diff; // Convert µJ to J, then to W

                if power_watts > 0.0 && power_watts < 2000.0 {
                    // Reasonable power range (allow higher for multi-domain sum)
                    LAST_TOTAL_POWER = power_watts as f32;
                    LAST_TOTAL_ENERGY = Some((total_energy_uj, now));
                    return Some((power_watts as f32, PowerMethod::Systemstat));
                }
            }
        } else {
            // First reading, store and wait for next
            LAST_TOTAL_ENERGY = Some((total_energy_uj, now));
        }
    }

    None
}

#[cfg(target_os = "macos")]
fn get_mac_power() -> Option<(f32, PowerMethod)> {
    use std::time::Instant;

    // Static variables to track power readings over time
    static mut LAST_CPU_USAGE: Option<(f32, Instant)> = None;
    static mut LAST_POWER: f32 = 0.0;

    // Try to get power from SMC (System Management Controller)
    // SMC provides direct hardware power readings on Mac systems
    if let Some(power) = get_mac_power_from_smc() {
        return Some((power, PowerMethod::Systemstat));
    }

    // Fallback: Estimate power based on CPU usage
    // This is less accurate but works when SMC access is unavailable
    if let Some(power) = get_mac_power_from_cpu_usage() {
        return Some((power, PowerMethod::Sysinfo));
    }

    None
}

#[cfg(target_os = "macos")]
fn get_mac_power_from_smc() -> Option<f32> {
    // Try to read power consumption from SMC
    // The SMC provides real-time power metrics on Mac hardware

    // Note: SMC access on macOS requires specific hardware keys
    // This implementation may need adjustment based on actual Mac hardware
    // For now, we'll skip SMC implementation and rely on CPU estimation

    // The smc crate has complex API requirements and version conflicts
    // that make it difficult to use reliably across different Mac models

    None
}

#[cfg(target_os = "macos")]
fn get_mac_power_from_cpu_usage() -> Option<f32> {
    use std::process::Command;

    // Use system commands to estimate power consumption
    // Method 1: Get CPU usage and estimate from TDP

    // Get CPU usage percentage
    let cpu_usage_output = Command::new("sh")
        .arg("-c")
        .arg("ps -A -o %cpu | awk '{s+=$1} END {print s}'")
        .output();

    if let Ok(output) = cpu_usage_output {
        if output.status.success() {
            if let Ok(usage_str) = String::from_utf8(output.stdout) {
                if let Ok(cpu_usage) = usage_str.trim().parse::<f32>() {
                    // Get system info to estimate TDP
                    let sysctl_output = Command::new("sysctl")
                        .arg("-n")
                        .arg("machdep.cpu.brand_string")
                        .output();

                    let mut estimated_tdp = 15.0; // Default for MacBook

                    if let Ok(sysctl_out) = sysctl_output {
                        if let Ok(cpu_brand) = String::from_utf8(sysctl_out.stdout) {
                            // Estimate TDP based on CPU model
                            if cpu_brand.contains("M1")
                                || cpu_brand.contains("M2")
                                || cpu_brand.contains("M3")
                            {
                                // Apple Silicon - very efficient
                                estimated_tdp = 20.0; // M-series chips are low power
                            } else if cpu_brand.contains("Intel") {
                                // Intel Mac
                                if cpu_brand.contains("i9") {
                                    estimated_tdp = 45.0;
                                } else if cpu_brand.contains("i7") {
                                    estimated_tdp = 28.0;
                                } else if cpu_brand.contains("i5") {
                                    estimated_tdp = 20.0;
                                } else {
                                    estimated_tdp = 15.0;
                                }
                            }
                        }
                    }

                    // Get number of cores to adjust estimation
                    let core_count_output =
                        Command::new("sysctl").arg("-n").arg("hw.ncpu").output();

                    let mut num_cores = 4.0;
                    if let Ok(core_out) = core_count_output {
                        if let Ok(cores_str) = String::from_utf8(core_out.stdout) {
                            if let Ok(cores) = cores_str.trim().parse::<f32>() {
                                num_cores = cores;
                            }
                        }
                    }

                    // Calculate power consumption
                    // cpu_usage is total across all cores, so normalize by core count
                    let normalized_usage = cpu_usage / num_cores;
                    let cpu_power = estimated_tdp * (normalized_usage / 100.0);

                    // Add base system power (display, memory, etc.)
                    let base_power = 5.0; // Base system power for Mac
                    let total_power = cpu_power + base_power;

                    // Ensure minimum power draw
                    let final_power = total_power.max(estimated_tdp * 0.2); // At least 20% of TDP

                    if final_power > 0.0 && final_power < 200.0 {
                        return Some(final_power);
                    }
                }
            }
        }
    }

    None
}

#[tauri::command]
async fn get_cpu_temperature() -> Option<f32> {
    tokio::task::spawn_blocking(move || {
        use std::sync::OnceLock;
        use std::time::Instant;
        use sysinfo::MINIMUM_CPU_UPDATE_INTERVAL;
        use tracing::info;

        static LAST_UPDATE: OnceLock<std::sync::Mutex<Option<Instant>>> = OnceLock::new();
        static WORKING_METHOD: OnceLock<std::sync::Mutex<Option<TemperatureMethod>>> = OnceLock::new();
        static TEMP_HISTORY: OnceLock<std::sync::Mutex<Vec<(Instant, f32)>>> = OnceLock::new();

        let last_update_mutex = LAST_UPDATE.get_or_init(|| std::sync::Mutex::new(None));
        let working_method_mutex = WORKING_METHOD.get_or_init(|| std::sync::Mutex::new(None));
        let temp_history_mutex = TEMP_HISTORY.get_or_init(|| std::sync::Mutex::new(Vec::new()));

        {
            let mut last_update = last_update_mutex.lock().ok()?;
            if let Some(last) = *last_update {
                if last.elapsed() < MINIMUM_CPU_UPDATE_INTERVAL {
                    return None;
                }
            }
            *last_update = Some(Instant::now());
        }

        // Helper function to add temperature to history and return smoothed value
        let smooth_temperature = |raw_temp: f32| -> f32 {
            let now = Instant::now();
            let mut history = match temp_history_mutex.lock() {
                Ok(h) => h,
                Err(e) => {
                    tracing::error!("Failed to acquire temperature history lock: {}", e);
                    return raw_temp; // Return raw temp if lock fails
                }
            };

            // Add current reading
            history.push((now, raw_temp));

            // Keep only last 5 readings within 30 seconds
            history.retain(|(time, _)| now.duration_since(*time).as_secs() < 30);
            if history.len() > 5 {
                let excess = history.len() - 5;
                history.drain(0..excess);
            }

            // Return smoothed temperature (weighted average, recent readings have more weight)
            if history.len() == 1 {
                raw_temp
            } else {
                let total_weight: f32 = (1..=history.len()).map(|i| i as f32).sum();
                let weighted_sum: f32 = history.iter().enumerate()
                    .map(|(i, (_, temp))| temp * (i + 1) as f32)
                    .sum();
                weighted_sum / total_weight
            }
        };

        // Try cached working method first
        {
            let working_method = working_method_mutex.lock().ok()?;
            if let Some(ref method) = *working_method {
                if let Some(temp) = try_temperature_method(method) {
                    return Some(smooth_temperature(temp));
                }
                // Method stopped working, clear cache
                drop(working_method);
                let mut working_method = working_method_mutex.lock().ok()?;
                *working_method = None;
            }
        }

        // Try all methods to find one that works and cache it
        let methods_to_try = vec![
            TemperatureMethod::Sysinfo,
            #[cfg(target_os = "windows")]
            TemperatureMethod::WindowsWmi,
            #[cfg(target_os = "linux")]
            TemperatureMethod::LinuxSensors,
        ];

        for method in methods_to_try {
            if let Some(temp) = try_temperature_method(&method) {
                // Cache the working method
                let mut working_method = working_method_mutex.lock().ok()?;
                *working_method = Some(method.clone());
                return Some(smooth_temperature(temp));
            }
        }

        // Try more Linux methods if the basic ones failed
        #[cfg(target_os = "linux")]
        {
            if let Some((temp, method)) = get_linux_temperature_advanced() {
                if let Ok(mut working_method) = working_method_mutex.lock() {
                    *working_method = Some(method);
                }
                return Some(smooth_temperature(temp));
            }
        }

        // Final fallback: return None when sensors are unavailable
        // Only log the info message once to avoid spamming logs
        static SENSOR_WARNING_LOGGED: OnceLock<()> = OnceLock::new();

        SENSOR_WARNING_LOGGED.get_or_init(|| {
            info!("Hardware temperature sensors not accessible on this system. Temperature monitoring disabled.");
        });

        None
    })
    .await // 2. Await the result of the blocking task
    .unwrap_or(None)
}

fn try_temperature_method(method: &TemperatureMethod) -> Option<f32> {
    match method {
        TemperatureMethod::Sysinfo => {
            let mut sys = System::new_all();
            sys.refresh_cpu_all();
            let components = Components::new_with_refreshed_list();

            let mut core_count = 0;
            let sum: f32 = components
                .iter()
                .filter(|c| {
                    let label = c.label().to_lowercase();
                    label.contains("cpu")
                        || label.contains("package")
                        || label.contains("tdie")
                        || label.contains("core")
                        || label.contains("thermal")
                })
                .map(|c| {
                    core_count += 1;
                    c.temperature()
                })
                .sum();

            if core_count > 0 {
                let avg_temp = sum / core_count as f32;
                if avg_temp > 0.0 && avg_temp < 150.0 {
                    return Some(avg_temp);
                }
            }
            None
        }
        #[cfg(target_os = "windows")]
        TemperatureMethod::WindowsWmi => get_windows_temperature(),
        #[cfg(target_os = "linux")]
        TemperatureMethod::LinuxSensors => get_linux_sensors_temperature(),
        #[cfg(target_os = "linux")]
        TemperatureMethod::LinuxThermalZone(path) => {
            if let Ok(temp_str) = std::fs::read_to_string(path) {
                if let Ok(temp_millidegrees) = temp_str.trim().parse::<i32>() {
                    let temp_celsius = temp_millidegrees as f32 / 1000.0;
                    if temp_celsius > 0.0 && temp_celsius < 150.0 {
                        return Some(temp_celsius);
                    }
                }
            }
            None
        }
        #[cfg(target_os = "linux")]
        TemperatureMethod::LinuxHwmon(path) => {
            if let Ok(temp_str) = std::fs::read_to_string(path) {
                if let Ok(temp_millidegrees) = temp_str.trim().parse::<i32>() {
                    let temp_celsius = temp_millidegrees as f32 / 1000.0;
                    if temp_celsius > 0.0 && temp_celsius < 150.0 {
                        return Some(temp_celsius);
                    }
                }
            }
            None
        }
    }
}

#[cfg(target_os = "linux")]
fn get_linux_sensors_temperature() -> Option<f32> {
    // Try sensors command (most reliable and matches user expectations)
    if let Ok(output) = std::process::Command::new("sensors")
        .arg("-u") // Raw output
        .output()
    {
        if let Ok(output_str) = String::from_utf8(output.stdout) {
            let lines: Vec<&str> = output_str.lines().collect();
            let mut i = 0;

            while i < lines.len() {
                let line = lines[i].trim();

                // Look for CPU package temperature section
                if line.contains("Package id 0:") {
                    // Look for temp1_input in the following lines
                    for j in (i + 1)..(i + 10).min(lines.len()) {
                        let temp_line = lines[j].trim();
                        if temp_line.starts_with("temp1_input:") {
                            if let Some(temp_str) = temp_line.split(':').nth(1) {
                                if let Ok(temp) = temp_str.trim().parse::<f32>() {
                                    if temp > 0.0 && temp < 150.0 {
                                        return Some(temp);
                                    }
                                }
                            }
                            break;
                        }
                    }
                }
                // Look for first core temperature as fallback
                else if line.contains("Core 0:") {
                    // Look for temp2_input (Core 0 uses temp2_input)
                    for j in (i + 1)..(i + 10).min(lines.len()) {
                        let temp_line = lines[j].trim();
                        if temp_line.starts_with("temp2_input:") {
                            if let Some(temp_str) = temp_line.split(':').nth(1) {
                                if let Ok(temp) = temp_str.trim().parse::<f32>() {
                                    if temp > 0.0 && temp < 150.0 {
                                        return Some(temp);
                                    }
                                }
                            }
                            break;
                        }
                    }
                }
                i += 1;
            }
        }
    }

    None
}

#[cfg(target_os = "linux")]
fn get_linux_temperature_advanced() -> Option<(f32, TemperatureMethod)> {
    use std::fs;

    // Method 1: Try thermal zones (prioritize x86_pkg_temp)
    // Look for CPU thermal zones in /sys/class/thermal/
    // Prioritize x86_pkg_temp as it's usually the most accurate for CPU package temperature
    for i in 0..20 {
        let type_path = format!("/sys/class/thermal/thermal_zone{}/type", i);
        if let Ok(zone_type) = fs::read_to_string(&type_path) {
            let zone_type = zone_type.trim().to_lowercase();
            if zone_type == "x86_pkg_temp" {
                let thermal_path = format!("/sys/class/thermal/thermal_zone{}/temp", i);
                if let Ok(temp_str) = fs::read_to_string(&thermal_path) {
                    if let Ok(temp_millidegrees) = temp_str.trim().parse::<i32>() {
                        let temp_celsius = temp_millidegrees as f32 / 1000.0;
                        if temp_celsius > 0.0 && temp_celsius < 150.0 {
                            return Some((
                                temp_celsius,
                                TemperatureMethod::LinuxThermalZone(thermal_path),
                            ));
                        }
                    }
                }
            }
        }
    }

    // Fallback to other CPU thermal zones
    for i in 0..20 {
        let type_path = format!("/sys/class/thermal/thermal_zone{}/type", i);
        if let Ok(zone_type) = fs::read_to_string(&type_path) {
            let zone_type = zone_type.trim().to_lowercase();
            if zone_type.contains("cpu")
                || zone_type.contains("coretemp")
                || zone_type.contains("k10temp")
            {
                let thermal_path = format!("/sys/class/thermal/thermal_zone{}/temp", i);
                if let Ok(temp_str) = fs::read_to_string(&thermal_path) {
                    if let Ok(temp_millidegrees) = temp_str.trim().parse::<i32>() {
                        let temp_celsius = temp_millidegrees as f32 / 1000.0;
                        if temp_celsius > 0.0 && temp_celsius < 150.0 {
                            return Some((
                                temp_celsius,
                                TemperatureMethod::LinuxThermalZone(thermal_path),
                            ));
                        }
                    }
                }
            }
        }
    }

    // Method 2: Try hwmon (hardware monitoring) interfaces
    // Look for CPU temperature sensors in /sys/class/hwmon/
    for i in 0..10 {
        let hwmon_dir = format!("/sys/class/hwmon/hwmon{}", i);

        // Check if this hwmon device is for CPU temperature
        let name_path = format!("{}/name", hwmon_dir);
        if let Ok(name) = fs::read_to_string(&name_path) {
            let name = name.trim().to_lowercase();
            if name.contains("coretemp")
                || name.contains("k10temp")
                || name.contains("cpu")
                || name.contains("acpi")
            {
                // Try different temperature input files
                for temp_input in 1..=8 {
                    let temp_path = format!("{}/temp{}_input", hwmon_dir, temp_input);
                    if let Ok(temp_str) = fs::read_to_string(&temp_path) {
                        if let Ok(temp_millidegrees) = temp_str.trim().parse::<i32>() {
                            let temp_celsius = temp_millidegrees as f32 / 1000.0;
                            if temp_celsius > 0.0 && temp_celsius < 150.0 {
                                return Some((
                                    temp_celsius,
                                    TemperatureMethod::LinuxHwmon(temp_path),
                                ));
                            }
                        }
                    }
                }
            }
        }
    }

    // Method 3: Try reading from specific CPU temperature files using glob patterns
    let cpu_temp_paths = [
        "/sys/devices/platform/coretemp.0/hwmon/hwmon*/temp1_input",
        "/sys/devices/platform/coretemp.0/temp1_input",
        "/sys/bus/platform/devices/coretemp.0/hwmon/hwmon*/temp*_input",
        "/sys/devices/pci0000:00/0000:00:18.3/hwmon/hwmon*/temp1_input", // AMD
    ];

    for pattern in &cpu_temp_paths {
        if let Ok(paths) = glob::glob(pattern) {
            for path_result in paths {
                if let Ok(path) = path_result {
                    if let Ok(temp_str) = fs::read_to_string(&path) {
                        if let Ok(temp_millidegrees) = temp_str.trim().parse::<i32>() {
                            let temp_celsius = temp_millidegrees as f32 / 1000.0;
                            if temp_celsius > 0.0 && temp_celsius < 150.0 {
                                let path_str = path.to_string_lossy().to_string();
                                return Some((
                                    temp_celsius,
                                    TemperatureMethod::LinuxHwmon(path_str),
                                ));
                            }
                        }
                    }
                }
            }
        }
    }

    None
}

#[cfg(target_os = "windows")]
fn get_windows_temperature() -> Option<f32> {
    use std::sync::OnceLock;

    static LAST_LOG_STATE: OnceLock<std::sync::Mutex<bool>> = OnceLock::new();

    // Try multiple WMI methods for better compatibility

    // Method 1: Try HighPrecisionTemperature (newer Windows versions)
    if let Ok(output) = Command::new("powershell")
        .args([
            "-Command",
            "try { Get-WmiObject -Query \"SELECT HighPrecisionTemperature FROM Win32_PerfRawData_Counters_ThermalZoneInformation\" -ErrorAction Stop | Select-Object -First 1 -ExpandProperty HighPrecisionTemperature } catch { $null }"
        ])
        .output()
    {
        if let Ok(output_str) = String::from_utf8(output.stdout) {
            let trimmed = output_str.trim();
            if !trimmed.is_empty() && trimmed != "null" {
                if let Ok(temp_tenths_kelvin) = trimmed.parse::<f32>() {
                    let temp_celsius = (temp_tenths_kelvin / 10.0) - 273.15;
                    if temp_celsius > 0.0 && temp_celsius < 150.0 {
                        // Log success only once
                        let log_state = LAST_LOG_STATE.get_or_init(|| std::sync::Mutex::new(false));
                        if let Ok(mut logged) = log_state.lock() {
                            if !*logged {
                                *logged = true;
                            }
                        }
                        return Some(temp_celsius);
                    }
                }
            }
        }
    }

    // Method 2: Try CurrentTemperature (older Windows versions)
    if let Ok(output) = Command::new("powershell")
        .args([
            "-Command",
            "try { Get-WmiObject -Query \"SELECT CurrentTemperature FROM Win32_TemperatureProbe\" -ErrorAction Stop | Select-Object -First 1 -ExpandProperty CurrentTemperature } catch { $null }"
        ])
        .output()
    {
        if let Ok(output_str) = String::from_utf8(output.stdout) {
            let trimmed = output_str.trim();
            if !trimmed.is_empty() && trimmed != "null" {
                if let Ok(temp_tenths_kelvin) = trimmed.parse::<f32>() {
                    let temp_celsius = (temp_tenths_kelvin / 10.0) - 273.15;
                    if temp_celsius > 0.0 && temp_celsius < 150.0 {
                        let log_state = LAST_LOG_STATE.get_or_init(|| std::sync::Mutex::new(false));
                        if let Ok(mut logged) = log_state.lock() {
                            if !*logged {
                                *logged = true;
                            }
                        }
                        return Some(temp_celsius);
                    }
                }
            }
        }
    }

    // Method 3: Try MSAcpi_ThermalZoneTemperature (alternative approach)
    if let Ok(output) = Command::new("powershell")
        .args([
            "-Command",
            "try { Get-WmiObject -Namespace \"root\\wmi\" -Query \"SELECT CurrentTemperature FROM MSAcpi_ThermalZoneTemperature\" -ErrorAction Stop | Select-Object -First 1 -ExpandProperty CurrentTemperature } catch { $null }"
        ])
        .output()
    {
        if let Ok(output_str) = String::from_utf8(output.stdout) {
            let trimmed = output_str.trim();
            if !trimmed.is_empty() && trimmed != "null" {
                if let Ok(temp_tenths_kelvin) = trimmed.parse::<f32>() {
                    let temp_celsius = (temp_tenths_kelvin / 10.0) - 273.15;
                    if temp_celsius > 0.0 && temp_celsius < 150.0 {
                        let log_state = LAST_LOG_STATE.get_or_init(|| std::sync::Mutex::new(false));
                        if let Ok(mut logged) = log_state.lock() {
                            if !*logged {
                                *logged = true;
                            }
                        }
                        return Some(temp_celsius);
                    }
                }
            }
        }
    }

    // Log only once when no sensor is found
    let log_state = LAST_LOG_STATE.get_or_init(|| std::sync::Mutex::new(false));
    if let Ok(mut logged) = log_state.lock() {
        if !*logged {
            info!("⚠️ No WMI temperature sensors detected. Temperature monitoring disabled.");
            *logged = true;
        }
    }

    None
}

#[tauri::command]
fn detect_locale() -> String {
    sys_locale::get_locale().unwrap_or_else(|| "en-US".into())
}

/// Get the resolved download directory.
#[tauri::command]
fn get_download_directory(app: tauri::AppHandle) -> Result<String, String> {
    // Load backend settings from file
    let backend_settings = load_settings_from_file(&app);

    // If backend has a configured path, use it
    if !backend_settings.storage_path.is_empty() {
        let expanded_path = expand_tilde(&backend_settings.storage_path);
        return expanded_path
            .to_str()
            .map(|s| s.to_string())
            .ok_or_else(|| "Failed to convert path to string".to_string());
    }

    // Cross-platform default
    let default_path = "~/Downloads/Chiral-Network-Storage";

    let expanded_path = expand_tilde(default_path);
    expanded_path
        .to_str()
        .map(|s| s.to_string())
        .ok_or_else(|| "Failed to convert path to string".to_string())
}

<<<<<<< HEAD
/// Get the resolved download directory.
#[tauri::command]
fn get_download_directory(app: tauri::AppHandle) -> Result<String, String> {
    // Load backend settings from file
    let backend_settings = load_settings_from_file(&app);

    // If backend has a configured path, use it
    if !backend_settings.storage_path.is_empty() {
        let expanded_path = expand_tilde(&backend_settings.storage_path);
        return expanded_path
            .to_str()
            .map(|s| s.to_string())
            .ok_or_else(|| "Failed to convert path to string".to_string());
    }

    // Cross-platform default
    let default_path = "~/Downloads/Chiral-Network-Storage";

    let expanded_path = expand_tilde(default_path);
    expanded_path
        .to_str()
        .map(|s| s.to_string())
        .ok_or_else(|| "Failed to convert path to string".to_string())
}

=======
>>>>>>> 303ee23d
#[tauri::command]
async fn ensure_directory_exists(path: String) -> Result<(), String> {
    let path_obj = Path::new(&path);

    // Get parent directory (in case path is a file path)
    let dir_to_create = if path_obj.extension().is_some() {
        // This looks like a file path, get the parent directory
        path_obj
            .parent()
            .ok_or_else(|| "Invalid path".to_string())?
    } else {
        // This is a directory path
        path_obj
    };

    tokio::fs::create_dir_all(dir_to_create)
        .await
        .map_err(|e| format!("Failed to create directory: {}", e))
}

#[tauri::command]
async fn start_file_transfer_service(
    app: tauri::AppHandle,
    state: State<'_, AppState>,
) -> Result<(), String> {
    info!("🔧 Starting file transfer service...");

    {
        let ft_guard = state.file_transfer.lock().await;
        if ft_guard.is_some() {
            warn!("File transfer service is already running");
            return Err("File transfer service is already running".to_string());
        }
    }

    info!("🔧 Creating FileTransferService...");
    // Get the configurable storage directory
    let storage_path = get_download_directory(app.clone())
        .map_err(|e| format!("Failed to get storage directory: {}", e))?;
    let storage_dir = PathBuf::from(storage_path);

    let file_transfer_service = FileTransferService::new_with_storage_dir(
        storage_dir,
        true, // encryption enabled
        state.keystore.clone(),
        Some(app.clone())
    )
        .await
        .map_err(|e| format!("Failed to start file transfer service: {}", e))?;

    let ft_arc = Arc::new(file_transfer_service);
    {
        let mut ft_guard = state.file_transfer.lock().await;
        *ft_guard = Some(ft_arc.clone());
    }
    info!("✅ FileTransferService created and stored in AppState");

    // Initialize WebRTC service with file transfer service
    info!("🔧 Creating WebRTCService...");
    let webrtc_service = WebRTCService::new(
        app.app_handle().clone(),
        ft_arc.clone(),
        state.keystore.clone(),
        state.bandwidth.clone(),
    )
    .await
    .map_err(|e| format!("Failed to start WebRTC service: {}", e))?;

    let webrtc_arc = Arc::new(webrtc_service);
    {
        let mut webrtc_guard = state.webrtc.lock().await;
        *webrtc_guard = Some(webrtc_arc.clone());
    }

    // Initialize global singleton for DHT access
    init_webrtc_service(
        ft_arc.clone(),
        app.app_handle().clone(),
        state.keystore.clone(),
        state.bandwidth.clone(),
    )
    .await
    .map_err(|e| format!("Failed to initialize WebRTC global singleton: {}", e))?;

    info!("✅ WebRTCService created and stored in AppState");

    // Initialize multi-source download service
    let dht_arc = {
        let dht_guard = state.dht.lock().await;
        dht_guard.as_ref().cloned()
    };

    if let Some(dht_service) = dht_arc {
        // Create transfer event bus for unified event emission
        let transfer_event_bus = Arc::new(TransferEventBus::new(app.app_handle().clone()));
        // Get chunk manager from AppState
        let chunk_manager_arc = {
            let chunk_guard = state.chunk_manager.lock().await;
            chunk_guard.as_ref().cloned()
        };

        let chunk_manager = chunk_manager_arc.ok_or_else(|| "Chunk manager not initialized".to_string())?;

        let multi_source_service = MultiSourceDownloadService::new(
            dht_service,
            webrtc_arc.clone(),
            state.bittorrent_handler.clone(),
            transfer_event_bus,
            state.analytics.clone(),
            chunk_manager,
        );
        let multi_source_arc                                                                                                                                                                                                             = Arc::new(multi_source_service);

        {
            let mut multi_source_guard = state.multi_source_download.lock().await;
            *multi_source_guard = Some(multi_source_arc.clone());
        }

        // Start multi-source download service
        {
            let mut pump_guard = state.multi_source_pump.lock().await;
            if pump_guard.is_none() {
                let app_handle = app.clone();
                let ms_clone = multi_source_arc.clone();
                let handle = tokio::spawn(async move {
                    pump_multi_source_events(app_handle, ms_clone).await;
                });
                *pump_guard = Some(handle);
            }
        }

        // Start the service background task
        let ms_clone = multi_source_arc.clone();
        tokio::spawn(async move {
            ms_clone.run().await;
        });
    }

    {
        let mut pump_guard = state.file_transfer_pump.lock().await;
        if pump_guard.is_none() {
            let app_handle = app.clone();
            let ft_clone = ft_arc.clone();
            let handle = tokio::spawn(async move {
                pump_file_transfer_events(app_handle, ft_clone).await;
            });
            *pump_guard = Some(handle);
        }
    }

    Ok(())
}

#[tauri::command]
async fn upload_file_to_network(
    app: tauri::AppHandle,
    state: State<'_, AppState>,
    file_path: String,
    price: Option<f64>,
    protocol: Option<String>,
    original_file_name: Option<String>,
) -> Result<(), String> {

    // Use provided original filename, or extract from path if not provided
    let original_file_name = original_file_name
        .unwrap_or_else(|| Path::new(&file_path)
            .file_name()
            .and_then(|s| s.to_str())
            .unwrap_or("unknown")
            .to_string());

    // Ensure price is never null - default to 0
    let price = price.unwrap_or(0.0);

    // Get the active account for uploader_address
    let account = get_active_account(&state).await?;

    // Calculate file hash without loading entire file into memory
    let mut hasher = sha2::Sha256::new();
    let mut file = tokio::fs::File::open(&file_path).await
        .map_err(|e| format!("Failed to open file for hashing: {}", e))?;
    let mut buffer = vec![0u8; 64 * 1024]; // 64KB chunks for hashing

    loop {
        let bytes_read = file.read(&mut buffer).await
            .map_err(|e| format!("Failed to read chunk for hashing: {}", e))?;
        if bytes_read == 0 {
            break;
        }
        hasher.update(&buffer[..bytes_read]);
    }

    let file_hash = format!("{:x}", hasher.finalize());
    let permanent_path = state.http_server_state.storage_dir.join(&file_hash);

    // Move/rename temp file to permanent storage instead of copying
    tokio::fs::rename(&file_path, &permanent_path).await
        .map_err(|e| format!("Failed to move file to permanent storage: {}", e))?;

    // Update file_path to point to the permanent location
    let file_path = permanent_path.to_string_lossy().to_string();

    // Register with HTTP server
    let file_size = tokio::fs::metadata(&file_path).await
        .map_err(|e| format!("Failed to get file size: {}", e))?
        .len();

    state.http_server_state.register_file(http_server::HttpFileMetadata {
        hash: file_hash.clone(),
        file_hash: file_hash.clone(),
        name: original_file_name.clone(),
        size: file_size,
        encrypted: false,
    }).await;

    // Handle protocol-specific uploads
    if let Some(protocol_name) = &protocol {
        match protocol_name.as_str() {
            "BitTorrent" => {
                // Check if file exists before attempting to seed
                if !std::path::Path::new(&file_path).exists() {
                    error!("BitTorrent seeding failed: File does not exist: {}", file_path);
                    return Err(format!("File does not exist: {}", file_path));
                }

                if !std::path::Path::new(&file_path).is_file() {
                    error!("BitTorrent seeding failed: Path is not a file: {}", file_path);
                    return Err(format!("Path is not a file: {}", file_path));
                }

                // Use torrent seeding
                let handler = state.bittorrent_handler.clone();
                match create_and_seed_torrent_internal(file_path.clone(), handler).await {
                    Ok(magnet_link) => {
                        // Emit published_file event with torrent metadata
                        let file_size = match tokio::fs::metadata(&file_path).await {
                            Ok(metadata) => metadata.len(),
                            Err(_) => 0,
                        };

                        let info_hash = {
                            // Extract info hash from magnet link
                            if let Some(start) = magnet_link.find("urn:btih:") {
                                let start = start + 9;
                                let end = magnet_link[start..]
                                    .find('&')
                                    .map(|i| start + i)
                                    .unwrap_or(magnet_link.len());
                                Some(magnet_link[start..end].to_lowercase())
                            } else {
                                None
                            }
                        };

                        // Get the local peer ID to add as a seeder
                        let local_peer_id = {
                            let dht_guard = state.dht.lock().await;
                            if let Some(dht) = dht_guard.as_ref() {
                                Some(dht.get_peer_id().await)
                            } else {
                                None
                            }
                        };

                        let metadata = FileMetadata {
                            merkle_root: info_hash.clone().unwrap_or_else(|| file_hash.clone()), // Use info_hash as key for magnet link searches
                            is_root: true,
                            file_name: original_file_name.clone(),
                            file_size,
                            file_data: vec![], // Not stored for torrents
                            seeders: local_peer_id.clone().map_or(vec![], |id| vec![id]),
                            created_at: std::time::SystemTime::now()
                                .duration_since(std::time::UNIX_EPOCH)
                                .unwrap_or_default()
                                .as_secs(),
                            mime_type: None,
                            is_encrypted: false,
                            encryption_method: None,
                            key_fingerprint: None,
                            parent_hash: None,
                            cids: None,
                            encrypted_key_bundle: None,
                            price,
                            uploader_address: Some(account),
                            ftp_sources: None,
                            http_sources: None,
                            info_hash: info_hash.clone(),
                            trackers: Some(vec!["udp://tracker.openbittorrent.com:80".to_string()]),
                            ed2k_sources: None,
                            download_path: None,
                        };

                        // Check for existing metadata and merge BitTorrent info if found
                        // Use the metadata directly - PublishFile handler will handle merging
                        let final_metadata = metadata;

                        // Publish merged metadata to DHT for discoverability
                        let dht = {
                            let dht_guard = state.dht.lock().await;
                            dht_guard.as_ref().cloned()
                        };

                        if let Some(dht) = dht {
                            if let Err(e) = dht.publish_file(final_metadata.clone(), None).await {
                                warn!("Failed to publish BitTorrent file metadata to DHT: {}", e);
                                // Don't fail the upload, just log the warning
                            }
                        }

                        return Ok(());
                    }
                    Err(e) => {
                        return Err(format!("Failed to create torrent: {}", e));
                    }
                }
            }
            "ED2K" => {
                // Actually use the ED2K protocol handler to generate real ed2k links

                let file_path_buf = PathBuf::from(&file_path);

                // Create ED2K protocol handler with an active server URL
                // ED2K now works in decentralized P2P mode with DHT support
                let ed2k_handler = protocols::ed2k::Ed2kProtocolHandler::new("ed2k://|server|45.82.80.155|5687|/".to_string());

                // Seed the file using the protocol handler
                let seed_options = protocols::traits::SeedOptions {
                    announce_dht: false, // ED2K has its own DHT
                    enable_encryption: false,
                    upload_slots: None,
                };

                match ed2k_handler.seed(file_path_buf.clone(), seed_options).await {
                    Ok(seeding_info) => {
                        let file_size = match tokio::fs::metadata(&file_path).await {
                            Ok(metadata) => metadata.len(),
                            Err(_) => 0,
                        };

                        let ed2k_hash = {
                            // Extract hash from ed2k link: ed2k://|file|name|size|hash|/
                            let parts: Vec<&str> = seeding_info.identifier.split('|').collect();
                            if parts.len() >= 5 {
                                Some(parts[4].to_string())
                            } else {
                                None
                            }
                        };

                        // Get the local peer ID to add as a seeder
                        let local_peer_id = {
                            let dht_guard = state.dht.lock().await;
                            if let Some(dht) = dht_guard.as_ref() {
                                Some(dht.get_peer_id().await)
                            } else {
                                None
                            }
                        };

                        let metadata = FileMetadata {
                            merkle_root: ed2k_hash.clone().unwrap_or_else(|| file_hash.clone()), // Use ED2K hash as key for ED2K link searches
                            is_root: true,
                            file_name: original_file_name.clone(),
                            file_size,
                            file_data: vec![],
                            seeders: local_peer_id.clone().map_or(vec![], |id| vec![id]),
                            created_at: std::time::SystemTime::now()
                                .duration_since(std::time::UNIX_EPOCH)
                                .unwrap_or_default()
                                .as_secs(),
                            mime_type: None,
                            is_encrypted: false,
                            encryption_method: None,
                            key_fingerprint: None,
                            parent_hash: None,
                            cids: None,
                            encrypted_key_bundle: None,
                            price,
                            uploader_address: Some(account),
                            ftp_sources: None,
                            http_sources: None,
                            info_hash: None,
                            trackers: None,
                            ed2k_sources: Some(vec![dht::models::Ed2kSourceInfo {
                                server_url: "ed2k://|server|45.82.80.155|5687|/".to_string(),
                                file_hash: ed2k_hash.clone().unwrap_or_else(|| "unknown".to_string()),
                                file_size,
                                file_name: Some(original_file_name.clone()),
                                sources: None,
                                timeout: None,
                                chunk_hashes: None,
                            }]),
                            download_path: None,
                        };

                        // Use the metadata directly - PublishFile handler will handle merging
                        let final_metadata = metadata;

                        // Publish merged metadata to DHT for discoverability
                        let dht = {
                            let dht_guard = state.dht.lock().await;
                            dht_guard.as_ref().cloned()
                        };

                        if let Some(dht) = dht {
                            if let Err(e) = dht.publish_file(final_metadata.clone(), None).await {
                                warn!("Failed to publish ED2K file metadata to DHT: {}", e);
                                // Don't fail the upload, just log the warning
                            }
                        }

                        return Ok(());
                    }
                    Err(e) => {
                        println!("❌ ED2K seeding failed: {}", e);
                        return Err(format!("ED2K seeding failed: {}", e));
                    }
                }
            }
            "FTP" => {
                // Use FTP protocol handler (though FTP seeding is more complex)

                let file_path_buf = PathBuf::from(&file_path);

                // Create FTP protocol handler
                let ftp_handler = protocols::ftp::FtpProtocolHandler::new();

                // Seed the file using the protocol handler
                let seed_options = protocols::traits::SeedOptions {
                    announce_dht: false, // FTP doesn't use DHT
                    enable_encryption: false,
                    upload_slots: None,
                };

                match ftp_handler.seed(file_path_buf.clone(), seed_options).await {
                    Ok(seeding_info) => {
                        let file_size = match tokio::fs::metadata(&file_path).await {
                            Ok(metadata) => metadata.len(),
                            Err(_) => 0,
                        };

                        let metadata = FileMetadata {
                            merkle_root: file_hash.clone(), // Use content hash for consistency
                            is_root: true,
                            file_name: original_file_name.clone(),
                            file_size,
                            file_data: vec![],
                            seeders: vec![],
                            created_at: std::time::SystemTime::now()
                                .duration_since(std::time::UNIX_EPOCH)
                                .unwrap_or_default()
                                .as_secs(),
                            mime_type: None,
                            is_encrypted: false,
                            encryption_method: None,
                            key_fingerprint: None,
                            parent_hash: None,
                            cids: None,
                            encrypted_key_bundle: None,
                            price,
                            uploader_address: Some(account),
                            ftp_sources: Some(vec![dht::models::FtpSourceInfo {
                                url: seeding_info.identifier.clone(),
                                username: None,
                                password: None,
                                supports_resume: true,
                                file_size,
                                last_checked: Some(std::time::SystemTime::now()
                                    .duration_since(std::time::UNIX_EPOCH)
                                    .unwrap_or_default()
                                    .as_secs()),
                                is_available: true,
                            }]),
                            http_sources: None,
                            info_hash: None,
                            trackers: None,
                            ed2k_sources: None,
                            download_path: None,
                        };


                        // Use the metadata directly - PublishFile handler will handle merging
                        let final_metadata = metadata;

                        // Publish merged metadata to DHT for discoverability
                        let dht = {
                            let dht_guard = state.dht.lock().await;
                            dht_guard.as_ref().cloned()
                        };

                        if let Some(dht) = dht {
                            if let Err(e) = dht.publish_file(final_metadata.clone(), None).await {
                                warn!("Failed to publish FTP file metadata to DHT: {}", e);
                                // Don't fail the upload, just log the warning
                            }
                        }

                        return Ok(());
                    }
                    Err(e) => {
                        println!("❌ FTP seeding failed: {}", e);
                        return Err(format!("FTP seeding failed: {}", e));
                    }
                }
            }
            "Bitswap" => {
                // Use streaming upload for Bitswap to handle large files
                println!("📡 Using streaming Bitswap upload for protocol: {}", protocol_name);

                // Inline streaming upload logic for Bitswap
                use tokio::io::AsyncReadExt;

                // Get file metadata without reading the entire file
                let metadata = tokio::fs::metadata(&file_path)
                    .await
                    .map_err(|e| format!("Failed to get file metadata: {}", e))?;
                let file_size = metadata.len();

                // For very large files, use a smaller chunk size to reduce memory pressure
                let chunk_size = if file_size > 1024 * 1024 * 1024 { // > 1GB
                    256 * 1024 // 256KB chunks
                } else {
                    1024 * 1024 // 1MB chunks
                };

                let total_chunks = ((file_size + chunk_size - 1) / chunk_size) as usize;

                println!("📡 Starting Bitswap streaming upload: {} chunks of {} bytes each",
                         total_chunks, chunk_size);

                // Start streaming upload session
                let upload_id = start_streaming_upload(original_file_name.clone(), file_size, price, state.clone()).await?;

                // Stream file in chunks
                let mut file = tokio::fs::File::open(&file_path)
                    .await
                    .map_err(|e| format!("Failed to open file for streaming: {}", e))?;

                let mut chunk_index = 0;
                let mut buffer = vec![0u8; chunk_size as usize];

                loop {
                    let bytes_read = file.read(&mut buffer)
                        .await
                        .map_err(|e| format!("Failed to read chunk: {}", e))?;

                    if bytes_read == 0 {
                        break; // EOF
                    }

                    // Create chunk data (truncate if partial read)
                    let chunk_data = if bytes_read < buffer.len() {
                        buffer[..bytes_read].to_vec()
                    } else {
                        buffer.clone()
                    };

                    let is_last_chunk = chunk_index >= total_chunks - 1; // Use >= to handle edge cases

                    // Send chunk
                    upload_file_chunk(
                        upload_id.clone(),
                        chunk_data,
                        chunk_index as u32,
                        is_last_chunk,
                        state.clone()
                    ).await?;

                    // Progress logging for large files
                    if chunk_index % 100 == 0 || is_last_chunk {
                        println!("📊 Upload progress: {}/{} chunks ({:.1}%)",
                                 chunk_index + 1, total_chunks,
                                 (chunk_index + 1) as f64 / total_chunks as f64 * 100.0);
                    }

                    chunk_index += 1;

                    // Prevent too many concurrent operations
                    if chunk_index % 50 == 0 {
                        tokio::task::yield_now().await;
                    }
                }

                // After all chunks are uploaded, finalize the metadata
                let mut upload_sessions = state.upload_sessions.lock().await;
                if let Some(session) = upload_sessions.get_mut(&upload_id) {
                    if session.is_complete {
                        // Calculate Merkle root for integrity verification
                        let hasher = std::mem::replace(&mut session.hasher, sha2::Sha256::new());
                        let merkle_root = format!("{:x}", hasher.finalize());

                        // Create root block containing the list of chunk CIDs
                        let chunk_cids = std::mem::take(&mut session.chunk_cids);
                        let root_block_data = match serde_json::to_vec(&chunk_cids) {
                            Ok(data) => data,
                            Err(e) => {
                                return Err(format!("Failed to serialize chunk CIDs: {}", e));
                            }
                        };

                        // Generate CID for the root block
                        use dht::{Cid, Code, MultihashDigest, RAW_CODEC};
                        let root_cid = Cid::new_v1(RAW_CODEC, Code::Sha2_256.digest(&root_block_data));

                        // Store root block in Bitswap
                        let dht_opt = { state.dht.lock().await.as_ref().cloned() };
                        if let Some(dht) = &dht_opt {
                            if let Err(e) = dht.store_block(root_cid.clone(), root_block_data).await {
                                error!("failed to store root block: {}", e);
                                return Err(format!("failed to store root block: {}", e));
                            }
                        } else {
                            return Err("DHT not running".into());
                        }

                        // Create minimal metadata (without file_data to avoid DHT size limits)
                        let created_at = std::time::SystemTime::now()
                            .duration_since(std::time::UNIX_EPOCH)
                            .unwrap_or(std::time::Duration::from_secs(0))
                            .as_secs();

                        // Get the account address for the uploader
                        let account = get_active_account(&state).await?;

                        let metadata = dht::models::FileMetadata {
                            merkle_root: merkle_root.clone(), // Store Merkle root for verification
                            file_name: session.file_name.clone(),
                            file_size: session.file_size,
                            file_data: vec![], // Empty - data is stored in Bitswap blocks
                            seeders: vec![],
                            created_at,
                            mime_type: None,
                            is_encrypted: false,
                            encryption_method: None,
                            key_fingerprint: None,
                            cids: Some(vec![root_cid.clone()]), // The root CID for retrieval
                            encrypted_key_bundle: None,
                            parent_hash: None,
                            is_root: true,
                            download_path: None,
                            price: session.price,
                            uploader_address: Some(account),
                            ftp_sources: None,
                            http_sources: None,
                            info_hash: None,
                            trackers: None,
                            ed2k_sources: None,
                        };

                        // Use the metadata directly - PublishFile handler will handle merging
                        let final_metadata = metadata;

                        // Publish merged metadata to DHT
                        if let Some(dht) = dht_opt {
                            dht.publish_file(final_metadata.clone(), None).await?;
                        } else {
                            return Err("DHT not running".into());
                        }

                        let file_hash = root_cid.to_string();
                        println!("✅ Bitswap streaming upload completed: {}", file_hash);

                        // Clean up session
                        upload_sessions.remove(&upload_id);
                    }
                }
                drop(upload_sessions);

                return Ok(());
            }
            _ => {
                // WebRTC and other protocols use the default Chiral flow
                println!("📡 Using Chiral network upload for protocol: {}", protocol_name);
            }
        }
    }

    // Get the active account address
    let account = get_active_account(&state).await?;

    // Get the private key from state
    let private_key = {
        let key_guard = state.active_account_private_key.lock().await;
        key_guard
            .clone()
            .ok_or("No private key available. Please log in again.")?
    };

    let ft = {
        let ft_guard = state.file_transfer.lock().await;
        ft_guard.as_ref().cloned()
    };

    if let Some(ft) = ft {
        // Upload the file
        let c = file_path.clone();
        let file_name = Path::new(&c)
            .file_name() // returns Option<&OsStr>
            .and_then(|s| s.to_str()) // convert OsStr -> &str
            .unwrap_or(&file_path); // fallback to whole path if not found

        ft.upload_file_with_account(
            file_path.clone(),
            file_name.to_string(),
            Some(account.clone()),
            Some(private_key),
        )
        .await
        .map_err(|e| format!("Failed to upload file: {}", e))?;

        // Get the file hash by reading the file and calculating it
        let file_data = tokio::fs::read(&file_path)
            .await
            .map_err(|e| format!("Failed to read file: {}", e))?;
        let file_hash = file_transfer::FileTransferService::calculate_file_hash(&file_data);

        // Also publish to DHT if it's running
        let dht = {
            let dht_guard = state.dht.lock().await;
            dht_guard.as_ref().cloned()
        };

        if let Some(dht) = dht {
            // Create metadata manually for the catch-all protocols
            let created_at = std::time::SystemTime::now()
                .duration_since(std::time::UNIX_EPOCH)
                .unwrap_or(std::time::Duration::from_secs(0))
                .as_secs();

            let metadata = FileMetadata {
                merkle_root: file_hash.clone(),
                is_root: true,
                file_name: original_file_name.clone(),
                file_size: file_data.len() as u64,
                file_data: vec![], // Don't store file data in DHT for WebRTC uploads - it's stored locally
                seeders: vec![],
                created_at,
                mime_type: None,
                is_encrypted: false,
                encryption_method: None,
                key_fingerprint: None,
                parent_hash: None,
                cids: None, // WebRTC uploads don't create BitSwap chunks
                encrypted_key_bundle: None,
                price,
                uploader_address: Some(account.clone()),
                ftp_sources: None,
                http_sources: None,
                info_hash: None,
                trackers: None,
                ed2k_sources: None,
                download_path: None,
            };

            dht.publish_file(metadata.clone(), None).await?;

            // Store file data locally for seeding
            ft.store_file_data(file_hash.clone(), file_name.to_string(), file_data.clone())
                .await;

            // Register file with HTTP server for HTTP downloads
            // IMPORTANT: Use merkle_root as the key, not file_hash!
            state
                .http_server_state
                .register_file(http_server::HttpFileMetadata {
                    hash: metadata.merkle_root.clone(), // Use merkle_root for lookups
                    file_hash: file_hash.clone(),       // Use file_hash for storage path
                    name: file_name.to_string(),
                    size: file_data.len() as u64,
                    encrypted: false,
                })
                .await;

            info!(
                "Registered file with HTTP server: {} (merkle_root: {}, file_hash: {})",
                file_name, metadata.merkle_root, file_hash
            );

            // Add HTTP source information to metadata for multi-protocol downloads
            let mut metadata_with_http = metadata.clone();
            if let Some(http_addr) = *state.http_server_addr.lock().await {
                use chiral_network::download_source::HttpSourceInfo;
                // Replace 0.0.0.0 with 127.0.0.1 so clients can actually connect
                let url = format!("http://{}", http_addr).replace("0.0.0.0", "127.0.0.1");
                metadata_with_http.http_sources = Some(vec![HttpSourceInfo {
                    url: url.clone(),
                    auth_header: None,
                    verify_ssl: true,
                    headers: None,
                    timeout_secs: None,
                }]);
                info!("Added HTTP source to metadata: {}", url);
            }

            match dht.publish_file(metadata_with_http.clone(), None).await {
                Ok(_) => info!("Published merged file metadata to DHT: {}", file_hash),
                Err(e) => warn!("Failed to publish merged file metadata to DHT: {}", e),
            }

            Ok(())
        } else {
            Err("DHT Service not running.".to_string())
        }
    } else {
        Err("File transfer service is not running".to_string())
    }
}

#[tauri::command]
async fn start_ftp_download(
    app: tauri::AppHandle,
    state: State<'_, AppState>,
    url: String,
    output_path: String,
    username: Option<String>,
    password: Option<String>,
) -> Result<String, String> {
    let parsed = url::Url::parse(&url).map_err(|e| e.to_string())?;
    let host = parsed.host_str().ok_or("Invalid FTP URL")?;
    let path = parsed.path();
    let file_name = path.split('/').last().unwrap_or("ftp_download").to_string();

    // Generate a unique transfer ID
    let transfer_id = format!("ftp-{}", uuid::Uuid::new_v4());

    // Create transfer event bus for emitting events
    let transfer_event_bus = TransferEventBus::new(app.clone());
    let analytics_service = state.analytics.clone();
    let start_time = std::time::Instant::now();

    // Connect to FTP
    let mut ftp = FtpStream::connect((host, 21))
        .map_err(|e| format!("Failed to connect to FTP server: {}", e))?;

    // Login
    if let (Some(user), Some(pass)) = (username.clone(), password.clone()) {
        ftp.login(&user, &pass)
            .map_err(|e| format!("FTP login failed: {}", e))?;
    } else {
        ftp.login("anonymous", "anonymous")
            .map_err(|e| format!("Anonymous login failed: {}", e))?;
    }

    // Get file size if possible
    let file_size = ftp.size(path).unwrap_or(0) as u64;

    // Emit started event
    transfer_event_bus.emit_started_with_analytics(TransferStartedEvent {
        transfer_id: transfer_id.clone(),
        file_hash: transfer_id.clone(),
        file_name: file_name.clone(),
        file_size,
        total_chunks: 1,
        chunk_size: file_size as usize,
        started_at: current_timestamp_ms(),
        available_sources: vec![SourceInfo {
            id: host.to_string(),
            source_type: SourceType::Ftp,
            address: url.clone(),
            reputation: None,
            estimated_speed_bps: None,
            latency_ms: None,
            location: None,
        }],
        selected_sources: vec![host.to_string()],
    }, &analytics_service).await;

    // Create output file
    let mut file = std::fs::File::create(&output_path)
        .map_err(|e| {
            // Capture error message before moving
            let error_msg = format!("Failed to create output file: {}", e);

            // Emit failed event on file creation error
            let event_bus = TransferEventBus::new(app.clone());
            let analytics = analytics_service.clone();
            let tid = transfer_id.clone();
            let error_for_event = error_msg.clone();
            tokio::spawn(async move {
                event_bus.emit_failed_with_analytics(TransferFailedEvent {
                    transfer_id: tid.clone(),
                    file_hash: tid,
                    failed_at: current_timestamp_ms(),
                    error: error_for_event,
                    error_category: ErrorCategory::Filesystem,
                    downloaded_bytes: 0,
                    total_bytes: file_size,
                    retry_possible: true,
                }, &analytics).await;
            });
            error_msg
        })?;

    // Track downloaded bytes for progress updates
    let downloaded_bytes = std::sync::Arc::new(std::sync::atomic::AtomicU64::new(0));
    let downloaded_bytes_clone = downloaded_bytes.clone();

    // Retrieve file and stream in chunks
    let result = ftp.retr(path, |reader| {
        let mut buffer = [0u8; 65536]; // 64 KB
        loop {
            let bytes_read = reader
                .read(&mut buffer)
                .map_err(|e| suppaftp::FtpError::ConnectionError(e))?;
            if bytes_read == 0 {
                break; // End of file
            }
            file.write_all(&buffer[..bytes_read])
                .map_err(|e| suppaftp::FtpError::ConnectionError(e))?;
            downloaded_bytes_clone.fetch_add(bytes_read as u64, std::sync::atomic::Ordering::Relaxed);
        }
        Ok(())
    });

    ftp.quit().ok();

    let total_downloaded = downloaded_bytes.load(std::sync::atomic::Ordering::Relaxed);
    let duration = start_time.elapsed();
    let avg_speed = if duration.as_secs_f64() > 0.0 {
        total_downloaded as f64 / duration.as_secs_f64()
    } else {
        0.0
    };

    match result {
        Ok(()) => {
            // Emit completed event
            transfer_event_bus.emit_completed_with_analytics(TransferCompletedEvent {
                transfer_id: transfer_id.clone(),
                file_hash: transfer_id,
                file_name,
                file_size: total_downloaded,
                output_path: output_path.clone(),
                completed_at: current_timestamp_ms(),
                duration_seconds: duration.as_secs(),
                average_speed_bps: avg_speed,
                total_chunks: 1,
                sources_used: Vec::new(),
            }, &analytics_service).await;

            Ok(format!("Downloaded successfully to {}", output_path))
        }
        Err(e) => {
            // Emit failed event
            transfer_event_bus.emit_failed_with_analytics(TransferFailedEvent {
                transfer_id: transfer_id.clone(),
                file_hash: transfer_id,
                failed_at: current_timestamp_ms(),
                error: format!("FTP RETR failed: {}", e),
                error_category: ErrorCategory::Network,
                downloaded_bytes: total_downloaded,
                total_bytes: file_size,
                retry_possible: true,
            }, &analytics_service).await;

            Err(format!("FTP RETR failed: {}", e))
        }
    }
}

#[tauri::command]
async fn add_ed2k_source(
    file_hash: String,
    ed2k_link: String,
    state: State<'_, AppState>,
) -> Result<(), String> {
    let ed2k_info = Ed2kSourceInfo::from_ed2k_link(&ed2k_link)
        .map_err(|e| format!("Invalid ed2k link: {}", e))?;

    let dht_guard = state.dht.lock().await;
    let dht = dht_guard.as_ref().ok_or("DHT not initialized")?;

    let metadata_opt = dht
        .synchronous_search_metadata(file_hash.clone(), 3000)
        .await?;

    let mut metadata = metadata_opt.ok_or("Metadata not found")?;

    let mut list = metadata.ed2k_sources.take().unwrap_or_default();
    list.push(ed2k_info);
    metadata.ed2k_sources = Some(list);

    dht.publish_file(metadata, None).await?;

    Ok(())
}

#[tauri::command]
async fn list_ed2k_sources(
    file_hash: String,
    state: State<'_, AppState>,
) -> Result<Vec<Ed2kSourceInfo>, String> {
    let dht_guard = state.dht.lock().await;
    let dht = dht_guard.as_ref().ok_or("DHT not initialized")?;

    let metadata_opt = dht
        .synchronous_search_metadata(file_hash.clone(), 3000)
        .await?;

    let metadata = metadata_opt.ok_or(format!("Metadata not found for {}", file_hash))?;

    Ok(metadata.ed2k_sources.unwrap_or_default())
}

#[tauri::command]
async fn remove_ed2k_source(
    file_hash: String,
    server_url: String,
    state: State<'_, AppState>,
) -> Result<(), String> {
    let dht_guard = state.dht.lock().await;
    let dht = dht_guard.as_ref().ok_or("DHT not initialized")?;

    let metadata_opt = dht
        .synchronous_search_metadata(file_hash.clone(), 3000)
        .await?;

    let mut metadata = metadata_opt.ok_or("Metadata not found")?;

    if let Some(list) = &mut metadata.ed2k_sources {
        list.retain(|s| s.server_url != server_url);
    }

    dht.publish_file(metadata, None).await?;

    Ok(())
}

#[tauri::command]
async fn test_ed2k_connection(server_url: String) -> Result<Ed2kServerInfo, String> {
    use ed2k_client::Ed2kClient;

    let mut client = Ed2kClient::new(server_url.clone());

    // Try to connect
    client
        .connect()
        .await
        .map_err(|e| format!("Connection failed: {}", e))?;

    // Get server info
    let server_info = client.get_server_info().await.map_err(|e| e.to_string())?;

    Ok(server_info)
}

#[tauri::command]
async fn search_ed2k_file(
    query: String,
    server_url: Option<String>,
) -> Result<Vec<Ed2kSearchResult>, String> {
    let server = server_url.unwrap_or_else(|| "ed2k://|server|45.82.80.155|5687|/".to_string());
    let mut client = Ed2kClient::new(server);

    client.connect().await.map_err(|e| e.to_string())?;
    let results = client.search(&query).await.map_err(|e| e.to_string())?;

    Ok(results)
}

#[tauri::command]
async fn get_ed2k_download_status(
    file_hash: String,
    state: State<'_, AppState>,
) -> Result<Ed2kDownloadStatus, String> {
    // Since ED2K downloading is not implemented yet,
    // return a placeholder status
    Ok(Ed2kDownloadStatus {
        progress: 0.0,
        downloaded_bytes: 0,
        total_bytes: 0,
        state: format!("No ED2K download active for {}", file_hash),
    })
}

#[tauri::command]
fn parse_ed2k_link(ed2k_link: String) -> Result<Ed2kSourceInfo, String> {
    Ed2kSourceInfo::from_ed2k_link(&ed2k_link).map_err(|e| e.to_string())
}

#[tauri::command]
async fn download_blocks_from_network(
    state: State<'_, AppState>,
    file_metadata: FileMetadata,
    download_path: String,
) -> Result<(), String> {
    info!("🔽 download_blocks_from_network called for file: {} to path: {}", file_metadata.file_name, download_path);
    info!("🔽 file has {} seeders, cids: {:?}", file_metadata.seeders.len(), file_metadata.cids);

    let dht = {
        let dht_guard = state.dht.lock().await;
        dht_guard.as_ref().cloned()
    };

    if let Some(dht) = dht {
        info!("🔽 DHT node is running, calling dht.download_file");
        dht.download_file(file_metadata, download_path).await
    } else {
        error!("🔽 DHT node is not running!");
        Err("DHT node is not running".to_string())
    }
}

#[tauri::command]
async fn download_file_from_network(
    state: State<'_, AppState>,
    file_hash: String,
    output_path: String, // Remove the underscore - we'll use this now
) -> Result<String, String> {
    use std::path::Path;

    // ✅ VALIDATE OUTPUT PATH BEFORE STARTING DOWNLOAD
    let path = Path::new(&output_path);

    // Check if parent directory exists
    if let Some(parent) = path.parent() {
        if !parent.exists() {
            return Err(format!(
                "Download failed: Directory does not exist: {}",
                parent.display()
            ));
        }
        if !parent.is_dir() {
            return Err(format!(
                "Download failed: Path is not a directory: {}",
                parent.display()
            ));
        }
    } else {
        return Err("Download failed: Invalid file path".to_string());
    }

    let ft = {
        let ft_guard = state.file_transfer.lock().await;
        ft_guard.as_ref().cloned()
    };

    if let Some(_ft) = ft {
        info!("Starting P2P download for: {}", file_hash);

        // Search DHT for file metadata
        let dht = {
            let dht_guard = state.dht.lock().await;
            dht_guard.as_ref().cloned()
        };

        if let Some(dht_service) = dht {
            // Search for file metadata in DHT with 35 second timeout
            // This is longer than the Kademlia query timeout (30s) to account for:
            // - Provider queries that run in parallel (can take 3-5s)
            // - Network latency and retries
            // - Multiple query rounds for distant peers
            match dht_service
                .synchronous_search_metadata(file_hash.clone(), 35000)
                .await
            {
                Ok(Some(metadata)) => {
                    info!(
                        "Found file metadata in DHT: {} (size: {} bytes)",
                        metadata.file_name, metadata.file_size
                    );

                    // Implement peer discovery for file chunks
                    info!(
                        "Discovering peers for file: {} with {} known seeders",
                        metadata.file_name,
                        metadata.seeders.len()
                    );

                    if metadata.seeders.is_empty() {
                        return Err(format!(
                            "No seeders available for file: {} ({})",
                            metadata.file_name, metadata.merkle_root
                        ));
                    }

                    // Discover and verify available peers for this file
                    let available_peers = dht_service
                        .discover_peers_for_file(&metadata)
                        .await
                        .map_err(|e| format!("Peer discovery failed: {}", e))?;

                    if available_peers.is_empty() {
                        info!("File found but no seeders currently available");
                        // Return metadata as JSON instead of error so frontend can display file info
                        let metadata_json = serde_json::to_string(&metadata)
                            .map_err(|e| format!("Failed to serialize metadata: {}", e))?;
                        return Ok(metadata_json);
                    }

                    // Implement chunk requesting protocol with real WebRTC
                    // Create WebRTC offer for the first available peer
                    let webrtc = {
                        let webrtc_guard = state.webrtc.lock().await;
                        webrtc_guard.as_ref().cloned()
                    };

                    if let Some(webrtc_service) = webrtc {
                        // Select the best peer for download
                        let selected_peer = if available_peers.len() == 1 {
                            available_peers[0].clone()
                        } else {
                            // Use peer selection strategy to pick the best peer
                            let recommended = dht_service
                                .select_peers_with_strategy(
                                    &available_peers,
                                    1,
                                    peer_selection::SelectionStrategy::FastestFirst,
                                    false,
                                )
                                .await;
                            recommended
                                .into_iter()
                                .next()
                                .unwrap_or_else(|| available_peers[0].clone())
                        };

                        info!("Selected peer {} for WebRTC download", selected_peer);

                        // Create WebRTC offer
                        match webrtc_service.create_offer(selected_peer.clone()).await {
                            Ok(offer) => {
                                info!("Created WebRTC offer for peer {}", selected_peer);

                                // Send WebRTC offer via DHT signaling
                                let offer_request = dht::WebRTCOfferRequest {
                                    offer_sdp: offer, // The Merkle root is now the primary file hash
                                    file_hash: metadata.merkle_root.clone(),
                                    requester_peer_id: dht_service.get_peer_id().await,
                                };

                                match dht_service
                                    .send_webrtc_offer(selected_peer.clone(), offer_request)
                                    .await
                                {
                                    Ok(answer_receiver) => {
                                        info!(
                                            "Sent WebRTC offer to peer {}, waiting for answer",
                                            selected_peer
                                        );

                                        // Wait for WebRTC answer with timeout
                                        match tokio::time::timeout(
                                            Duration::from_secs(30),
                                            answer_receiver,
                                        )
                                        .await
                                        {
                                            Ok(Ok(Ok(answer_response))) => {
                                                info!(
                                                    "Received WebRTC answer from peer {}",
                                                    selected_peer
                                                );

                                                // Establish WebRTC connection with the answer
                                                match webrtc_service
                                                    .establish_connection_with_answer(
                                                        selected_peer.clone(),
                                                        answer_response.answer_sdp,
                                                    )
                                                    .await
                                                {
                                                    Ok(_) => {
                                                        info!("WebRTC connection established with peer {}", selected_peer);

                                                        // Send file request over WebRTC data channel
                                                        let file_request = webrtc_service::WebRTCFileRequest {
                                                            file_hash: metadata.merkle_root.clone(),
                                                            file_name: metadata.file_name.clone(),
                                                            file_size: metadata.file_size,
                                                            requester_peer_id: dht_service.get_peer_id().await,
                                                            recipient_public_key: None, // No encryption for basic downloads
                                                        };

                                                        match webrtc_service
                                                            .send_file_request(
                                                                selected_peer.clone(),
                                                                file_request,
                                                            )
                                                            .await
                                                        {
                                                            Ok(_) => {
                                                                info!("Sent file request for {} to peer {}", metadata.file_name, selected_peer);

                                                                // The peer will now start sending chunks automatically
                                                                // We don't need to request individual chunks - the WebRTC service handles this
                                                                // Track active download now that download is confirmed to start
                                                                state.analytics.increment_active_downloads().await;
                                                                Ok(format!(
                                                                    "WebRTC download initiated: {} ({} bytes) from peer {}",
                                                                    metadata.file_name, metadata.file_size, selected_peer
                                                                ))
                                                            }
                                                            Err(e) => {
                                                                warn!("Failed to send file request: {}", e);
                                                                Err(format!("Failed to send file request: {}", e))
                                                            }
                                                        }
                                                    }
                                                    Err(e) => {
                                                        warn!("Failed to establish WebRTC connection: {}", e);
                                                        Err(format!(
                                                            "WebRTC connection failed: {}",
                                                            e
                                                        ))
                                                    }
                                                }
                                            }
                                            Ok(Ok(Err(e))) => {
                                                warn!("WebRTC signaling failed: {}", e);
                                                Err(format!("WebRTC signaling failed: {}", e))
                                            }
                                            Ok(Err(_)) => {
                                                warn!("WebRTC answer receiver was canceled");
                                                Err("WebRTC answer receiver was canceled"
                                                    .to_string())
                                            }
                                            Err(_) => {
                                                warn!(
                                                    "WebRTC answer timeout from peer {}",
                                                    selected_peer
                                                );
                                                Err(format!(
                                                    "WebRTC answer timeout from peer {}",
                                                    selected_peer
                                                ))
                                            }
                                        }
                                    }
                                    Err(e) => {
                                        warn!("Failed to send WebRTC offer: {}", e);
                                        Err(format!("Failed to send WebRTC offer: {}", e))
                                    }
                                }
                            }
                            Err(e) => {
                                warn!("Failed to create WebRTC offer: {}", e);
                                Err(format!("WebRTC setup failed: {}", e))
                            }
                        }
                    } else {
                        Err("WebRTC service not available".to_string())
                    }
                }
                Ok(None) => {
                    return Err("DHT search timed out - file metadata not found".to_string());
                }
                Err(e) => {
                    warn!("DHT search failed: {}", e);

                    return Err(format!("DHT search failed: {}", e));
                }
            }
        } else {
            return Err("DHT service not available".to_string());
        }
    } else {
        Err("File transfer service is not running".to_string())
    }
}

#[tauri::command]
async fn show_in_folder(path: String) -> Result<(), String> {
    #[cfg(target_os = "windows")]
    {
        std::process::Command::new("explorer")
            .args(["/select,", &path])
            .spawn()
            .map_err(|e| format!("Failed to open folder: {}", e))?;
    }

    #[cfg(target_os = "macos")]
    {
        std::process::Command::new("open")
            .args(["-R", &path])
            .spawn()
            .map_err(|e| format!("Failed to open folder: {}", e))?;
    }

    #[cfg(target_os = "linux")]
    {
        std::process::Command::new("xdg-open")
            .arg(&path)
            .spawn()
            .map_err(|e| format!("Failed to open file manager: {}", e))?;
    }
    Ok(())
}

/// Save a file blob to a temporary file (for drag-and-drop uploads)
/// Returns the path to the temp file
#[tauri::command]
async fn save_temp_file_for_upload(
    file_name: String,
    file_data: Vec<u8>,
) -> Result<String, String> {
    let temp_dir = std::env::temp_dir().join("chiral_uploads");
    fs::create_dir_all(&temp_dir).map_err(|e| format!("Failed to create temp directory: {}", e))?;

    // Create unique temp file path
    let timestamp = SystemTime::now()
        .duration_since(UNIX_EPOCH)
        .unwrap_or(Duration::from_secs(0))
        .as_nanos();
    let temp_file_path = temp_dir.join(format!("{}_{}", timestamp, file_name));

    // Write file data
    fs::write(&temp_file_path, file_data)
        .map_err(|e| format!("Failed to write temp file: {}", e))?;

    Ok(temp_file_path.to_string_lossy().to_string())
}

/// Get file size in bytes
#[tauri::command]
async fn get_file_size(file_path: String) -> Result<u64, String> {
    let metadata =
        fs::metadata(&file_path).map_err(|e| format!("Failed to get file metadata: {}", e))?;
    Ok(metadata.len())
}


#[tauri::command]
async fn create_temp_file_for_streaming(file_name: String) -> Result<String, String> {
    let temp_dir = std::env::temp_dir().join("chiral_uploads");
    fs::create_dir_all(&temp_dir).map_err(|e| format!("Failed to create temp directory: {}", e))?;

    // Create unique temp file path
    let timestamp = SystemTime::now()
        .duration_since(UNIX_EPOCH)
        .unwrap_or(Duration::from_secs(0))
        .as_nanos();
    let temp_file_path = temp_dir.join(format!("{}_{}", timestamp, file_name));

    // Create empty file
    fs::write(&temp_file_path, &[]).map_err(|e| format!("Failed to create temp file: {}", e))?;

    Ok(temp_file_path.to_string_lossy().to_string())
}

#[tauri::command]
async fn append_chunk_to_temp_file(temp_file_path: String, chunk_data: Vec<u8>) -> Result<(), String> {
    use tokio::fs::OpenOptions;
    use tokio::io::AsyncWriteExt;

    let mut file = OpenOptions::new()
        .create(true)
        .append(true)
        .open(&temp_file_path)
        .await
        .map_err(|e| format!("Failed to open temp file for appending: {}", e))?;

    file.write_all(&chunk_data).await
        .map_err(|e| format!("Failed to append chunk to temp file: {}", e))?;

    file.flush().await
        .map_err(|e| format!("Failed to flush temp file: {}", e))?;

    Ok(())
}

#[tauri::command]
async fn copy_file_to_temp(file_path: String) -> Result<String, String> {
    use std::path::Path;
    use tokio::fs;

    let temp_dir = std::env::temp_dir().join("chiral_uploads");
    fs::create_dir_all(&temp_dir).await
        .map_err(|e| format!("Failed to create temp directory: {}", e))?;

    // Get original file name
    let file_name = Path::new(&file_path)
        .file_name()
        .and_then(|s| s.to_str())
        .unwrap_or("unknown");

    // Create unique temp file path
    let timestamp = SystemTime::now()
        .duration_since(UNIX_EPOCH)
        .unwrap_or(Duration::from_secs(0))
        .as_nanos();
    let temp_file_path = temp_dir.join(format!("{}_{}", timestamp, file_name));

    // Copy the original file to temp location
    fs::copy(&file_path, &temp_file_path).await
        .map_err(|e| format!("Failed to copy file to temp location: {}", e))?;

    Ok(temp_file_path.to_string_lossy().to_string())
}

#[tauri::command]
async fn start_streaming_upload(
    file_name: String,
    file_size: u64,
    price: f64,
    state: State<'_, AppState>,
) -> Result<String, String> {
    // Check for active account - require login for all uploads
    let account = get_active_account(&state).await?;

    let dht_opt = { state.dht.lock().await.as_ref().cloned() };
    if dht_opt.is_none() {
        return Err("DHT not running".into());
    }

    // Generate a unique upload session ID
    let upload_id = format!(
        "upload_{}",
        std::time::SystemTime::now()
            .duration_since(std::time::UNIX_EPOCH)
            .unwrap_or(std::time::Duration::from_secs(0))
            .as_nanos()
    );

    // Store upload session in app state
    let mut upload_sessions = state.upload_sessions.lock().await;
    upload_sessions.insert(
        upload_id.clone(),
        StreamingUploadSession {
            file_name,
            file_size,
            received_chunks: 0,
            total_chunks: 0, // Will be set when we know chunk count
            hasher: sha2::Sha256::new(),
            created_at: std::time::SystemTime::now(),
            chunk_cids: Vec::new(),
            file_data: Vec::new(),
            price,
<<<<<<< HEAD
            is_complete: false,
=======
>>>>>>> 303ee23d
        },
    );

    Ok(upload_id)
}

#[tauri::command]
async fn upload_file_chunk(
    upload_id: String,
    chunk_data: Vec<u8>,
    _chunk_index: u32,
    is_last_chunk: bool,
    state: State<'_, AppState>,
) -> Result<(), String> {
    let mut upload_sessions = state.upload_sessions.lock().await;
    let session = upload_sessions
        .get_mut(&upload_id)
        .ok_or_else(|| format!("Upload session {} not found", upload_id))?;

    // Update hasher with chunk data
    session.hasher.update(&chunk_data);
    session.received_chunks += 1;

    // Store chunk directly in Bitswap (if DHT is available)
    if let Some(dht) = state.dht.lock().await.as_ref() {
        // Create a block from the chunk data
        use dht::split_into_blocks;
        let blocks = split_into_blocks(&chunk_data, dht.chunk_size());

        for block in blocks.iter() {
            let cid = match block.cid() {
                Ok(c) => c,
                Err(e) => {
                    error!("failed to get cid for chunk block: {}", e);
                    return Err(format!("failed to get cid for chunk block: {}", e));
                }
            };

            // Collect CID for root block creation
            session.chunk_cids.push(cid.to_string());

            // Store block in Bitswap via DHT command
            if let Err(e) = dht.store_block(cid.clone(), block.data().to_vec()).await {
                error!("failed to store chunk block {}: {}", cid, e);
                return Err(format!("failed to store chunk block {}: {}", cid, e));
            }
        }
    }

    // Mark session as complete when last chunk is received
    if is_last_chunk {
<<<<<<< HEAD
        session.is_complete = true;
=======
        // Calculate Merkle root for integrity verification
        let hasher = std::mem::replace(&mut session.hasher, sha2::Sha256::new());
        let merkle_root = format!("{:x}", hasher.finalize());

        // Create root block containing the list of chunk CIDs
        let chunk_cids = std::mem::take(&mut session.chunk_cids);
        let root_block_data = match serde_json::to_vec(&chunk_cids) {
            Ok(data) => data,
            Err(e) => {
                return Err(format!("Failed to serialize chunk CIDs: {}", e));
            }
        };

        // Generate CID for the root block
        use dht::{Cid, Code, MultihashDigest, RAW_CODEC};
        let root_cid = Cid::new_v1(RAW_CODEC, Code::Sha2_256.digest(&root_block_data));

        // Store root block in Bitswap
        let dht_opt = { state.dht.lock().await.as_ref().cloned() };
        if let Some(dht) = &dht_opt {
            if let Err(e) = dht.store_block(root_cid.clone(), root_block_data).await {
                error!("failed to store root block: {}", e);
                return Err(format!("failed to store root block: {}", e));
            }
        } else {
            return Err("DHT not running".into());
        }

        // Create minimal metadata (without file_data to avoid DHT size limits)
        let created_at = std::time::SystemTime::now()
            .duration_since(std::time::UNIX_EPOCH)
            .unwrap_or(std::time::Duration::from_secs(0))
            .as_secs();

        // Get the account address for the uploader
        let account = get_active_account(&state).await?;

        let metadata = dht::models::FileMetadata {
            merkle_root: merkle_root, // Store Merkle root for verification
            file_name: session.file_name.clone(),
            file_size: session.file_size,
            file_data: vec![], // Empty - data is stored in Bitswap blocks
            seeders: vec![],
            created_at,
            mime_type: None,
            is_encrypted: false,
            encryption_method: None,
            key_fingerprint: None,
            cids: Some(vec![root_cid.clone()]), // The root CID for retrieval
            encrypted_key_bundle: None,
            parent_hash: None,
            is_root: true,
            download_path: None,
            price: session.price,
            uploader_address: Some(account),
            ftp_sources: None,
            http_sources: None,
            info_hash: None,
            trackers: None,
            ed2k_sources: None,
        };

        // Clean up session - rely entirely on Bitswap for distribution
        // No local file storage needed since chunks are stored in Bitswap
        let file_hash = root_cid.to_string();
        upload_sessions.remove(&upload_id);
        drop(upload_sessions);


        // Publish to DHT
        if let Some(dht) = dht_opt {
            dht.publish_file(metadata.clone(), None).await?;
        } else {
            return Err("DHT not running".into());
        }

        Ok(Some(file_hash))
    } else {
        Ok(None)
>>>>>>> 303ee23d
    }

    Ok(())
}

#[tauri::command]
async fn cancel_streaming_upload(
    upload_id: String,
    state: State<'_, AppState>,
) -> Result<(), String> {
    let mut upload_sessions = state.upload_sessions.lock().await;
    upload_sessions.remove(&upload_id);
    Ok(())
}

#[tauri::command]
async fn write_file(path: String, contents: Vec<u8>) -> Result<(), String> {
    tokio::fs::write(&path, contents)
        .await
        .map_err(|e| format!("Failed to write file: {}", e))?;
    Ok(())
}

/// Initialize a streaming download session - creates temp file and returns session ID
#[tauri::command]
async fn init_streaming_download(
    state: State<'_, AppState>,
    file_hash: String,
    file_name: String,
    file_size: u64,
    output_path: String,
    total_chunks: u32,
    chunk_size: u32,
) -> Result<String, String> {
    use std::time::SystemTime;

    // Generate unique session ID
    let session_id = format!("dl-{}-{}", file_hash.chars().take(8).collect::<String>(),
        SystemTime::now().duration_since(SystemTime::UNIX_EPOCH).unwrap().as_millis());

    // Create temp file path
    let temp_path = std::path::PathBuf::from(&output_path)
        .with_extension("chiral_partial");

    // Pre-allocate file with zeros for efficient random writes
    let file = tokio::fs::File::create(&temp_path)
        .await
        .map_err(|e| format!("Failed to create temp file: {}", e))?;
    file.set_len(file_size)
        .await
        .map_err(|e| format!("Failed to pre-allocate file: {}", e))?;
    drop(file);

    let session = StreamingDownloadSession {
        file_hash: file_hash.clone(),
        file_name,
        file_size,
        temp_path,
        output_path,
        received_chunks: std::collections::HashSet::new(),
        total_chunks,
        chunk_size,
        created_at: SystemTime::now(),
    };

    let mut sessions = state.download_sessions.lock().await;
    sessions.insert(session_id.clone(), session);

    info!("Initialized streaming download session: {} for file {}", session_id, file_hash);
    Ok(session_id)
}

/// Write a chunk directly to the temp file at the correct offset
#[tauri::command]
async fn write_download_chunk(
    state: State<'_, AppState>,
    session_id: String,
    chunk_index: u32,
    chunk_data: Vec<u8>,
) -> Result<bool, String> {
    use tokio::io::{AsyncSeekExt, AsyncWriteExt};

    let mut sessions = state.download_sessions.lock().await;
    let session = sessions.get_mut(&session_id)
        .ok_or_else(|| format!("Download session not found: {}", session_id))?;

    // Check if chunk already received
    if session.received_chunks.contains(&chunk_index) {
        return Ok(false); // Already have this chunk
    }

    // Calculate offset
    let offset = (chunk_index as u64) * (session.chunk_size as u64);

    // Write chunk to file at correct offset
    let mut file = tokio::fs::OpenOptions::new()
        .write(true)
        .open(&session.temp_path)
        .await
        .map_err(|e| format!("Failed to open temp file: {}", e))?;

    file.seek(std::io::SeekFrom::Start(offset))
        .await
        .map_err(|e| format!("Failed to seek in file: {}", e))?;

    file.write_all(&chunk_data)
        .await
        .map_err(|e| format!("Failed to write chunk: {}", e))?;

    file.flush()
        .await
        .map_err(|e| format!("Failed to flush chunk: {}", e))?;

    session.received_chunks.insert(chunk_index);

    // Return true if all chunks received
    Ok(session.received_chunks.len() as u32 >= session.total_chunks)
}

/// Get download session progress
#[tauri::command]
async fn get_streaming_download_progress(
    state: State<'_, AppState>,
    session_id: String,
) -> Result<(u32, u32), String> {
    let sessions = state.download_sessions.lock().await;
    let session = sessions.get(&session_id)
        .ok_or_else(|| format!("Download session not found: {}", session_id))?;

    Ok((session.received_chunks.len() as u32, session.total_chunks))
}

/// Finalize the download - rename temp file to final destination
#[tauri::command]
async fn finalize_streaming_download(
    state: State<'_, AppState>,
    session_id: String,
) -> Result<String, String> {
    let mut sessions = state.download_sessions.lock().await;
    let session = sessions.remove(&session_id)
        .ok_or_else(|| format!("Download session not found: {}", session_id))?;

    // Verify all chunks received
    if session.received_chunks.len() as u32 != session.total_chunks {
        return Err(format!(
            "Download incomplete: received {}/{} chunks",
            session.received_chunks.len(),
            session.total_chunks
        ));
    }

    // Rename temp file to final destination
    tokio::fs::rename(&session.temp_path, &session.output_path)
        .await
        .map_err(|e| format!("Failed to finalize download: {}", e))?;

    info!("Finalized streaming download: {} -> {}", session_id, session.output_path);
    Ok(session.output_path)
}

/// Cancel and cleanup a streaming download
#[tauri::command]
async fn cancel_streaming_download(
    state: State<'_, AppState>,
    session_id: String,
) -> Result<(), String> {
    let mut sessions = state.download_sessions.lock().await;
    if let Some(session) = sessions.remove(&session_id) {
        // Delete temp file if it exists
        let _ = tokio::fs::remove_file(&session.temp_path).await;
        // Delete checkpoint file if exists
        let checkpoint_path = session.temp_path.with_extension("checkpoint");
        let _ = tokio::fs::remove_file(&checkpoint_path).await;
        info!("Cancelled streaming download: {}", session_id);
    }
    Ok(())
}

/// Save checkpoint for resume support
#[tauri::command]
async fn save_download_checkpoint(
    state: State<'_, AppState>,
    session_id: String,
) -> Result<(), String> {
    let sessions = state.download_sessions.lock().await;
    let session = sessions.get(&session_id)
        .ok_or_else(|| format!("Download session not found: {}", session_id))?;

    let checkpoint = serde_json::json!({
        "file_hash": session.file_hash,
        "file_name": session.file_name,
        "file_size": session.file_size,
        "output_path": session.output_path,
        "total_chunks": session.total_chunks,
        "chunk_size": session.chunk_size,
        "received_chunks": session.received_chunks.iter().collect::<Vec<_>>(),
        "temp_path": session.temp_path.to_string_lossy(),
    });

    let checkpoint_path = session.temp_path.with_extension("checkpoint");
    tokio::fs::write(&checkpoint_path, serde_json::to_string_pretty(&checkpoint).unwrap())
        .await
        .map_err(|e| format!("Failed to save checkpoint: {}", e))?;

    info!("Saved checkpoint: {} chunks received", session.received_chunks.len());
    Ok(())
}

/// Load checkpoint and resume download
#[tauri::command]
async fn resume_download_from_checkpoint(
    state: State<'_, AppState>,
    checkpoint_path: String,
) -> Result<(String, Vec<u32>), String> {
    let checkpoint_data = tokio::fs::read_to_string(&checkpoint_path)
        .await
        .map_err(|e| format!("Failed to read checkpoint: {}", e))?;

    let checkpoint: serde_json::Value = serde_json::from_str(&checkpoint_data)
        .map_err(|e| format!("Failed to parse checkpoint: {}", e))?;

    let file_hash = checkpoint["file_hash"].as_str().unwrap_or("").to_string();
    let file_name = checkpoint["file_name"].as_str().unwrap_or("").to_string();
    let file_size = checkpoint["file_size"].as_u64().unwrap_or(0);
    let output_path = checkpoint["output_path"].as_str().unwrap_or("").to_string();
    let total_chunks = checkpoint["total_chunks"].as_u64().unwrap_or(0) as u32;
    let chunk_size = checkpoint["chunk_size"].as_u64().unwrap_or(16384) as u32;
    let temp_path_str = checkpoint["temp_path"].as_str().unwrap_or("");
    let received_chunks: Vec<u32> = checkpoint["received_chunks"]
        .as_array()
        .map(|arr| arr.iter().filter_map(|v| v.as_u64().map(|n| n as u32)).collect())
        .unwrap_or_default();

    let session_id = format!("dl-resume-{}", std::time::SystemTime::now()
        .duration_since(std::time::SystemTime::UNIX_EPOCH).unwrap().as_millis());

    let temp_path = std::path::PathBuf::from(temp_path_str);

    if !temp_path.exists() {
        return Err("Temp file not found, cannot resume".to_string());
    }

    let session = StreamingDownloadSession {
        file_hash: file_hash.clone(),
        file_name,
        file_size,
        temp_path,
        output_path,
        received_chunks: received_chunks.iter().cloned().collect(),
        total_chunks,
        chunk_size,
        created_at: std::time::SystemTime::now(),
    };

    let mut sessions = state.download_sessions.lock().await;
    sessions.insert(session_id.clone(), session);

    let missing_chunks: Vec<u32> = (0..total_chunks)
        .filter(|i| !received_chunks.contains(i))
        .collect();

    info!("Resumed download: {}/{} chunks missing", missing_chunks.len(), total_chunks);
    Ok((session_id, missing_chunks))
}

#[tauri::command]
async fn get_file_transfer_events(state: State<'_, AppState>) -> Result<Vec<String>, String> {
    let ft = {
        let ft_guard = state.file_transfer.lock().await;
        ft_guard.as_ref().cloned()
    };

    if let Some(ft) = ft {
        let events = ft.drain_events(100).await;
        let mapped: Vec<String> = events
            .into_iter()
            .map(|e| match e {
                FileTransferEvent::FileUploaded {
                    file_hash,
                    file_name,
                } => {
                    format!("file_uploaded:{}:{}", file_hash, file_name)
                }
                FileTransferEvent::FileDownloaded { file_path } => {
                    format!("file_downloaded:{}", file_path)
                }
                FileTransferEvent::FileNotFound { file_hash } => {
                    format!("file_not_found:{}", file_hash)
                }
                FileTransferEvent::Error { message } => {
                    format!("error:{}", message)
                }
                FileTransferEvent::DownloadAttempt(snapshot) => {
                    match serde_json::to_string(&snapshot) {
                        Ok(json) => format!("download_attempt:{}", json),
                        Err(_) => "download_attempt:{}".to_string(),
                    }
                }
            })
            .collect();
        Ok(mapped)
    } else {
        Ok(vec![])
    }
}

#[tauri::command]
async fn get_download_metrics(
    state: State<'_, AppState>,
) -> Result<DownloadMetricsSnapshot, String> {
    let ft = {
        let ft_guard = state.file_transfer.lock().await;
        ft_guard.as_ref().cloned()
    };

    if let Some(ft) = ft {
        Ok(ft.download_metrics_snapshot().await)
    } else {
        Ok(DownloadMetricsSnapshot::default())
    }
}

async fn pump_file_transfer_events(app: tauri::AppHandle, ft: Arc<FileTransferService>) {
    loop {
        let events = ft.drain_events(64).await;
        if events.is_empty() {
            if Arc::strong_count(&ft) <= 1 {
                break;
            }
            sleep(Duration::from_millis(250)).await;
            continue;
        }

        for event in events {
            match event {
                FileTransferEvent::DownloadAttempt(snapshot) => {
                    if let Err(err) = app.emit("download_attempt", &snapshot) {
                        warn!("Failed to emit download_attempt event: {}", err);
                    }
                }
                other => {
                    if let Err(err) = app.emit("file_transfer_event", format!("{:?}", other)) {
                        warn!("Failed to emit file_transfer_event: {}", err);
                    }
                }
            }
        }
    }
}

async fn pump_multi_source_events(app: tauri::AppHandle, ms: Arc<MultiSourceDownloadService>) {
    loop {
        let events = ms.drain_events(64).await;
        if events.is_empty() {
            if Arc::strong_count(&ms) <= 1 {
                break;
            }
            sleep(Duration::from_millis(250)).await;
            continue;
        }

        for event in events {
            match &event {
                MultiSourceEvent::DownloadStarted {
                    file_hash: _,
                    total_peers: _,
                } => {
                    if let Err(err) = app.emit("multi_source_download_started", &event) {
                        warn!(
                            "Failed to emit multi_source_download_started event: {}",
                            err
                        );
                    }
                }
                MultiSourceEvent::ProgressUpdate {
                    file_hash: _,
                    progress,
                } => {
                    if let Err(err) = app.emit("multi_source_progress_update", progress) {
                        warn!("Failed to emit multi_source_progress_update event: {}", err);
                    }
                }
                MultiSourceEvent::DownloadCompleted {
                    file_hash: _,
                    output_path: _,
                    duration_secs: _,
                    average_speed_bps: _,
                } => {
                    if let Err(err) = app.emit("multi_source_download_completed", &event) {
                        warn!(
                            "Failed to emit multi_source_download_completed event: {}",
                            err
                        );
                    }
                }
                _ => {
                    if let Err(err) = app.emit("multi_source_event", &event) {
                        warn!("Failed to emit multi_source_event: {}", err);
                    }
                }
            }
        }
    }
}

#[tauri::command]
async fn start_multi_source_download(
    state: State<'_, AppState>,
    file_hash: String,
    output_path: String,
    max_peers: Option<usize>,
    chunk_size: Option<usize>,
) -> Result<String, String> {
    let ms = {
        let ms_guard = state.multi_source_download.lock().await;
        ms_guard.as_ref().cloned()
    };

    if let Some(multi_source_service) = ms {
        multi_source_service
            .start_download(file_hash.clone(), output_path, max_peers, chunk_size)
            .await?;

        Ok(format!("Multi-source download started for: {}", file_hash))
    } else {
        Err("Multi-source download service not available".to_string())
    }
}

#[tauri::command]
async fn cancel_multi_source_download(
    state: State<'_, AppState>,
    file_hash: String,
) -> Result<(), String> {
    let ms = {
        let ms_guard = state.multi_source_download.lock().await;
        ms_guard.as_ref().cloned()
    };

    if let Some(multi_source_service) = ms {
        multi_source_service.cancel_download(file_hash).await
    } else {
        Err("Multi-source download service not available".to_string())
    }
}

#[tauri::command]
async fn get_multi_source_progress(
    state: State<'_, AppState>,
    file_hash: String,
) -> Result<Option<MultiSourceProgress>, String> {
    let ms = {
        let ms_guard = state.multi_source_download.lock().await;
        ms_guard.as_ref().cloned()
    };

    if let Some(multi_source_service) = ms {
        Ok(multi_source_service.get_download_progress(&file_hash).await)
    } else {
        Err("Multi-source download service not available".to_string())
    }
}

#[tauri::command]
async fn update_proxy_latency(
    state: State<'_, AppState>,
    proxy_id: String,
    latency_ms: Option<u64>,
) -> Result<(), String> {
    let ms = {
        let ms_guard = state.multi_source_download.lock().await;
        ms_guard.as_ref().cloned()
    };

    if let Some(multi_source_service) = ms {
        multi_source_service
            .update_proxy_latency(proxy_id, latency_ms)
            .await;
        Ok(())
    } else {
        Err("Multi-source download service not available for proxy latency update".to_string())
    }
}

#[tauri::command]
async fn get_proxy_optimization_status(
    state: State<'_, AppState>,
) -> Result<serde_json::Value, String> {
    let ms = {
        let ms_guard = state.multi_source_download.lock().await;
        ms_guard.as_ref().cloned()
    };

    if let Some(multi_source_service) = ms {
        Ok(multi_source_service.get_proxy_optimization_status().await)
    } else {
        Err("Multi-source download service not available for proxy optimization status".to_string())
    }
}

#[tauri::command]
async fn download_file_multi_source(
    state: State<'_, AppState>,
    file_hash: String,
    output_path: String,
    prefer_multi_source: Option<bool>,
    max_peers: Option<usize>,
) -> Result<String, String> {
    let prefer_multi_source = prefer_multi_source.unwrap_or(true);

    // If multi-source is preferred and available, use it
    if prefer_multi_source {
        let ms = {
            let ms_guard = state.multi_source_download.lock().await;
            ms_guard.as_ref().cloned()
        };

        if let Some(multi_source_service) = ms {
            info!("Using multi-source download for file: {}", file_hash);
            return multi_source_service
                .start_download(file_hash.clone(), output_path, max_peers, None)
                .await
                .map(|_| format!("Multi-source download initiated for: {}", file_hash));
        }
    }

    // Fallback to original single-source download
    info!(
        "Falling back to single-source download for file: {}",
        file_hash
    );
    download_file_from_network(state, file_hash, output_path).await
}

#[tauri::command]
async fn encrypt_file_with_password(
    input_path: String,
    output_path: String,
    password: String,
) -> Result<encryption::EncryptionInfo, String> {
    use std::path::Path;

    let input = Path::new(&input_path);
    let output = Path::new(&output_path);

    if !input.exists() {
        return Err("Input file does not exist".to_string());
    }

    let result =
        encryption::FileEncryption::encrypt_file_with_password(input, output, &password).await?;

    Ok(result.encryption_info)
}

#[tauri::command]
async fn decrypt_file_with_password(
    input_path: String,
    output_path: String,
    password: String,
    encryption_info: encryption::EncryptionInfo,
) -> Result<u64, String> {
    use std::path::Path;

    let input = Path::new(&input_path);
    let output = Path::new(&output_path);

    if !input.exists() {
        return Err("Encrypted file does not exist".to_string());
    }

    encryption::FileEncryption::decrypt_file_with_password(
        input,
        output,
        &password,
        &encryption_info,
    )
    .await
}

#[tauri::command]
async fn encrypt_file_for_upload(
    input_path: String,
    password: Option<String>,
) -> Result<(String, encryption::EncryptionInfo), String> {
    use std::path::Path;

    let input = Path::new(&input_path);
    if !input.exists() {
        return Err("Input file does not exist".to_string());
    }

    // Create encrypted file in same directory with .enc extension
    let encrypted_path = input.with_extension("enc");

    let result = if let Some(pwd) = password {
        encryption::FileEncryption::encrypt_file_with_password(input, &encrypted_path, &pwd).await?
    } else {
        // Generate random key for no-password encryption
        let key = encryption::FileEncryption::generate_random_key();
        encryption::FileEncryption::encrypt_file(input, &encrypted_path, &key).await?
    };

    Ok((
        encrypted_path.to_string_lossy().to_string(),
        result.encryption_info,
    ))
}

// Update the search_file_metadata Tauri command around line 5392:
#[tauri::command]
async fn search_file_metadata(
    state: State<'_, AppState>,
    file_hash: String,
    timeout_ms: Option<u64>,
) -> Result<Option<FileMetadata>, String> {
    let dht = {
        let dht_guard = state.dht.lock().await;
        dht_guard.as_ref().cloned()
    };

    if let Some(dht) = dht {
        let timeout = timeout_ms.unwrap_or(10_000);
        dht.synchronous_search_metadata(file_hash, timeout).await
    } else {
        Err("DHT node is not running".to_string())
    }
}

#[tauri::command]
async fn get_file_seeders(
    state: State<'_, AppState>,
    file_hash: String,
) -> Result<Vec<String>, String> {
    println!("🔍 DEBUG MAIN: get_file_seeders called with hash = {}", file_hash);
    let dht = {
        let dht_guard = state.dht.lock().await;
        dht_guard.as_ref().cloned()
    };

    if let Some(dht_service) = dht {
        let seeders = dht_service.get_seeders_for_file(&file_hash).await;
        println!("🔍 DEBUG MAIN: get_file_seeders returning seeders = {:?}", seeders);
        Ok(seeders)
    } else {
        Err("DHT node is not running".to_string())
    }
}

#[tauri::command]
async fn get_available_storage() -> f64 {
    use std::time::Duration;
    use tokio::time::timeout;

    // On Windows, use the current directory's drive, on Unix use "/"
    let path = if cfg!(windows) {
        Path::new(".")
    } else {
        Path::new("/")
    };

    // Add timeout to prevent hanging - run in a blocking task with timeout
    let result = timeout(
        Duration::from_secs(5),
        tokio::task::spawn_blocking(move || {
            available_space(path).map(|space| space as f64 / 1024.0 / 1024.0 / 1024.0)
            // Convert to GB
        }),
    )
    .await;

    match result {
        Ok(Ok(storage_result)) => match storage_result {
            Ok(storage_gb) => {
                if storage_gb > 0.0 && storage_gb.is_finite() {
                    storage_gb.floor()
                } else {
                    warn!("Invalid storage value: {:.2}, using fallback", storage_gb);
                    100.0
                }
            }
            Err(e) => {
                warn!("Disk space check failed: {}, using fallback", e);
                100.0
            }
        },
        Ok(Err(e)) => {
            warn!("Task failed: {}, using fallback", e);
            100.0
        }
        Err(_) => {
            warn!("Failed to get available storage (timeout or error), using fallback");
            100.0
        }
    }
}

const DEFAULT_GETH_DATA_DIR: &str = "./bin/geth-data";

/// Robust disk space checking that tries multiple methods to avoid hanging
fn get_disk_space_robust(path: &std::path::Path) -> Result<f64, String> {
    use std::fs;
    use std::process::Command;

    // Method 1: Try fs2::available_space (can hang on Windows)
    match available_space(path) {
        Ok(space) => return Ok(space as f64 / 1024.0 / 1024.0 / 1024.0),
        Err(_) => {
            // Continue to other methods
        }
    }

    // Method 2: Try using system commands (Windows: wmic, Unix: df)
    #[cfg(windows)]
    {
        match Command::new("wmic")
            .args(&["logicaldisk", "where", "name='C:'", "get", "freespace"])
            .output()
        {
            Ok(output) => {
                if output.status.success() {
                    let stdout = String::from_utf8_lossy(&output.stdout);
                    for line in stdout.lines() {
                        let line = line.trim();
                        if let Ok(bytes) = line.parse::<u64>() {
                            return Ok(bytes as f64 / 1024.0 / 1024.0);
                        }
                    }
                }
            }
            Err(_) => {}
        }
    }

    #[cfg(unix)]
    {
        match Command::new("df").arg(path).arg("-k").output() {
            Ok(output) => {
                if output.status.success() {
                    let stdout = String::from_utf8_lossy(&output.stdout);
                    for line in stdout.lines().skip(1) {
                        let parts: Vec<&str> = line.split_whitespace().collect();
                        if parts.len() >= 4 {
                            if let Ok(kilobytes) = parts[3].parse::<u64>() {
                                return Ok(kilobytes as f64 / 1024.0 / 1024.0);
                            }
                        }
                    }
                }
            }
            Err(_) => {}
        }
    }

    // Method 3: Try filesystem metadata (less accurate but won't hang)
    match fs::metadata(path) {
        Ok(_) => {
            // If we can read metadata, assume we have at least some space
            // This is a fallback that won't hang
            return Ok(50.0); // Assume 50GB as safe fallback
        }
        Err(_) => {}
    }

    // Final fallback
    Err("Unable to determine available disk space".to_string())
}

#[derive(Serialize)]
#[serde(rename_all = "camelCase")]
struct GethStatusPayload {
    installed: bool,
    running: bool,
    binary_path: Option<String>,
    data_dir: String,
    data_dir_exists: bool,
    log_path: Option<String>,
    log_available: bool,
    log_lines: usize,
    version: Option<String>,
    last_logs: Vec<String>,
    last_updated: u64,
}

fn resolve_geth_data_dir(data_dir: &str) -> Result<PathBuf, String> {
    let dir = PathBuf::from(data_dir);
    if dir.is_absolute() {
        return Ok(dir);
    }

    let exe_dir = std::env::current_exe()
        .map_err(|e| format!("Failed to get executable path: {}", e))?
        .parent()
        .ok_or_else(|| "Failed to determine executable directory".to_string())?
        .to_path_buf();

    Ok(exe_dir.join(dir))
}

fn read_last_lines(path: &Path, max_lines: usize) -> Result<Vec<String>, String> {
    let file = File::open(path).map_err(|e| format!("Failed to open log file: {}", e))?;
    let reader = BufReader::new(file);
    let mut buffer = VecDeque::with_capacity(max_lines);

    for line in reader.lines() {
        let line = line.map_err(|e| format!("Failed to read log file: {}", e))?;
        if buffer.len() == max_lines {
            buffer.pop_front();
        }
        buffer.push_back(line);
    }

    Ok(buffer.into_iter().collect())
}

#[tauri::command]
async fn check_bootstrap_health() -> Result<geth_bootstrap::BootstrapHealthReport, String> {
    Ok(geth_bootstrap::check_all_bootstrap_nodes().await)
}

/// Get cached bootstrap health report without performing new checks
#[tauri::command]
async fn get_cached_bootstrap_health() -> Result<Option<geth_bootstrap::BootstrapHealthReport>, String> {
    Ok(geth_bootstrap::get_cached_health_report().await)
}

/// Clear the bootstrap cache to force fresh health checks
#[tauri::command]
async fn clear_bootstrap_cache() -> Result<(), String> {
    geth_bootstrap::clear_bootstrap_cache().await;
    Ok(())
}

/// Reconnect to bootstrap nodes if peer count is low
#[tauri::command]
async fn reconnect_geth_bootstrap(min_peers: Option<u32>) -> Result<u32, String> {
    let threshold = min_peers.unwrap_or(3);
    reconnect_to_bootstrap_if_needed(threshold).await
}

/// Add a specific peer to Geth
#[tauri::command]
async fn add_geth_peer(enode: String) -> Result<bool, String> {
    add_peer(&enode).await
}

/// Get current Geth peers
#[tauri::command]
async fn get_geth_peers() -> Result<Vec<serde_json::Value>, String> {
    get_peers().await
}

/// Get Geth node info
#[tauri::command]
async fn get_geth_node_info() -> Result<serde_json::Value, String> {
    get_node_info().await
}

#[tauri::command]
async fn get_geth_status(
    state: State<'_, AppState>,
    data_dir: Option<String>,
    log_lines: Option<usize>,
) -> Result<GethStatusPayload, String> {
    let requested_lines = log_lines.unwrap_or(40).clamp(1, 200);
    let data_dir_value = data_dir.unwrap_or_else(|| DEFAULT_GETH_DATA_DIR.to_string());

    let running = {
        let geth = state.geth.lock().await;
        geth.is_running()
    };

    let downloader = state.downloader.clone();
    let geth_path = downloader.geth_path();
    let installed = geth_path.exists();
    let binary_path = installed.then(|| geth_path.to_string_lossy().into_owned());

    let data_path = resolve_geth_data_dir(&data_dir_value)?;
    let data_dir_exists = data_path.exists();
    let log_path = data_path.join("geth.log");
    let log_available = log_path.exists();

    let last_logs = if log_available {
        match read_last_lines(&log_path, requested_lines) {
            Ok(lines) => lines,
            Err(err) => {
                warn!("Failed to read geth logs: {}", err);
                Vec::new()
            }
        }
    } else {
        Vec::new()
    };

    let version = if installed {
        match Command::new(&geth_path).arg("version").output() {
            Ok(output) if output.status.success() => {
                let stdout = String::from_utf8_lossy(&output.stdout).trim().to_string();
                if stdout.is_empty() {
                    None
                } else {
                    Some(stdout)
                }
            }
            Ok(output) => {
                warn!(
                    "geth version command exited with status {:?}",
                    output.status.code()
                );
                None
            }
            Err(err) => {
                warn!("Failed to execute geth version: {}", err);
                None
            }
        }
    } else {
        None
    };

    let last_updated = SystemTime::now()
        .duration_since(UNIX_EPOCH)
        .unwrap_or_default()
        .as_secs();

    let log_path_string = if log_available {
        Some(log_path.to_string_lossy().into_owned())
    } else {
        None
    };

    Ok(GethStatusPayload {
        installed,
        running,
        binary_path,
        data_dir: data_dir_value,
        data_dir_exists,
        log_path: log_path_string,
        log_available,
        log_lines: requested_lines,
        version,
        last_logs,
        last_updated,
    })
}

#[tauri::command]
async fn logout(state: State<'_, AppState>) -> Result<(), ()> {
    let mut active_account = state.active_account.lock().await;
    *active_account = None;

    // Clear private key from memory
    let mut active_key = state.active_account_private_key.lock().await;
    *active_key = None;

    // Clear private key from WebRTC service
    if let Some(webrtc_service) = state.webrtc.lock().await.as_ref() {
        webrtc_service.set_active_private_key(None).await;
    }

    Ok(())
}

async fn get_active_account(state: &State<'_, AppState>) -> Result<String, String> {
    state
        .active_account
        .lock()
        .await
        .clone()
        .ok_or_else(|| "No account is currently active. Please log in.".to_string())
}

// --- 2FA Commands ---

#[derive(serde::Serialize)]
struct TotpSetup {
    secret: String,
    otpauth_url: String,
}

#[tauri::command]
fn generate_totp_secret() -> Result<TotpSetup, String> {
    // Customize the issuer and account name.
    // The account name should ideally be the user's identifier (e.g., email or username).
    let issuer = "Chiral Network".to_string();
    let account_name = "Chiral User".to_string(); // Generic name, as it's not tied to a specific account yet

    // Generate a new secret using random bytes
    use rand::RngCore;
    let mut rng = rand::thread_rng();
    let mut secret_bytes = [0u8; 20]; // 160-bit secret (recommended for SHA1)
    rng.fill_bytes(&mut secret_bytes);
    let secret = Secret::Raw(secret_bytes.to_vec());

    // Create a TOTP object.
    let totp = TOTP::new(
        Algorithm::SHA1,
        6,  // 6 digits
        1,  // 1 second tolerance
        30, // 30 second step
        secret.to_bytes().map_err(|e| e.to_string())?,
        Some(issuer),
        account_name,
    )
    .map_err(|e| e.to_string())?;

    let otpauth_url = totp.get_url();
    // For totp-rs v5+, use to_encoded() to get the base32 string
    let secret_string = secret.to_encoded().to_string();

    Ok(TotpSetup {
        secret: secret_string,
        otpauth_url,
    })
}

#[tauri::command]
async fn is_2fa_enabled(state: State<'_, AppState>) -> Result<bool, String> {
    let address = get_active_account(&state).await?;
    let keystore = Keystore::load()?;
    Ok(keystore.is_2fa_enabled(&address)?)
}

#[tauri::command]
async fn verify_and_enable_totp(
    secret: String,
    code: String,
    password: String, // Password needed to encrypt the secret
    state: State<'_, AppState>,
) -> Result<bool, String> {
    let address = get_active_account(&state).await?;

    // 1. Verify the code against the provided secret first.
    // Create a Secret enum from the base32 string, then get its raw bytes.
    let secret_bytes = Secret::Encoded(secret.clone());
    let totp = TOTP::new(
        Algorithm::SHA1,
        6,
        1,
        30,
        secret_bytes.to_bytes().map_err(|e| e.to_string())?,
        Some("Chiral Network".to_string()),
        address.clone(),
    )
    .map_err(|e| e.to_string())?;

    if !totp.check_current(&code).unwrap_or(false) {
        return Ok(false); // Code is invalid, don't enable.
    }

    // 2. Code is valid, so save the secret to the keystore.
    let mut keystore = Keystore::load()?;
    keystore.set_2fa_secret(&address, &secret, &password)?;

    Ok(true)
}

#[tauri::command]
async fn verify_totp_code(
    code: String,
    password: String, // Password needed to decrypt the secret
    state: State<'_, AppState>,
) -> Result<bool, String> {
    let address = get_active_account(&state).await?;
    let keystore = Keystore::load()?;

    // 1. Retrieve the secret from the keystore.
    let secret_b32 = keystore
        .get_2fa_secret(&address, &password)?
        .ok_or_else(|| "2FA is not enabled for this account.".to_string())?;

    // 2. Verify the provided code against the stored secret.
    // Create a Secret enum from the base32 string, then get its raw bytes.
    let secret_bytes = Secret::Encoded(secret_b32);
    let totp = TOTP::new(
        Algorithm::SHA1,
        6,
        1,
        30,
        secret_bytes.to_bytes().map_err(|e| e.to_string())?,
        Some("Chiral Network".to_string()),
        address.clone(),
    )
    .map_err(|e| e.to_string())?;

    Ok(totp.check_current(&code).unwrap_or(false))
}

#[tauri::command]
async fn disable_2fa(password: String, state: State<'_, AppState>) -> Result<(), String> {
    let address = get_active_account(&state).await?;
    let mut keystore = Keystore::load()?;
    keystore.remove_2fa_secret(&address, &password)?;
    Ok(())
}

// Peer Selection Commands

#[tauri::command]
async fn get_recommended_peers_for_file(
    state: State<'_, AppState>,
    file_hash: String,
    file_size: u64,
    require_encryption: bool,
) -> Result<Vec<String>, String> {
    let dht_guard = state.dht.lock().await;
    if let Some(ref dht) = *dht_guard {
        Ok(dht
            .get_recommended_peers_for_download(&file_hash, file_size, require_encryption)
            .await)
    } else {
        Err("DHT service not available".to_string())
    }
}

#[tauri::command]
async fn record_transfer_success(
    state: State<'_, AppState>,
    peer_id: String,
    bytes: u64,
    duration_ms: u64,
) -> Result<(), String> {
    let dht_guard = state.dht.lock().await;
    if let Some(ref dht) = *dht_guard {
        dht.record_transfer_success(&peer_id, bytes, duration_ms)
            .await;
        Ok(())
    } else {
        Err("DHT service not available".to_string())
    }
}

#[tauri::command]
async fn record_transfer_failure(
    state: State<'_, AppState>,
    peer_id: String,
    error: String,
) -> Result<(), String> {
    let dht_guard = state.dht.lock().await;
    if let Some(ref dht) = *dht_guard {
        dht.record_transfer_failure(&peer_id, &error).await;
        Ok(())
    } else {
        Err("DHT service not available".to_string())
    }
}

#[tauri::command]
async fn get_peer_metrics(
    state: State<'_, AppState>,
) -> Result<Vec<peer_selection::PeerMetrics>, String> {
    let dht_guard = state.dht.lock().await;
    if let Some(ref dht) = *dht_guard {
        Ok(dht.get_peer_metrics().await)
    } else {
        Err("DHT service not available".to_string())
    }
}

#[tauri::command]
async fn report_malicious_peer(
    peer_id: String,
    severity: String,
    state: State<'_, AppState>,
) -> Result<(), String> {
    let dht_guard = state.dht.lock().await;
    if let Some(ref dht) = *dht_guard {
        dht.report_malicious_peer(&peer_id, &severity).await;
        Ok(())
    } else {
        Err("DHT service not available".to_string())
    }
}

#[tauri::command]
async fn select_peers_with_strategy(
    state: State<'_, AppState>,
    available_peers: Vec<String>,
    count: usize,
    strategy: String,
    require_encryption: bool,
    blacklisted_peers: Vec<String>,
) -> Result<Vec<String>, String> {
    use peer_selection::SelectionStrategy;

    let selection_strategy = match strategy.as_str() {
        "fastest" => SelectionStrategy::FastestFirst,
        "reliable" => SelectionStrategy::MostReliable,
        "bandwidth" => SelectionStrategy::HighestBandwidth,
        "balanced" => SelectionStrategy::Balanced,
        "encryption" => SelectionStrategy::EncryptionPreferred,
        "load_balanced" => SelectionStrategy::LoadBalanced,
        _ => SelectionStrategy::Balanced,
    };

    let filtered_peers: Vec<String> = available_peers
        .into_iter()
        .filter(|peer| !blacklisted_peers.contains(peer))
        .collect();

    let dht_guard = state.dht.lock().await;
    if let Some(ref dht) = *dht_guard {
        Ok(dht
            .select_peers_with_strategy(
                &filtered_peers,
                count,
                selection_strategy,
                require_encryption,
            )
            .await)
    } else {
        Err("DHT service not available".to_string())
    }
}

#[tauri::command]
async fn set_peer_encryption_support(
    state: State<'_, AppState>,
    peer_id: String,
    supported: bool,
) -> Result<(), String> {
    let dht_guard = state.dht.lock().await;
    if let Some(ref dht) = *dht_guard {
        dht.set_peer_encryption_support(&peer_id, supported).await;
        Ok(())
    } else {
        Err("DHT service not available".to_string())
    }
}

#[tauri::command]
async fn cleanup_inactive_peers(
    state: State<'_, AppState>,
    max_age_seconds: u64,
) -> Result<(), String> {
    let dht_guard = state.dht.lock().await;
    if let Some(ref dht) = *dht_guard {
        dht.cleanup_inactive_peers(max_age_seconds).await;
        Ok(())
    } else {
        Err("DHT service not available".to_string())
    }
}

#[tauri::command]
async fn send_chiral_transaction(
    state: State<'_, AppState>,
    to_address: String,
    amount: f64,
) -> Result<String, String> {
    // Get the active account address
    let account = get_active_account(&state).await?;

    // Get the private key from state
    let private_key = {
        let key_guard = state.active_account_private_key.lock().await;
        key_guard
            .clone()
            .ok_or("No private key available. Please log in again.")?
    };

    let tx_hash = ethereum::send_transaction(&account, &to_address, amount, &private_key).await?;

    Ok(tx_hash)
}

#[tauri::command]
async fn queue_transaction(
    app: tauri::AppHandle,
    state: State<'_, AppState>,
    to_address: String,
    amount: f64,
) -> Result<String, String> {
    // Validate account is logged in
    let account = get_active_account(&state).await?;

    // Generate unique transaction ID
    let tx_id = format!(
        "tx_{}",
        SystemTime::now()
            .duration_since(UNIX_EPOCH)
            .unwrap_or(Duration::from_secs(0))
            .as_millis()
    );

    // Create queued transaction
    let queued_tx = QueuedTransaction {
        id: tx_id.clone(),
        to_address,
        amount,
        timestamp: SystemTime::now()
            .duration_since(UNIX_EPOCH)
            .unwrap_or(Duration::from_secs(0))
            .as_secs(),
    };

    // Add to queue
    {
        let mut queue = state.transaction_queue.lock().await;
        queue.push_back(queued_tx);
    }

    // Start processor if not running
    {
        let mut processor_guard = state.transaction_processor.lock().await;
        if processor_guard.is_none() {
            let app_handle = app.clone();
            let queue_arc = state.transaction_queue.clone();
            let processing_arc = state.processing_transaction.clone();

            // Clone the Arc references we need instead of borrowing state
            let active_account_arc = state.active_account.clone();
            let active_key_arc = state.active_account_private_key.clone();

            let handle = tokio::spawn(async move {
                process_transaction_queue(
                    app_handle,
                    queue_arc,
                    processing_arc,
                    active_account_arc,
                    active_key_arc,
                )
                .await;
            });

            *processor_guard = Some(handle);
        }
    }

    Ok(tx_id)
}

async fn process_transaction_queue(
    app: tauri::AppHandle,
    queue: Arc<Mutex<VecDeque<QueuedTransaction>>>,
    processing: Arc<Mutex<bool>>,
    active_account: Arc<Mutex<Option<String>>>,
    active_private_key: Arc<Mutex<Option<String>>>,
) {
    loop {
        // Check if already processing
        {
            let is_processing = processing.lock().await;
            if *is_processing {
                tokio::time::sleep(Duration::from_millis(500)).await;
                continue;
            }
        }

        // Get next transaction from queue
        let next_tx = {
            let mut queue_guard = queue.lock().await;
            queue_guard.pop_front()
        };

        if let Some(tx) = next_tx {
            // Mark as processing
            {
                let mut is_processing = processing.lock().await;
                *is_processing = true;
            }

            // Emit queue status
            let _ = app.emit("transaction_queue_processing", &tx.id);

            // Get account and private key from the Arc references
            let account_opt = {
                let account_guard = active_account.lock().await;
                account_guard.clone()
            };

            let private_key_opt = {
                let key_guard = active_private_key.lock().await;
                key_guard.clone()
            };

            match (account_opt, private_key_opt) {
                (Some(account), Some(private_key)) => {
                    // Process transaction
                    match ethereum::send_transaction(
                        &account,
                        &tx.to_address,
                        tx.amount,
                        &private_key,
                    )
                    .await
                    {
                        Ok(tx_hash) => {
                            // Success - emit event
                            let _ = app.emit(
                                "transaction_sent",
                                serde_json::json!({
                                    "id": tx.id,
                                    "txHash": tx_hash,
                                    "to": tx.to_address,
                                    "amount": tx.amount,
                                }),
                            );

                            // Wait a bit before processing next (to ensure nonce increments)
                            tokio::time::sleep(Duration::from_secs(2)).await;
                        }
                        Err(e) => {
                            // Error - emit event
                            warn!("Transaction failed: {}", e);
                            let _ = app.emit(
                                "transaction_failed",
                                serde_json::json!({
                                    "id": tx.id,
                                    "error": e,
                                    "to": tx.to_address,
                                    "amount": tx.amount,
                                }),
                            );
                        }
                    }
                }
                _ => {
                    // No account or private key - user logged out
                    warn!("Cannot process transaction - user logged out");
                    let _ = app.emit(
                        "transaction_failed",
                        serde_json::json!({
                            "id": tx.id,
                            "error": "User logged out",
                            "to": tx.to_address,
                            "amount": tx.amount,
                        }),
                    );
                }
            }

            // Mark as not processing
            {
                let mut is_processing = processing.lock().await;
                *is_processing = false;
            }
        } else {
            // Queue is empty, sleep
            tokio::time::sleep(Duration::from_millis(500)).await;
        }
    }
}

#[tauri::command]
async fn get_transaction_queue_status(
    state: State<'_, AppState>,
) -> Result<serde_json::Value, String> {
    let queue = state.transaction_queue.lock().await;
    let processing = state.processing_transaction.lock().await;

    Ok(serde_json::json!({
        "queueLength": queue.len(),
        "isProcessing": *processing,
        "transactions": queue.iter().map(|tx| serde_json::json!({
            "id": tx.id,
            "to": tx.to_address,
            "amount": tx.amount,
            "timestamp": tx.timestamp,
        })).collect::<Vec<_>>(),
    }))
}

// Analytics commands
#[tauri::command]
async fn get_bandwidth_stats(
    state: State<'_, AppState>,
) -> Result<analytics::BandwidthStats, String> {
    Ok(state.analytics.get_bandwidth_stats().await)
}

#[tauri::command]
async fn get_bandwidth_history(
    state: State<'_, AppState>,
    limit: Option<usize>,
) -> Result<Vec<analytics::BandwidthDataPoint>, String> {
    Ok(state.analytics.get_bandwidth_history(limit).await)
}

#[tauri::command]
async fn get_performance_metrics(
    state: State<'_, AppState>,
) -> Result<analytics::PerformanceMetrics, String> {
    Ok(state.analytics.get_performance_metrics().await)
}

#[tauri::command]
async fn get_network_activity(
    state: State<'_, AppState>,
) -> Result<analytics::NetworkActivity, String> {
    Ok(state.analytics.get_network_activity().await)
}

#[tauri::command]
async fn get_resource_contribution(
    state: State<'_, AppState>,
) -> Result<analytics::ResourceContribution, String> {
    Ok(state.analytics.get_resource_contribution().await)
}

#[tauri::command]
async fn get_contribution_history(
    state: State<'_, AppState>,
    limit: Option<usize>,
) -> Result<Vec<analytics::ContributionDataPoint>, String> {
    Ok(state.analytics.get_contribution_history(limit).await)
}

#[tauri::command]
async fn reset_analytics(state: State<'_, AppState>) -> Result<(), String> {
    state.analytics.reset_stats().await;
    Ok(())
}

// Logger configuration commands
/// Saves application settings to a JSON file in the app data directory
#[tauri::command]
async fn save_app_settings(app: tauri::AppHandle, settings_json: String) -> Result<(), String> {
    let app_data_dir = app
        .path()
        .app_data_dir()
        .map_err(|e| format!("Failed to get app data directory: {}", e))?;

    // Ensure the directory exists
    std::fs::create_dir_all(&app_data_dir)
        .map_err(|e| format!("Failed to create app data directory: {}", e))?;

    let settings_file = app_data_dir.join("settings.json");

    std::fs::write(&settings_file, settings_json)
        .map_err(|e| format!("Failed to write settings file: {}", e))?;

    info!("Settings saved to: {}", settings_file.display());
    Ok(())
}

/// Updates the file logger configuration at runtime.
/// This allows enabling/disabling file logging and changing log rotation settings
/// without restarting the application.
///
/// All existing `info!()`, `debug!()`, `error!()` etc. calls throughout the codebase
/// will automatically be captured and written to the log files when enabled.
///
/// Logs are always written to the AppData directory, not the user's storage directory.
///
/// Note: The tracing subscriber is initialized at startup, so changes to enable/disable
/// logging will only affect whether logs are written to disk. Console logging remains active.
#[tauri::command]
async fn update_log_config(
    app: tauri::AppHandle,
    max_log_size_mb: u64,
    enabled: bool,
    state: State<'_, AppState>,
) -> Result<(), String> {
    // Get the app data directory (not the user's storage directory)
    let app_data_dir = app
        .path()
        .app_data_dir()
        .map_err(|e| format!("Failed to get app data directory: {}", e))?;

    let logs_dir = app_data_dir.join("logs");
    let config = logger::LogConfig::new(&logs_dir, max_log_size_mb, enabled);

    let logger_lock = state.file_logger.lock().await;
    if let Some(ref writer) = *logger_lock {
        writer.update_config(config).map_err(|e| e.to_string())?;

        if enabled {
            info!(
                "File logging enabled: {} (max size: {} MB)",
                logs_dir.display(),
                max_log_size_mb
            );
            // Force a write to create the log file if it doesn't exist
            info!("Logger configuration updated");
        } else {
            info!("File logging disabled");
        }
    } else {
        return Err("File logger not initialized. Please restart the application.".to_string());
    }

    Ok(())
}

/// Get the directory where logs are stored
#[tauri::command]
fn get_logs_directory(app: tauri::AppHandle) -> Result<String, String> {
    let app_data_dir = app
        .path()
        .app_data_dir()
        .map_err(|e| format!("Failed to get app data directory: {}", e))?;

    let logs_dir = app_data_dir.join("logs");
    Ok(logs_dir.to_string_lossy().to_string())
}
#[tauri::command]
async fn reset_network_services(state: State<'_, AppState>) -> Result<(), String> {
    // Stop DHT if running
    if let Some(dht) = state.dht.lock().await.as_ref() {
        let _ = dht.shutdown().await;
    }
    *state.dht.lock().await = None;

    // Stop WebRTC if running (just clear the reference)
    *state.webrtc.lock().await = None;

    // Stop file transfer service (just clear the reference)
    *state.file_transfer.lock().await = None;

    // Stop multi-source download service (just clear the reference)
    *state.multi_source_download.lock().await = None;

    // Stop any running pumps
    *state.file_transfer_pump.lock().await = None;
    *state.multi_source_pump.lock().await = None;
    Ok(())
}

// ============================================================================
// HTTP Server Commands - Serve files via HTTP protocol
// ============================================================================

/// Start HTTP server for serving encrypted chunks and file manifests
///
/// The server will listen on the specified port and serve files that have been
/// registered via `register_file()`.
///
/// Returns the actual bound address (useful if port 0 was used for auto-assignment)
#[tauri::command]
async fn start_http_server(state: State<'_, AppState>, port: u16) -> Result<String, String> {
    // Check if server is already running
    {
        let addr_lock = state.http_server_addr.lock().await;
        if addr_lock.is_some() {
            return Err("HTTP server is already running".to_string());
        }
    }

    let bind_addr: std::net::SocketAddr = ([0, 0, 0, 0], port).into();

    tracing::info!("Starting HTTP server on {}", bind_addr);

    // Create shutdown channel
    let (shutdown_tx, shutdown_rx) = tokio::sync::oneshot::channel();

    // Start the server with shutdown signal
    let server_state = state.http_server_state.clone();
    let bound_addr = http_server::start_server(server_state, bind_addr, shutdown_rx)
        .await
        .map_err(|e| format!("Failed to start HTTP server: {}", e))?;

    // Store the bound address and shutdown sender
    {
        let mut addr_lock = state.http_server_addr.lock().await;
        *addr_lock = Some(bound_addr);
    }
    {
        let mut shutdown_lock = state.http_server_shutdown.lock().await;
        *shutdown_lock = Some(shutdown_tx);
    }

    Ok(format!("http://{}", bound_addr))
}

/// Stop HTTP server
#[tauri::command]
async fn stop_http_server(state: State<'_, AppState>) -> Result<(), String> {
    let addr = {
        let mut addr_lock = state.http_server_addr.lock().await;
        if addr_lock.is_none() {
            return Err("HTTP server is not running".to_string());
        }
        addr_lock.take()
    };

    tracing::info!("Stopping HTTP server at {:?}", addr);

    // Send shutdown signal
    let shutdown_tx = {
        let mut shutdown_lock = state.http_server_shutdown.lock().await;
        shutdown_lock.take()
    };

    if let Some(tx) = shutdown_tx {
        // Send shutdown signal (ignore error if receiver already dropped)
        let _ = tx.send(());
        tracing::info!("Sent graceful shutdown signal to HTTP server");
    } else {
        tracing::warn!("No shutdown channel found, server may not shut down gracefully");
    }

    Ok(())
}

/// Get HTTP server status
#[tauri::command]
async fn get_http_server_status(state: State<'_, AppState>) -> Result<serde_json::Value, String> {
    let addr_lock = state.http_server_addr.lock().await;

    match &*addr_lock {
        Some(addr) => Ok(serde_json::json!({
            "running": true,
            "address": format!("http://{}", addr)
        })),
        None => Ok(serde_json::json!({
            "running": false,
            "address": null
        })),
    }
}

/// Download a file via HTTP protocol using Range requests
///
/// This uses HTTP Range headers (RFC 7233) to download file chunks in parallel,
/// without requiring pre-chunking or manifest endpoints.
///
/// Flow:
/// 1. Fetch file metadata from HTTP server
/// 2. Calculate byte ranges (256KB chunks)
/// 3. Download chunks in parallel using Range headers
/// 4. Reassemble chunks into final file
///
/// Files are downloaded as-is (encrypted if they were encrypted).
/// Decryption happens at a higher level when needed.
///
/// Emits `http_download_progress` events with progress updates.
#[tauri::command]
async fn download_file_http(
    app: tauri::AppHandle,
    state: State<'_, AppState>,
    seeder_url: String,
    merkle_root: String,
    output_path: String,
    peer_id: Option<String>,
) -> Result<(), String> {
    tracing::info!(
        "Starting HTTP Range-based download: {} from {}",
        merkle_root,
        seeder_url
    );

    tracing::info!("Output path: {}", output_path);

    // Get our local peer ID to send to provider
    let downloader_peer_id = if let Some(dht) = state.dht.lock().await.as_ref() {
        Some(dht.get_peer_id().await)
    } else {
        None
    };

    if let Some(ref local_id) = downloader_peer_id {
        tracing::info!("📤 Downloader peer ID: {}", local_id);
    }

    // Create progress channel
    let (progress_tx, mut progress_rx) =
        tokio::sync::mpsc::channel::<http_download::HttpDownloadProgress>(100);

    // Spawn progress event emitter
    let app_handle = app.clone();
    let emit_task = tokio::spawn(async move {
        while let Some(progress) = progress_rx.recv().await {
            tracing::info!(
                "HTTP download progress: {}/{} chunks, {}/{} bytes, status: {:?}",
                progress.chunks_downloaded,
                progress.chunks_total,
                progress.bytes_downloaded,
                progress.bytes_total,
                progress.status
            );
            let _ = app_handle.emit("http_download_progress", &progress);
        }
    });

    // Create HTTP download client with downloader peer ID
    let client = http_download::HttpDownloadClient::new_with_peer_id(downloader_peer_id);

    let start_time = std::time::Instant::now();

    // Start download using Range requests
    let result = client
        .download_file(
            &seeder_url,
            &merkle_root,
            std::path::Path::new(&output_path),
            Some(progress_tx),
        )
        .await;

    // Wait for progress emitter to finish
    drop(emit_task);

    match result {
        Ok(()) => {
            let duration_ms = start_time.elapsed().as_millis() as u64;

            // Get file size
            let file_size = tokio::fs::metadata(&output_path)
                .await
                .map(|m| m.len())
                .unwrap_or(0);

            tracing::info!(
                "HTTP download completed successfully: {} ({} bytes in {} ms)",
                output_path,
                file_size,
                duration_ms
            );

            // Record successful transfer metrics if peer_id provided
            if let Some(ref peer_id_str) = peer_id {
                if let Some(dht) = state.dht.lock().await.as_ref() {
                    dht.record_transfer_success(peer_id_str, file_size, duration_ms)
                        .await;
                    tracing::info!("📊 Recorded successful transfer for peer: {}", peer_id_str);
                }
            }

            Ok(())
        }
        Err(e) => {
            tracing::error!("HTTP download failed: {}", e);

            // Record failed transfer metrics if peer_id provided
            if let Some(ref peer_id_str) = peer_id {
                if let Some(dht) = state.dht.lock().await.as_ref() {
                    dht.record_transfer_failure(peer_id_str, "http_download_error")
                        .await;
                    tracing::info!("📊 Recorded failed transfer for peer: {}", peer_id_str);
                }
            }

            Err(e)
        }
    }
}

// Protocol-specific download commands

#[tauri::command]
async fn download_ed2k(
    link: String,
    state: State<'_, AppState>,
) -> Result<(), String> {
    tracing::info!("Starting ED2K download: {}", link);

    // Use the protocol manager for ED2K downloads
    use crate::protocols::traits::DownloadOptions;
    let options = DownloadOptions {
        output_path: std::path::PathBuf::from("./downloads"),
        max_peers: Some(5),
        chunk_size: Some(1024 * 1024), // 1MB chunks
        ..Default::default()
    };

    state.protocol_manager.download(&link, options).await
        .map_err(|e| format!("ED2K download failed: {}", e))?;

    Ok(())
}

#[tauri::command]
async fn download_ftp(
    url: String,
    state: State<'_, AppState>,
) -> Result<(), String> {
    tracing::info!("Starting FTP download: {}", url);

    // Use the protocol manager for FTP downloads
    use crate::protocols::traits::DownloadOptions;
    let options = DownloadOptions {
        output_path: std::path::PathBuf::from("./downloads"),
        max_peers: Some(1), // FTP typically single connection
        ..Default::default()
    };

    state.protocol_manager.download(&url, options).await
        .map_err(|e| format!("FTP download failed: {}", e))?;

    Ok(())
}

// Download restart Tauri commands

#[tauri::command]
async fn start_download_restart(
    request: download_restart::StartDownloadRequest,
    state: State<'_, AppState>,
) -> Result<String, String> {
    let dr_guard = state.download_restart.lock().await;
    if let Some(ref service) = *dr_guard {
        service
            .start_download(request)
            .await
            .map_err(|e| e.to_string())
    } else {
        Err("Download restart service not initialized".to_string())
    }
}

#[tauri::command]
async fn pause_download_restart(
    download_id: String,
    state: State<'_, AppState>,
) -> Result<(), String> {
    let dr_guard = state.download_restart.lock().await;
    if let Some(ref service) = *dr_guard {
        service
            .pause_download(&download_id)
            .await
            .map_err(|e| e.to_string())
    } else {
        Err("Download restart service not initialized".to_string())
    }
}

#[tauri::command]
async fn resume_download_restart(
    download_id: String,
    state: State<'_, AppState>,
) -> Result<(), String> {
    let dr_guard = state.download_restart.lock().await;
    if let Some(ref service) = *dr_guard {
        service
            .resume_download(&download_id)
            .await
            .map_err(|e| e.to_string())
    } else {
        Err("Download restart service not initialized".to_string())
    }
}

#[tauri::command]
async fn get_download_status_restart(
    download_id: String,
    state: State<'_, AppState>,
) -> Result<download_restart::DownloadStatus, String> {
    let dr_guard = state.download_restart.lock().await;
    if let Some(ref service) = *dr_guard {
        service
            .get_status(&download_id)
            .await
            .map_err(|e| e.to_string())
    } else {
        Err("Download restart service not initialized".to_string())
    }
}

// #[cfg(not(test))]
fn main() {
    // Don't initialize tracing subscriber here - we'll do it in setup() after loading settings
    // so we can configure file logging properly

    // Parse command line arguments
    use clap::Parser;
    let args = headless::CliArgs::parse();

    // For headless mode, initialize basic console logging
    if args.headless {
        use tracing_subscriber::{fmt, prelude::*, EnvFilter};
        let mut filter = EnvFilter::from_default_env();

        // Add directives with safe fallback
        if let Ok(directive) = "chiral_network=info".parse() {
            filter = filter.add_directive(directive);
        }
        if let Ok(directive) = "libp2p=warn".parse() {
            filter = filter.add_directive(directive);
        }
        if let Ok(directive) = "libp2p_kad=warn".parse() {
            filter = filter.add_directive(directive);
        }
        if let Ok(directive) = "libp2p_swarm=warn".parse() {
            filter = filter.add_directive(directive);
        }
        if let Ok(directive) = "libp2p_mdns=warn".parse() {
            filter = filter.add_directive(directive);
        }

        tracing_subscriber::registry()
            .with(fmt::layer())
            .with(filter)
            .init();

        println!("Running in headless mode...");

        // Create a tokio runtime for async operations
        let runtime = tokio::runtime::Runtime::new().expect("Failed to create tokio runtime");

        // Run the headless mode
        if let Err(e) = runtime.block_on(headless::run_headless(args)) {
            eprintln!("Error in headless mode: {}", e);
            std::process::exit(1);
        }
        return;
    }

    let runtime = tokio::runtime::Runtime::new().expect("Failed to create tokio runtime");

    // --- Initialize DHT Service at startup ---
    let dht_service_arc = runtime.block_on(async {
        // These settings can be moved to a config file later
        let bootstrap_nodes = get_bootstrap_nodes();
        let port = 4001; // Default port, can be configured
        let is_bootstrap = false;
        let enable_autonat = true;
        let enable_autorelay = true;

        let proj_dirs = ProjectDirs::from("com", "chiral-network", "chiral-network")
            .ok_or("Failed to get project directories").unwrap();
        let blockstore_db_path = proj_dirs.data_dir().join("blockstore_db");
        let async_blockstore_path = async_std::path::Path::new(blockstore_db_path.as_os_str());

        let dht_service = DhtService::new(
            port,
            bootstrap_nodes,
            None, // secret
            is_bootstrap,
            enable_autonat,
            Some(Duration::from_secs(30)), // autonat_probe_interval
            Vec::new(), // autonat_servers
            None, // proxy_address
            None, // file_transfer_service
            None, // chunk_manager
            None, // chunk_size_kb
            None, // cache_size_mb
            enable_autorelay,
            Vec::new(), // preferred_relays
            is_bootstrap, // enable_relay_server
            true, // enable_upnp
            Some(&async_blockstore_path),
            None,
            None,
        )
        .await
        .expect("Failed to create DHT service at startup");

        Arc::new(dht_service)
    });

    // Store DHT service and related data for later use in setup()
    let dht_service_for_bt = dht_service_arc.clone();

    let (bittorrent_handler_arc, protocol_manager_arc) = runtime.block_on(async move {
        // Allow multiple instances by using CHIRAL_INSTANCE_ID environment variable
        let instance_id = std::env::var("CHIRAL_INSTANCE_ID")
            .ok()
            .and_then(|id| id.parse::<u16>().ok())
            .unwrap_or(1);

        let instance_suffix = if instance_id == 1 {
            String::new()
        } else {
            format!("-{}", instance_id)
        };

        let download_dir =
            directories::ProjectDirs::from("com", "chiral-network", "chiral-network")
                .map(|dirs| {
                    dirs.data_dir()
                        .join(format!("downloads{}", instance_suffix))
                })
                .unwrap_or_else(|| {
                    std::env::current_dir()
                        .unwrap()
                        .join(format!("downloads{}", instance_suffix))
                });

        if let Err(e) = std::fs::create_dir_all(&download_dir) {
            eprintln!("Failed to create download directory: {}", e);
        }

        // Calculate port range based on instance ID to avoid conflicts
        // Instance 1: 6881-6891, Instance 2: 6892-6902, etc.

        let base_port = 6881 + ((instance_id - 1) * 11);
        let port_range = base_port..(base_port + 10);
        
        println!("Using BitTorrent port range: {}-{}", port_range.start, port_range.end);
        
        // Pass the initialized DHT service to the BitTorrent handler
        let bittorrent_handler = bittorrent_handler::BitTorrentHandler::new_with_port_range(
            download_dir.clone(),
            dht_service_for_bt,
            Some(port_range)
        )
            .await
            .expect("Failed to create BitTorrent handler");
        let bittorrent_handler_arc = Arc::new(bittorrent_handler);

        let mut manager = ProtocolManager::new();

        // Wrap the simple handler in the enhanced protocol handler
        let bittorrent_protocol_handler = BitTorrentProtocolHandler::new(bittorrent_handler_arc.clone());
        manager.register(Box::new(bittorrent_protocol_handler));

        // Register ED2K and FTP handlers
        let ed2k_handler = protocols::ed2k::Ed2kProtocolHandler::new("ed2k://|server|45.82.80.155|5687|/".to_string());
        manager.register(Box::new(ed2k_handler));

        let ftp_handler = protocols::ftp::FtpProtocolHandler::new();
        manager.register(Box::new(ftp_handler));
        
        (bittorrent_handler_arc, Arc::new(manager))
    });

    // Reputation system Tauri commands
    #[tauri::command]
    async fn publish_reputation_verdict(
        verdict: reputation::TransactionVerdict,
        state: State<'_, AppState>,
    ) -> Result<(), String> {
        println!("📊 RUST: publish_reputation_verdict called");
        tracing::info!(
            "📊 publish_reputation_verdict: {} -> {} ({:?})",
            verdict.issuer_id,
            verdict.target_id,
            verdict.outcome
        );

        // Get DHT service from AppState
        let dht_guard = state.dht.lock().await;
        let dht = dht_guard
            .as_ref()
            .ok_or_else(|| "DHT service not initialized".to_string())?;

        // Create ReputationDhtService and store verdict
        let mut reputation_dht = reputation::ReputationDhtService::new();
        reputation_dht.set_dht_service(Arc::clone(dht));
        println!("📊 RUST: About to store verdict");
        reputation_dht.store_transaction_verdict(&verdict).await?;

        println!("✅ RUST: Verdict stored successfully");
        tracing::info!(
            "✅ Published verdict to DHT for peer: {}",
            verdict.target_id
        );
        Ok(())
    }

    #[tauri::command]
    async fn get_reputation_verdicts(
        peer_id: String,
        state: State<'_, AppState>,
    ) -> Result<Vec<reputation::TransactionVerdict>, String> {
        println!("🔍 RUST: get_reputation_verdicts called for: {}", peer_id);
        tracing::info!("📊 get_reputation_verdicts for peer: {}", peer_id);

        // Get DHT service from AppState
        let dht_guard = state.dht.lock().await;
        let dht = dht_guard
            .as_ref()
            .ok_or_else(|| "DHT service not initialized".to_string())?;

        // Create ReputationDhtService and retrieve verdicts
        let mut reputation_dht = reputation::ReputationDhtService::new();
        reputation_dht.set_dht_service(Arc::clone(dht));
        println!("🔍 RUST: About to retrieve verdicts");
        let verdicts = reputation_dht
            .retrieve_transaction_verdicts(&peer_id)
            .await?;

        println!("✅ RUST: Retrieved {} verdicts", verdicts.len());
        tracing::info!(
            "✅ Retrieved {} verdicts for peer: {}",
            verdicts.len(),
            peer_id
        );
        Ok(verdicts)
    }

    tauri::Builder::default()
        .plugin(tauri_plugin_fs::init())
        .manage(AppState {
            geth: Mutex::new(GethProcess::new()),
            downloader: Arc::new(GethDownloader::new()),
            miner_address: Mutex::new(None),
            active_account: Arc::new(Mutex::new(None)),
            active_account_private_key: Arc::new(Mutex::new(None)),
            rpc_url: Mutex::new("http://127.0.0.1:8545".to_string()),            
            dht: Mutex::new(Some(dht_service_arc.clone())),
            file_transfer: Mutex::new(None),
            webrtc: Mutex::new(None),
            multi_source_download: Mutex::new(None),
            keystore: Arc::new(Mutex::new(
                Keystore::load().unwrap_or_else(|_| Keystore::new()),
            )),
            proxies: Arc::new(Mutex::new(Vec::new())),
            privacy_proxies: Arc::new(Mutex::new(Vec::new())),
            file_transfer_pump: Mutex::new(None),
            multi_source_pump: Mutex::new(None),
            socks5_proxy_cli: Mutex::new(args.socks5_proxy),
            analytics: Arc::new(analytics::AnalyticsService::new()),
            bandwidth: Arc::new(BandwidthController::new()),

            // Initialize transaction queue
            transaction_queue: Arc::new(Mutex::new(VecDeque::new())),
            transaction_processor: Mutex::new(None),
            processing_transaction: Arc::new(Mutex::new(false)),

            // Initialize upload sessions
            upload_sessions: Arc::new(Mutex::new(std::collections::HashMap::new())),

            // Initialize download sessions (for streaming WebRTC downloads)
            download_sessions: Arc::new(Mutex::new(std::collections::HashMap::new())),

            // Initialize proxy authentication tokens
            proxy_auth_tokens: Arc::new(Mutex::new(std::collections::HashMap::new())),

            // Initialize HTTP server state (uses same storage as FileTransferService)
            http_server_state: Arc::new(http_server::HttpServerState::new({
                // Use same storage directory as FileTransferService (files/, not chunks/)
                use directories::ProjectDirs;
                ProjectDirs::from("com", "chiral-network", "chiral-network")
                    .map(|dirs| dirs.data_dir().join("files"))
                    .unwrap_or_else(|| std::env::current_dir().unwrap().join("files"))
            })),
            http_server_addr: Arc::new(Mutex::new(None)),
            http_server_shutdown: Arc::new(Mutex::new(None)),

            // Initialize stream authentication
            stream_auth: Arc::new(Mutex::new(stream_auth::StreamAuthService::new())),

            // Initialize the new map for AES keys
            canonical_aes_keys: Arc::new(Mutex::new(std::collections::HashMap::new())),

            // Proof-of-Storage watcher background handle and contract address
            // make these clonable so we can .clone() and move into spawned tasks
            proof_watcher: Arc::new(Mutex::new(None)),
            proof_contract_address: Arc::new(Mutex::new(None)),

            // Relay reputation statistics
            relay_reputation: Arc::new(Mutex::new(std::collections::HashMap::new())),

            // Relay aliases
            relay_aliases: Arc::new(Mutex::new(std::collections::HashMap::new())),

            // Protocol Manager with BitTorrent support
            protocol_manager: protocol_manager_arc,

            // AutoRelay timeline persistence across DHT restarts
            autorelay_last_enabled: Arc::new(Mutex::new(None)),
            autorelay_last_disabled: Arc::new(Mutex::new(None)),

            // File logger - will be initialized in setup phase after loading settings
            file_logger: Arc::new(Mutex::new(None)),

            // BitTorrent handler for creating and seeding torrents
            bittorrent_handler: bittorrent_handler_arc,

            // Chunk manager (will be initialized when DHT starts)
            chunk_manager: Mutex::new(None),

            // Download restart service (will be initialized in setup)
            download_restart: Mutex::new(None),
        })
        .invoke_handler(tauri::generate_handler![
            create_chiral_account,
            import_chiral_account,
            has_active_account,
            get_active_account_address,
            get_active_account_private_key,
            get_account_balance,
            get_user_balance,
            get_transaction_receipt,
            can_afford_download,
            process_download_payment,
            record_download_payment,
            record_seeder_payment,
            check_payment_notifications,
            get_network_peer_count,
            start_geth_node,
            stop_geth_node,
            save_account_to_keystore,
            load_account_from_keystore,
            list_keystore_accounts,
            pool::discover_mining_pools,
            pool::create_mining_pool,
            pool::join_mining_pool,
            pool::leave_mining_pool,
            pool::get_current_pool_info,
            pool::get_pool_stats,
            pool::update_pool_discovery,
            get_disk_space,
            send_chiral_transaction,
            queue_transaction,
            get_transaction_queue_status,
            get_cpu_temperature,
            get_power_consumption,
            download,
            seed,
            create_and_seed_torrent,
            is_geth_running,
            check_geth_binary,
            get_geth_status,
            download_geth_binary,
            check_bootstrap_health,
            get_cached_bootstrap_health,
            clear_bootstrap_cache,
            reconnect_geth_bootstrap,
            add_geth_peer,
            get_geth_peers,
            get_geth_node_info,
            set_miner_address,
            start_miner,
            stop_miner,
            get_miner_status,
            get_blockchain_sync_status,
            get_miner_hashrate,
            get_current_block,
            get_network_stats,
            get_chain_id,
            get_block_details_by_number,
            get_transaction_history,
            get_transaction_history_range,
            get_miner_logs,
            get_miner_performance,
            get_miner_diagnostics,
            start_mining_monitor,
            clear_blocks_cache,
            get_blocks_mined,
            get_recent_mined_blocks_pub,
            get_mined_blocks_range,
            get_total_mining_rewards,
            get_block_reward,
            calculate_accurate_totals,
            get_cpu_temperature,
            start_dht_node,
            stop_dht_node,
            stop_publishing_file,
            search_file_metadata,
            get_file_seeders,
            connect_to_peer,
            get_dht_events,
            detect_locale,
<<<<<<< HEAD
            get_default_storage_path,
=======
>>>>>>> 303ee23d
            get_download_directory,
            check_directory_exists,
            ensure_directory_exists,
            get_dht_health,
            get_dht_peer_count,
            get_dht_peer_id,
            get_peer_id,
            is_dht_running,
            get_dht_connected_peers,
            start_file_transfer_service,
            download_file_from_network,
            upload_file_to_network,
            start_ftp_download,
            download_blocks_from_network,
            start_multi_source_download,
            cancel_multi_source_download,
            get_multi_source_progress,
            update_proxy_latency,
            get_proxy_optimization_status,
            download_file_multi_source,
            get_file_transfer_events,
            write_file,
            init_streaming_download,
            write_download_chunk,
            get_streaming_download_progress,
            finalize_streaming_download,
            cancel_streaming_download,
            save_download_checkpoint,
            resume_download_from_checkpoint,
            get_download_metrics,
            encrypt_file_with_password,
            decrypt_file_with_password,
            encrypt_file_for_upload,
            show_in_folder,
            get_available_storage,
            proxy_connect,
            proxy_disconnect,
            proxy_remove,
            proxy_echo,
            list_proxies,
            enable_privacy_routing,
            disable_privacy_routing,
            get_bootstrap_nodes_command,
            generate_totp_secret,
            is_2fa_enabled,
            verify_and_enable_totp,
            verify_totp_code,
            logout,
            disable_2fa,
            get_recommended_peers_for_file,
            record_transfer_success,
            record_transfer_failure,
            get_peer_metrics,
            report_malicious_peer,
            select_peers_with_strategy,
            set_peer_encryption_support,
            cleanup_inactive_peers,
            upload_file,
            test_backend_connection,
            set_bandwidth_limits,
            establish_webrtc_connection,
            send_webrtc_file_request,
            get_webrtc_connection_status,
            disconnect_from_peer,
            create_temp_file_for_streaming,
            append_chunk_to_temp_file,
            copy_file_to_temp,
            start_streaming_upload,
            upload_file_chunk,
            cancel_streaming_upload,
            get_bandwidth_stats,
            get_bandwidth_history,
            get_performance_metrics,
            get_network_activity,
            get_resource_contribution,
            get_contribution_history,
            reset_analytics,
            reset_network_services,
            // ed2k server commands
            add_ed2k_source,
            list_ed2k_sources,
            remove_ed2k_source,
            test_ed2k_connection,
            search_ed2k_file,
            get_ed2k_download_status,
            parse_ed2k_link,
            // HTTP server commands
            start_http_server,
            stop_http_server,
            get_http_server_status,
            // Reputation system commands
            publish_reputation_verdict,
            get_reputation_verdicts,
            download_file_http,
            download_ed2k,
            download_ftp,
            save_temp_file_for_upload,
            get_file_size,
            // Reassembly system commands
            reassembly::write_chunk_temp,
            reassembly::verify_and_finalize,
            reassembly::save_chunk_bitmap,
            reassembly::load_chunk_bitmap,
            reassembly::cleanup_transfer_temp,
            encrypt_file_for_self_upload,
            encrypt_file_for_recipient,
            //request_file_access,
            decrypt_and_reassemble_file,
            create_auth_session,
            verify_stream_auth,
            generate_hmac_key,
            cleanup_auth_sessions,
            initiate_hmac_key_exchange,
            respond_to_hmac_key_exchange,
            confirm_hmac_key_exchange,
            finalize_hmac_key_exchange,
            get_hmac_exchange_status,
            get_active_hmac_exchanges,
            generate_proxy_auth_token,
            validate_proxy_auth_token,
            revoke_proxy_auth_token,
            cleanup_expired_proxy_auth_tokens,
            get_file_data,
            store_file_data,
            start_proof_of_storage_watcher,
            stop_proof_of_storage_watcher,
            get_relay_reputation_stats,
            set_relay_alias,
            get_relay_alias,
            save_app_settings,
            update_log_config,
            get_logs_directory,
            check_directory_exists,
            get_multiaddresses,
            clear_seed_list,
            get_full_network_stats,
            // Download restart commands
            start_download_restart,
            pause_download_restart,
            resume_download_restart,
            get_download_status_restart
        ])
        .plugin(tauri_plugin_process::init())
        .plugin(tauri_plugin_os::init())
        .plugin(tauri_plugin_shell::init())
        .plugin(tauri_plugin_dialog::init())
        .plugin(tauri_plugin_store::Builder::default().build())
        .on_window_event(|window, event| {
            if let tauri::WindowEvent::Destroyed = event {
                // When window is destroyed, stop geth
                if let Some(state) = window.app_handle().try_state::<AppState>() {
                    if let Ok(mut geth) = state.geth.try_lock() {
                        let _ = geth.stop();
                        println!("Geth node stopped on window destroy");
                    }
                }
            }
        })
        .setup(|app| {
            // Load settings from disk
            let settings = load_settings_from_file(&app.handle());

            // Initialize tracing subscriber with console output and optionally file output
            use tracing_subscriber::{fmt, prelude::*, EnvFilter};

            let env_filter = {
                #[cfg(debug_assertions)]
                {
                    EnvFilter::from_default_env()
                        .add_directive("chiral_network=info".parse().unwrap())
                        .add_directive("libp2p=warn".parse().unwrap())
                        .add_directive("libp2p_kad=warn".parse().unwrap())
                        .add_directive("libp2p_swarm=warn".parse().unwrap())
                        .add_directive("libp2p_mdns=warn".parse().unwrap())
                }
                #[cfg(not(debug_assertions))]
                {
                    EnvFilter::from_default_env()
                        .add_directive("chiral_network=warn".parse().unwrap())
                        .add_directive("libp2p=error".parse().unwrap())
                }
            };

            // Always create file logger (even if disabled) so it can be enabled/disabled later
            let app_data_dir = app
                .path()
                .app_data_dir()
                .expect("Failed to get app data directory");
            let logs_dir = app_data_dir.join("logs");

            let log_config = logger::LogConfig::new(
                &logs_dir,
                settings.max_log_size_mb,
                settings.enable_file_logging,
            );

            let file_logger_writer = match logger::RotatingFileWriter::new(log_config) {
                Ok(writer) => {
                    let thread_safe_writer = logger::ThreadSafeWriter::new(writer);
                    Some(thread_safe_writer)
                }
                Err(e) => {
                    eprintln!("Failed to initialize file logger: {}", e);
                    None
                }
            };

            // Initialize tracing subscriber with both console and file output
            // File output will only write if enabled in config
            if let Some(ref file_writer) = file_logger_writer {
                tracing_subscriber::registry()
                    .with(fmt::layer()) // Console output
                    .with(fmt::layer().with_writer(file_writer.clone())) // File output (respects enabled flag)
                    .with(env_filter)
                    .init();
            } else {
                tracing_subscriber::registry()
                    .with(fmt::layer()) // Console output only
                    .with(env_filter)
                    .init();
            }

            // Store the file logger in app state so it can be updated later
            if let Some(file_writer) = file_logger_writer {
                if let Some(state) = app.try_state::<AppState>() {
                    let mut file_logger = state.file_logger.blocking_lock();
                    *file_logger = Some(file_writer.clone());

                    // Log the current log file path if logging is enabled
                    if settings.enable_file_logging {
                        if let Some(path) = file_writer.current_log_file_path() {
                            info!("Logs are being written to: {}", path.display());
                        }
                    }
                }
            }

            // Clean up any orphaned geth processes on startup
            #[cfg(unix)]
            {
                use std::process::Command;
                // Kill any geth processes that might be running from previous sessions
                let _ = Command::new("pkill")
                    .arg("-9")
                    .arg("-f")
                    .arg("geth.*--datadir.*geth-data")
                    .output();
            }

            #[cfg(windows)]
            {
                use std::process::Command;
                // On Windows, use taskkill to terminate geth processes
                let _ = Command::new("taskkill")
                    .args(["/F", "/IM", "geth.exe"])
                    .output();
            }

            // Also remove the lock file if it exists
            let lock_file = std::path::Path::new(DEFAULT_GETH_DATA_DIR).join("LOCK");
            if lock_file.exists() {
                println!("Removing stale LOCK file: {:?}", lock_file);
                let _ = std::fs::remove_file(&lock_file);
            }

            // Remove geth.ipc file if it exists (another common lock point)
            let ipc_file = std::path::Path::new(DEFAULT_GETH_DATA_DIR).join("geth.ipc");
            if ipc_file.exists() {
                println!("Removing stale IPC file: {:?}", ipc_file);
                let _ = std::fs::remove_file(&ipc_file);
            }

            let show_i = MenuItem::with_id(app, "show", "Show", true, None::<&str>)?;
            let hide_i = MenuItem::with_id(app, "hide", "Hide", true, None::<&str>)?;
            let quit_i = MenuItem::with_id(app, "quit", "Quit", true, None::<&str>)?;
            let menu = Menu::with_items(app, &[&show_i, &hide_i, &quit_i])?;

            let icon = app
                .default_window_icon()
                .ok_or("Failed to get default window icon")?
                .clone();

            let tray = TrayIconBuilder::new()
                .icon(icon)
                .menu(&menu)
                .tooltip("Chiral Network")
                .show_menu_on_left_click(false)
                .on_tray_icon_event(|tray, event| match event {
                    TrayIconEvent::Click {
                        button: MouseButton::Left,
                        button_state: MouseButtonState::Up,
                        ..
                    } => {
                        println!("Tray icon left-clicked");
                        let app = tray.app_handle();
                        if let Some(window) = app.get_webview_window("main") {
                            let _ = window.unminimize();
                            let _ = window.show();
                            let _ = window.set_focus();
                        }
                    }
                    _ => {}
                })
                .on_menu_event(|app, event| match event.id.as_ref() {
                    "show" => {
                        println!("Show menu item clicked");
                        if let Some(window) = app.get_webview_window("main") {
                            let _ = window.show();
                            let _ = window.set_focus();
                        }
                    }
                    "hide" => {
                        println!("Hide menu item clicked");
                        if let Some(window) = app.get_webview_window("main") {
                            let _ = window.hide();
                        }
                    }
                    "quit" => {
                        println!("Quit menu item clicked");
                        // Stop geth before exiting
                        if let Some(state) = app.try_state::<AppState>() {
                            if let Ok(mut geth) = state.geth.try_lock() {
                                let _ = geth.stop();
                                println!("Geth node stopped");
                            }
                        }
                        app.exit(0);
                    }
                    _ => {}
                })
                .build(app)?;

            // Get the main window and ensure it's visible
            if let Some(window) = app.get_webview_window("main") {
                let _ = window.show();
                let _ = window.set_focus();

                let app_handle = app.handle().clone();
                window.on_window_event(move |event| {
                    if let tauri::WindowEvent::CloseRequested { api, .. } = event {
                        // Prevent the window from closing and hide it instead
                        api.prevent_close();
                        if let Some(window) = app_handle.get_webview_window("main") {
                            let _ = window.hide();
                        }
                    }
                });
            } else {
                println!("Could not find main window!");
            }

            // NOTE: You must add `start_proof_of_storage_watcher` to the invoke_handler call in the
            // real code where you register other commands. For brevity the snippet above shows where to add it.

            // Auto-start HTTP server
            // Spawn directly in setup() - no need to wait for window events
            {
                let app_handle = app.handle().clone();

                tauri::async_runtime::spawn(async move {
                    // Small delay to ensure state is fully initialized
                    tokio::time::sleep(tokio::time::Duration::from_millis(100)).await;

                    if let Some(state) = app_handle.try_state::<AppState>() {
                        // Try ports 8080-8090 to support multiple instances
                        let mut server_started = false;
                        for port in 8080..=8090 {
                            let bind_addr: std::net::SocketAddr = ([0, 0, 0, 0], port).into();

                            tracing::info!("Attempting to start HTTP server on port {}...", port);

                            // Create shutdown channel
                            let (shutdown_tx, shutdown_rx) = tokio::sync::oneshot::channel();

                            match http_server::start_server(
                                state.http_server_state.clone(),
                                bind_addr,
                                shutdown_rx,
                            )
                            .await
                            {
                                Ok(bound_addr) => {
                                    let mut addr_lock = state.http_server_addr.lock().await;
                                    *addr_lock = Some(bound_addr);
                                    
                                    let mut shutdown_lock = state.http_server_shutdown.lock().await;
                                    *shutdown_lock = Some(shutdown_tx);
                                    
                                    tracing::info!("✅ HTTP server listening on http://{}", bound_addr);
                                    server_started = true;
                                    break;
                                }
                                Err(e)
                                    if e.to_string().contains("address already in use")
                                        || e.to_string().contains("Address already in use")
                                        || e.to_string().contains("os error 48") =>
                                {
                                    tracing::debug!(
                                        "Port {} already in use, trying next port...",
                                        port
                                    );
                                    continue;
                                }
                                Err(e) => {
                                    tracing::error!(
                                        "Failed to start HTTP server on port {}: {}",
                                        port,
                                        e
                                    );
                                    eprintln!(
                                        "⚠️  HTTP server failed to start on port {}: {}",
                                        port, e
                                    );
                                    break;
                                }
                            }
                        }

                        if !server_started {
                            tracing::warn!("Could not start HTTP server on any port (8080-8090)");
                            eprintln!(
                                "⚠️  HTTP server could not start - all ports 8080-8090 are in use"
                            );
                        }
                    }
                });
            }

            // Initialize download restart service
            {
                let app_handle = app.handle().clone();
                tauri::async_runtime::spawn(async move {
                    if let Some(state) = app_handle.try_state::<AppState>() {
                        let download_restart_service = Arc::new(
                            download_restart::DownloadRestartService::new(Some(app_handle.clone())),
                        );
                        if let Ok(mut dr_guard) = state.download_restart.try_lock() {
                            *dr_guard = Some(download_restart_service);
                        }
                    }
                });
            }

            // Start DHT event pump with the real app handle
            {
                let app_handle = app.handle().clone();
                let dht_clone_for_pump = {
                    if let Some(state) = app_handle.try_state::<AppState>() {
                        if let Ok(dht_guard) = state.dht.try_lock() {
                            dht_guard.clone()
                        } else {
                            None
                        }
                    } else {
                        None
                    }
                };

                if let Some(dht_service) = dht_clone_for_pump {
                    let proxies_arc_for_pump = Arc::new(Mutex::new(Vec::new()));
                    let relay_reputation_arc_for_pump = Arc::new(Mutex::new(std::collections::HashMap::new()));

                    tauri::async_runtime::spawn(async move {
                        pump_dht_events(
                            app_handle,
                            dht_service,
                            proxies_arc_for_pump,
                            relay_reputation_arc_for_pump,
                        ).await;
                    });
                }
            }

            Ok(())
        })
        .build(tauri::generate_context!())
        .expect("error while building tauri application")
        .run(|app_handle, event| match event {
            tauri::RunEvent::ExitRequested { .. } => {
                println!("Exit requested event received");
                // Don't prevent exit, let it proceed naturally
            }
            tauri::RunEvent::Exit => {
                println!("App exiting, cleaning up geth...");
                // Stop geth before exiting
                if let Some(state) = app_handle.try_state::<AppState>() {
                    if let Ok(mut geth) = state.geth.try_lock() {
                        let _ = geth.stop();
                        println!("Geth node stopped on exit");
                    }
                }
            }
            _ => {}
        });
}

async fn create_bt_handler_with_fallback(
    download_dir: PathBuf,
    dht_service: Arc<DhtService>,
    port_range: Range<u16>,
) -> bittorrent_handler::BitTorrentHandler {
    // Try the requested range first
    if let Ok(h) = bittorrent_handler::BitTorrentHandler::new_with_port_range(
        download_dir.clone(),
        dht_service.clone(),
        Some(port_range.clone()),
    )
    .await
    {
        return h;
    }

    // Fallback: random range
    let mut rng = rand::thread_rng();

    loop {
        let start = rng.gen_range(30000..60000);
        let fallback = start..(start + 10);

        if let Ok(h) = bittorrent_handler::BitTorrentHandler::new_with_port_range(
            download_dir.clone(),
            dht_service.clone(),
            Some(fallback),
        )
        .await
        {
            return h;
        }
    }
}

#[derive(Serialize, Deserialize, Debug)]
#[serde(rename_all = "camelCase")]
pub struct FileManifestForJs {
    merkle_root: String,
    chunks: Vec<manager::ChunkInfo>,
    encrypted_key_bundle: String, // Serialized JSON of the bundle
}

#[tauri::command]
async fn encrypt_file_for_self_upload(
    app: tauri::AppHandle,
    state: State<'_, AppState>,
    file_path: String,
) -> Result<FileManifestForJs, String> {
    // 1. Get the active user's private key from state to derive the public key.
    let private_key_hex = state
        .active_account_private_key
        .lock()
        .await
        .clone()
        .ok_or("No account is currently active. Please log in.")?;

    // Get the app data directory for chunk storage
    let app_data_dir = app
        .path()
        .app_data_dir()
        .map_err(|e| format!("Could not get app data directory: {}", e))?;
    let chunk_storage_path = app_data_dir.join("chunk_storage");

    // Run the encryption in a blocking task to avoid blocking the async runtime
    tokio::task::spawn_blocking(move || {
        let pk_bytes = hex::decode(private_key_hex.trim_start_matches("0x"))
            .map_err(|_| "Invalid private key format".to_string())?;
        let secret_key = StaticSecret::from(
            <[u8; 32]>::try_from(pk_bytes).map_err(|_| "Private key is not 32 bytes")?,
        );
        let public_key = PublicKey::from(&secret_key);

        // 2. Initialize ChunkManager with proper app data directory
        let manager = ChunkManager::new(chunk_storage_path);

        // 3. Call the existing backend function to perform the encryption.
        let manifest = manager.chunk_and_encrypt_file(Path::new(&file_path), &public_key)?;

        // 4. Serialize the key bundle to a JSON string so it can be sent to the frontend easily.
        let bundle_json =
            serde_json::to_string(&manifest.encrypted_key_bundle).map_err(|e| e.to_string())?;

        Ok(FileManifestForJs {
            merkle_root: manifest.merkle_root,
            chunks: manifest.chunks,
            encrypted_key_bundle: bundle_json,
        })
    })
    .await
    .map_err(|e| format!("Encryption task failed: {}", e))?
}

/// Encrypt a file for upload with optional recipient public key
#[tauri::command]
async fn encrypt_file_for_recipient(
    app: tauri::AppHandle,
    state: State<'_, AppState>,
    file_path: String,
    recipient_public_key: Option<String>,
) -> Result<FileManifestForJs, String> {
    // Get the app data directory for chunk storage
    let app_data_dir = app
        .path()
        .app_data_dir()
        .map_err(|e| format!("Could not get app data directory: {}", e))?;
    let chunk_storage_path = app_data_dir.join("chunk_storage");

    // Determine the public key to use for encryption
    let recipient_pk = if let Some(pk_hex) = recipient_public_key {
        // Use the provided recipient public key
        let pk_bytes = hex::decode(pk_hex.trim_start_matches("0x"))
            .map_err(|_| "Invalid recipient public key format".to_string())?;
        PublicKey::from(
            <[u8; 32]>::try_from(pk_bytes).map_err(|_| "Recipient public key is not 32 bytes")?,
        )
    } else {
        // Use the active user's own public key
        let private_key_hex = state
            .active_account_private_key
            .lock()
            .await
            .clone()
            .ok_or("No account is currently active. Please log in.")?;
        let pk_bytes = hex::decode(private_key_hex.trim_start_matches("0x"))
            .map_err(|_| "Invalid private key format".to_string())?;
        let secret_key = StaticSecret::from(
            <[u8; 32]>::try_from(pk_bytes).map_err(|_| "Private key is not 32 bytes")?,
        );
        PublicKey::from(&secret_key)
    };

    let private_key_hex = state
        .active_account_private_key
        .lock()
        .await
        .clone()
        .ok_or("No account is currently active. Please log in.")?;

    // Run the encryption in a blocking task to avoid blocking the async runtime
    tokio::task::spawn_blocking(move || {
        let pk_bytes = hex::decode(private_key_hex.trim_start_matches("0x"))
            .map_err(|_| "Invalid private key format".to_string())?;
        let secret_key = StaticSecret::from(
            <[u8; 32]>::try_from(pk_bytes).map_err(|_| "Private key is not 32 bytes")?,
        );

        // Initialize ChunkManager with proper app data directory
        let manager = ChunkManager::new(chunk_storage_path);

        // Call the existing backend function to perform the encryption with recipient's public key
        let manifest = manager.chunk_and_encrypt_file(Path::new(&file_path), &recipient_pk)?;

        // Serialize the key bundle to a JSON string so it can be sent to the frontend easily.
        let bundle_json = match manifest.encrypted_key_bundle {
            Some(bundle) => serde_json::to_string(&bundle).map_err(|e| e.to_string())?,
            None => return Err("No encryption key bundle generated".to_string()),
        };

        Ok(FileManifestForJs {
            merkle_root: manifest.merkle_root,
            chunks: manifest.chunks,
            encrypted_key_bundle: bundle_json,
        })
    })
    .await
    .map_err(|e| format!("Encryption task failed: {}", e))?
}

/// Unified upload command: processes file with ChunkManager and auto-publishes to DHT
/// Returns file metadata for frontend use
#[derive(serde::Serialize)]
#[serde(rename_all = "camelCase")]
struct UploadResult {
    merkle_root: String,
    file_name: String,
    file_size: u64,
    is_encrypted: bool,
    peer_id: String,
    cid: Option<String>, // Add CID field for Bitswap uploads
}

#[tauri::command]
async fn has_active_account(state: State<'_, AppState>) -> Result<bool, String> {
    Ok(state.active_account.lock().await.is_some())
}

#[tauri::command]
async fn get_active_account_address(state: State<'_, AppState>) -> Result<String, String> {
    state
        .active_account
        .lock()
        .await
        .clone()
        .ok_or_else(|| "No account is currently active. Please log in.".to_string())
}

#[tauri::command]
async fn get_active_account_private_key(state: State<'_, AppState>) -> Result<String, String> {
    state
        .active_account_private_key
        .lock()
        .await
        .clone()
        .ok_or_else(|| "No account is currently active. Please log in.".to_string())
}

#[tauri::command]
async fn decrypt_and_reassemble_file(
    app: tauri::AppHandle,
    state: State<'_, AppState>,
    manifest_js: FileManifestForJs,
    output_path: String,
) -> Result<(), String> {
    // 1. Get the active user's private key for decryption.
    let private_key_hex = state
        .active_account_private_key
        .lock()
        .await
        .clone()
        .ok_or("No account is currently active. Please log in.")?;

    let pk_bytes = hex::decode(private_key_hex.trim_start_matches("0x"))
        .map_err(|_| "Invalid private key format".to_string())?;
    let secret_key = StaticSecret::from(
        <[u8; 32]>::try_from(pk_bytes).map_err(|_| "Private key is not 32 bytes")?,
    );

    // 2. Deserialize the key bundle from the string.
    let encrypted_key_bundle: encryption::EncryptedAesKeyBundle =
        serde_json::from_str(&manifest_js.encrypted_key_bundle).map_err(|e| e.to_string())?;

    // Get the app data directory for chunk storage
    let app_data_dir = app
        .path()
        .app_data_dir()
        .map_err(|e| format!("Could not get app data directory: {}", e))?;
    let chunk_storage_path = app_data_dir.join("chunk_storage");

    // 3. Clone the data we need for the blocking task
    let chunks = manifest_js.chunks.clone();
    let output_path_clone = output_path.clone();

    // Run the decryption in a blocking task to avoid blocking the async runtime
    tokio::task::spawn_blocking(move || {
        // 4. Initialize ChunkManager with proper app data directory
        let manager = ChunkManager::new(chunk_storage_path);

        // 5. Call the existing backend function to decrypt and save the file.
        manager.reassemble_and_decrypt_file(
            &chunks,
            Path::new(&output_path_clone),
            &Some(encrypted_key_bundle),
            &secret_key, // Pass the secret key
        )
    })
    .await
    .map_err(|e| format!("Decryption task failed: {}", e))?
}

#[tauri::command]
async fn get_file_data(state: State<'_, AppState>, file_hash: String) -> Result<String, String> {
    let ft = {
        let ft_guard = state.file_transfer.lock().await;
        ft_guard.as_ref().cloned()
    };
    if let Some(ft) = ft {
        let data = ft
            .get_file_data(&file_hash)
            .await
            .ok_or("File not found".to_string())?;
        use base64::{engine::general_purpose, Engine as _};
        Ok(general_purpose::STANDARD.encode(&data))
    } else {
        Err("File transfer service not running".to_string())
    }
}

#[tauri::command]
async fn store_file_data(
    state: State<'_, AppState>,
    file_hash: String,
    file_name: String,
    file_data: Vec<u8>,
) -> Result<(), String> {
    let ft = {
        let ft_guard = state.file_transfer.lock().await;
        ft_guard.as_ref().cloned()
    };
    if let Some(ft) = ft {
        ft.store_file_data(file_hash, file_name, file_data).await;
        Ok(())
    } else {
        Err("File transfer service not running".to_string())
    }
}

// Proof-of-Storage blockchain watcher commands
// Monitors smart contract for storage challenges and submits proofs
#[tauri::command]
async fn start_proof_of_storage_watcher(
    state: State<'_, AppState>,
    app: tauri::AppHandle,
    contract_address: String,
    ws_url: String,
) -> Result<(), String> {
    // Basic validation
    if contract_address.trim().is_empty() {
        return Err("contract_address cannot be empty".into());
    }
    if ws_url.trim().is_empty() {
        return Err("ws_url cannot be empty".into());
    }

    // Store contract address in app state
    {
        let mut addr = state.proof_contract_address.lock().await;
        *addr = Some(contract_address.clone());
    }

    // Ensure any previous watcher is stopped
    stop_proof_of_storage_watcher(state.clone()).await.ok();

    // The DHT service is required for the listener to locate file chunks.
    let dht_service = {
        state
            .dht
            .lock()
            .await
            .as_ref()
            .cloned()
            .ok_or("DHT service is not running. Cannot start proof watcher.")?
    };

    let handle = tokio::spawn(async move {
        tracing::info!("Starting proof-of-storage watcher...");
        // The listener will run until the contract address is cleared or an error occurs.
        if let Err(e) =
            blockchain_listener::run_blockchain_listener(ws_url, contract_address, dht_service)
                .await
        {
            tracing::error!("Proof-of-storage watcher failed: {}", e);
            // Emit an event to the frontend to notify the user of the failure.
            let _ = app.emit(
                "proof_watcher_error",
                format!("Watcher failed: {}", e.to_string()),
            );
        }
        tracing::info!("Proof watcher task exiting");
    });

    // Store the handle in AppState to manage its lifecycle
    {
        let mut guard = state.proof_watcher.lock().await;
        *guard = Some(handle);
    }

    Ok(())
}

// MerkleProof placeholder type - replace with your actual proof representation.
#[derive(Debug, Clone)]
struct MerkleProof {
    pub leaf_hash: Vec<u8>,
    pub proof_nodes: Vec<Vec<u8>>, // sequence of sibling hashes
    pub index: u32,
    pub total_leaves: u32,
}

#[tauri::command]
async fn stop_proof_of_storage_watcher(state: State<'_, AppState>) -> Result<(), String> {
    // Clear the configured contract address, which signals the listener loop to exit.
    {
        let mut addr = state.proof_contract_address.lock().await;
        *addr = None;
    }

    // Stop the background task if present
    let maybe_handle = {
        let mut guard = state.proof_watcher.lock().await;
        guard.take()
    };

    if let Some(handle) = maybe_handle {
        tracing::info!("Stopping Proof-of-Storage watcher...");
        // Abort the task to ensure it stops immediately.
        handle.abort();
        // Awaiting the aborted handle can confirm it's terminated.
        match tokio::time::timeout(tokio::time::Duration::from_secs(2), handle).await {
            Ok(_) => tracing::info!("Proof watcher task successfully joined."),
            Err(_) => tracing::warn!("Proof watcher abort timed out"),
        }
    } else {
        tracing::info!("No proof watcher to stop");
    }

    Ok(())
}

#[cfg(test)]
mod tests {
    use super::*;

    #[tokio::test]
    async fn test_detect_mime_type_from_filename() {
        let cases = vec![
            ("image.jpg", "image/jpeg"),
            ("image.jpeg", "image/jpeg"),
            ("image.png", "image/png"),
            ("video.mp4", "video/mp4"),
            ("audio.mp3", "audio/mpeg"),
            ("document.pdf", "application/pdf"),
            ("archive.zip", "application/zip"),
            ("script.js", "application/javascript"),
            ("style.css", "text/css"),
            ("index.html", "text/html"),
            ("data.json", "application/json"),
            ("unknown.ext", "application/octet-stream"),
        ];

        for (input, expected_mime) in cases {
            let mime = detect_mime_type_from_filename(input);
            assert_eq!(mime, Some(expected_mime.to_string()));
        }
    }

    // Add more tests for other functions/modules as needed
}

#[derive(Debug, Serialize, Deserialize)]
struct RelayReputationStats {
    total_relays: usize,
    top_relays: Vec<RelayNodeStats>,
}

#[derive(Debug, Clone, Serialize, Deserialize)]
struct RelayNodeStats {
    peer_id: String,
    alias: Option<String>,
    reputation_score: f64,
    reservations_accepted: u64,
    circuits_established: u64,
    circuits_successful: u64,
    total_events: u64,
    last_seen: u64,
}

#[tauri::command]
async fn get_relay_reputation_stats(
    state: State<'_, AppState>,
    limit: Option<usize>,
) -> Result<RelayReputationStats, String> {
    // Read from relay reputation storage
    let stats_map = state.relay_reputation.lock().await;
    let aliases_map = state.relay_aliases.lock().await;

    let max_relays = limit.unwrap_or(100);

    // Convert HashMap to Vec, populate aliases, and sort by reputation score (descending)
    let mut all_relays: Vec<RelayNodeStats> = stats_map
        .values()
        .map(|stats| {
            let mut stats_with_alias = stats.clone();
            stats_with_alias.alias = aliases_map.get(&stats.peer_id).cloned();
            stats_with_alias
        })
        .collect();

    all_relays.sort_by(|a, b| {
        b.reputation_score
            .partial_cmp(&a.reputation_score)
            .unwrap_or(std::cmp::Ordering::Equal)
    });

    // Take top N relays
    let top_relays = all_relays.into_iter().take(max_relays).collect();
    let total_relays = stats_map.len();

    Ok(RelayReputationStats {
        total_relays,
        top_relays,
    })
}

#[tauri::command]
async fn set_relay_alias(
    state: State<'_, AppState>,
    peer_id: String,
    alias: String,
) -> Result<(), String> {
    let mut aliases = state.relay_aliases.lock().await;

    if alias.trim().is_empty() {
        aliases.remove(&peer_id);
    } else {
        aliases.insert(peer_id, alias.trim().to_string());
    }

    Ok(())
}

#[tauri::command]
async fn get_relay_alias(
    state: State<'_, AppState>,
    peer_id: String,
) -> Result<Option<String>, String> {
    let aliases = state.relay_aliases.lock().await;
    Ok(aliases.get(&peer_id).cloned())
}

#[tauri::command]
async fn get_multiaddresses(state: State<'_, AppState>) -> Result<Vec<String>, String> {
    let dht_guard = state.dht.lock().await;
    if let Some(dht) = dht_guard.as_ref() {
        Ok(dht.get_multiaddresses().await)
    } else {
        Ok(Vec::new())
    }
}

#[tauri::command]
async fn clear_seed_list() -> Result<(), String> {
    // Since you're using localStorage fallback, this command just needs to exist
    // The actual clearing happens in the frontend via localStorage.removeItem()
    // This command is here for consistency if you add file-based storage later
    Ok(())
}

#[tauri::command]
fn check_directory_exists(path: String) -> Result<bool, String> {
    use std::path::Path;
    let p = Path::new(&path);
    Ok(p.exists() && p.is_dir())
}

/// Event pump for DHT events, moved out of start_dht_node
async fn pump_dht_events(
    app_handle: tauri::AppHandle,
    dht_service: Arc<DhtService>,
    proxies_arc: Arc<Mutex<Vec<ProxyNode>>>,
    relay_reputation_arc: Arc<Mutex<std::collections::HashMap<String, RelayNodeStats>>>,
) {
    loop {
        let events = dht_service.drain_events(64).await;
        if events.is_empty() {
            if Arc::strong_count(&dht_service) <= 1 {
                info!("DHT service appears to be shut down. Exiting event pump.");
                break;
            }
            tokio::time::sleep(Duration::from_millis(200)).await;
            continue;
        }

        for ev in events {
            match ev {
                DhtEvent::PeerDiscovered { peer_id, addresses } => {
                    let payload = serde_json::json!({ "peerId": peer_id, "addresses": addresses });
                    let _ = app_handle.emit("dht_peer_discovered", payload);
                }
                DhtEvent::PeerConnected { peer_id, address } => {
                    let payload = serde_json::json!({ "peerId": peer_id, "address": address });
                    let _ = app_handle.emit("dht_peer_connected", payload);
                }
                DhtEvent::PeerDisconnected { peer_id } => {
                    let payload = serde_json::json!({ "peerId": peer_id });
                    let _ = app_handle.emit("dht_peer_disconnected", payload);
                }
                DhtEvent::ProxyStatus { id, address, status, latency_ms, error } => {
                    let to_emit: ProxyNode = {
                        let mut proxies = proxies_arc.lock().await;
                        if let Some(i) = proxies.iter().position(|p| p.id == id) {
                            let p = &mut proxies[i];
                            if !address.is_empty() { p.address = address.clone(); }
                            p.status = status.clone();
                            if let Some(ms) = latency_ms { p.latency = ms as u32; }
                            p.error = error.clone();
                            p.clone()
                        } else {
                            let node = ProxyNode { id: id.clone(), address, status, latency: latency_ms.unwrap_or(0) as u32, error };
                            proxies.push(node.clone());
                            node
                        }
                    };
                    let _ = app_handle.emit("proxy_status_update", to_emit);
                }
                DhtEvent::NatStatus { state, confidence, last_error, summary } => {
                    let payload = serde_json::json!({ "state": state, "confidence": confidence, "lastError": last_error, "summary": summary });
                    let _ = app_handle.emit("nat_status_update", payload);
                }
                DhtEvent::FileDiscovered(metadata) => {
                    let _ = app_handle.emit("found_file", &metadata);
                }
                DhtEvent::PublishedFile(metadata) => {
                    let _ = app_handle.emit("published_file", &metadata);
                }
                DhtEvent::ReputationEvent { peer_id, event_type, impact, data } => {
                    let mut stats = relay_reputation_arc.lock().await;
                    let entry = stats.entry(peer_id.clone()).or_insert(RelayNodeStats {
                        peer_id: peer_id.clone(),
                        alias: None,
                        reputation_score: 0.0,
                        reservations_accepted: 0,
                        circuits_established: 0,
                        circuits_successful: 0,
                        total_events: 0,
                        last_seen: 0,
                    });

                    entry.reputation_score += impact;
                    entry.total_events += 1;
                    entry.last_seen = data.get("timestamp").and_then(|v| v.as_u64()).unwrap_or_else(|| SystemTime::now().duration_since(UNIX_EPOCH).unwrap_or_default().as_secs());

                    match event_type.as_str() {
                        "RelayReservationAccepted" => entry.reservations_accepted += 1,
                        "RelayCircuitEstablished" => entry.circuits_established += 1,
                        "RelayCircuitSuccessful" => entry.circuits_successful += 1,
                        _ => {}
                    }

                    let payload = serde_json::json!({ "peerId": peer_id, "eventType": event_type, "impact": impact, "data": data });
                    let _ = app_handle.emit("relay_reputation_event", payload);
                }
                DhtEvent::BitswapChunkDownloaded { file_hash, chunk_index, total_chunks, chunk_size } => {
                    let payload = serde_json::json!({ "fileHash": file_hash, "chunkIndex": chunk_index, "totalChunks": total_chunks, "chunkSize": chunk_size });
                    let _ = app_handle.emit("bitswap_chunk_downloaded", payload);
                }
                DhtEvent::PaymentNotificationReceived { from_peer, payload } => {
                    if let Ok(notification) = serde_json::from_value::<serde_json::Value>(payload.clone()) {
                        let _ = app_handle.emit("seeder_payment_received", &notification);
                    }
                }
                _ => {}
            }
        }
    }
}      <|MERGE_RESOLUTION|>--- conflicted
+++ resolved
@@ -133,11 +133,7 @@
 impl Default for BackendSettings {
     fn default() -> Self {
         Self {
-<<<<<<< HEAD
-            storage_path: "".to_string(), // Will be set to platform-specific default
-=======
             storage_path: "".to_string(), // No hardcoded default - get_download_directory handles this
->>>>>>> 303ee23d
             enable_file_logging: false,
             max_log_size_mb: 10,
         }
@@ -312,10 +308,7 @@
     pub chunk_cids: Vec<String>,
     pub file_data: Vec<u8>,
     pub price: f64,
-<<<<<<< HEAD
     pub is_complete: bool,
-=======
->>>>>>> 303ee23d
 }
 
 /// Session for streaming WebRTC downloads - writes chunks directly to disk
@@ -3277,34 +3270,6 @@
         .ok_or_else(|| "Failed to convert path to string".to_string())
 }
 
-<<<<<<< HEAD
-/// Get the resolved download directory.
-#[tauri::command]
-fn get_download_directory(app: tauri::AppHandle) -> Result<String, String> {
-    // Load backend settings from file
-    let backend_settings = load_settings_from_file(&app);
-
-    // If backend has a configured path, use it
-    if !backend_settings.storage_path.is_empty() {
-        let expanded_path = expand_tilde(&backend_settings.storage_path);
-        return expanded_path
-            .to_str()
-            .map(|s| s.to_string())
-            .ok_or_else(|| "Failed to convert path to string".to_string());
-    }
-
-    // Cross-platform default
-    let default_path = "~/Downloads/Chiral-Network-Storage";
-
-    let expanded_path = expand_tilde(default_path);
-    expanded_path
-        .to_str()
-        .map(|s| s.to_string())
-        .ok_or_else(|| "Failed to convert path to string".to_string())
-}
-
-=======
->>>>>>> 303ee23d
 #[tauri::command]
 async fn ensure_directory_exists(path: String) -> Result<(), String> {
     let path_obj = Path::new(&path);
@@ -4833,10 +4798,7 @@
             chunk_cids: Vec::new(),
             file_data: Vec::new(),
             price,
-<<<<<<< HEAD
             is_complete: false,
-=======
->>>>>>> 303ee23d
         },
     );
 
@@ -4888,89 +4850,7 @@
 
     // Mark session as complete when last chunk is received
     if is_last_chunk {
-<<<<<<< HEAD
         session.is_complete = true;
-=======
-        // Calculate Merkle root for integrity verification
-        let hasher = std::mem::replace(&mut session.hasher, sha2::Sha256::new());
-        let merkle_root = format!("{:x}", hasher.finalize());
-
-        // Create root block containing the list of chunk CIDs
-        let chunk_cids = std::mem::take(&mut session.chunk_cids);
-        let root_block_data = match serde_json::to_vec(&chunk_cids) {
-            Ok(data) => data,
-            Err(e) => {
-                return Err(format!("Failed to serialize chunk CIDs: {}", e));
-            }
-        };
-
-        // Generate CID for the root block
-        use dht::{Cid, Code, MultihashDigest, RAW_CODEC};
-        let root_cid = Cid::new_v1(RAW_CODEC, Code::Sha2_256.digest(&root_block_data));
-
-        // Store root block in Bitswap
-        let dht_opt = { state.dht.lock().await.as_ref().cloned() };
-        if let Some(dht) = &dht_opt {
-            if let Err(e) = dht.store_block(root_cid.clone(), root_block_data).await {
-                error!("failed to store root block: {}", e);
-                return Err(format!("failed to store root block: {}", e));
-            }
-        } else {
-            return Err("DHT not running".into());
-        }
-
-        // Create minimal metadata (without file_data to avoid DHT size limits)
-        let created_at = std::time::SystemTime::now()
-            .duration_since(std::time::UNIX_EPOCH)
-            .unwrap_or(std::time::Duration::from_secs(0))
-            .as_secs();
-
-        // Get the account address for the uploader
-        let account = get_active_account(&state).await?;
-
-        let metadata = dht::models::FileMetadata {
-            merkle_root: merkle_root, // Store Merkle root for verification
-            file_name: session.file_name.clone(),
-            file_size: session.file_size,
-            file_data: vec![], // Empty - data is stored in Bitswap blocks
-            seeders: vec![],
-            created_at,
-            mime_type: None,
-            is_encrypted: false,
-            encryption_method: None,
-            key_fingerprint: None,
-            cids: Some(vec![root_cid.clone()]), // The root CID for retrieval
-            encrypted_key_bundle: None,
-            parent_hash: None,
-            is_root: true,
-            download_path: None,
-            price: session.price,
-            uploader_address: Some(account),
-            ftp_sources: None,
-            http_sources: None,
-            info_hash: None,
-            trackers: None,
-            ed2k_sources: None,
-        };
-
-        // Clean up session - rely entirely on Bitswap for distribution
-        // No local file storage needed since chunks are stored in Bitswap
-        let file_hash = root_cid.to_string();
-        upload_sessions.remove(&upload_id);
-        drop(upload_sessions);
-
-
-        // Publish to DHT
-        if let Some(dht) = dht_opt {
-            dht.publish_file(metadata.clone(), None).await?;
-        } else {
-            return Err("DHT not running".into());
-        }
-
-        Ok(Some(file_hash))
-    } else {
-        Ok(None)
->>>>>>> 303ee23d
     }
 
     Ok(())
@@ -7307,10 +7187,6 @@
             connect_to_peer,
             get_dht_events,
             detect_locale,
-<<<<<<< HEAD
-            get_default_storage_path,
-=======
->>>>>>> 303ee23d
             get_download_directory,
             check_directory_exists,
             ensure_directory_exists,

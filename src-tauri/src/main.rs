--- conflicted
+++ resolved
@@ -50,11 +50,8 @@
 
 use crate::bandwidth::BandwidthController;
 use crate::commands::bootstrap::get_bootstrap_nodes_command;
-<<<<<<< HEAD
 use crate::commands::bootstrap::get_bootstrap_nodes;
-=======
 use crate::commands::network::get_full_network_stats;
->>>>>>> b24c21c0
 use crate::commands::proxy::{
     disable_privacy_routing, enable_privacy_routing, list_proxies, proxy_connect, proxy_disconnect,
     proxy_echo, proxy_remove, ProxyNode,
@@ -5592,20 +5589,11 @@
     }
 }
 
-<<<<<<< HEAD
-#[cfg(not(test))]
-fn main() -> Result<(), Box<dyn std::error::Error>> {
-    // Don't initialize tracing subscriber here - we'll do it in setup() after loading settings
-    // so we can configure file logging properly
-    use crate::dht::DhtService;
-    
-=======
 // #[cfg(not(test))]
 fn main() {
     // Don't initialize tracing subscriber here - we'll do it in setup() after loading settings
     // so we can configure file logging properly
 
->>>>>>> b24c21c0
     // Parse command line arguments
     use clap::Parser;
     let args = headless::CliArgs::parse();
@@ -5744,7 +5732,6 @@
 
         let base_port = 6881 + ((instance_id - 1) * 11);
         let port_range = base_port..(base_port + 10);
-<<<<<<< HEAD
         
         println!("Using BitTorrent port range: {}-{}", port_range.start, port_range.end);
         
@@ -5756,10 +5743,6 @@
         )
             .await
             .expect("Failed to create BitTorrent handler");
-=======
-        // random port fallback, npm run tauri dev seems to not work with environment var solution
-        let bittorrent_handler = create_bt_handler_with_fallback(download_dir, port_range).await;
->>>>>>> b24c21c0
         let bittorrent_handler_arc = Arc::new(bittorrent_handler);
 
         let mut manager = ProtocolManager::new();
